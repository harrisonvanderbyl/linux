# SPDX-License-Identifier: GPL-2.0-only
config ARCH_HAS_RESET_CONTROLLER
	bool

menuconfig RESET_CONTROLLER
	bool "Reset Controller Support"
	default y if ARCH_HAS_RESET_CONTROLLER
	help
	  Generic Reset Controller support.

	  This framework is designed to abstract reset handling of devices
	  via GPIOs or SoC-internal reset controller modules.

	  If unsure, say no.

if RESET_CONTROLLER

config RESET_A10SR
	tristate "Altera Arria10 System Resource Reset"
	depends on MFD_ALTERA_A10SR || COMPILE_TEST
	help
	  This option enables support for the external reset functions for
	  peripheral PHYs on the Altera Arria10 System Resource Chip.

config RESET_ATH79
	bool "AR71xx Reset Driver" if COMPILE_TEST
	default ATH79
	help
	  This enables the ATH79 reset controller driver that supports the
	  AR71xx SoC reset controller.

config RESET_AXS10X
	bool "AXS10x Reset Driver" if COMPILE_TEST
	default ARC_PLAT_AXS10X
	help
	  This enables the reset controller driver for AXS10x.

config RESET_BCM6345
	bool "BCM6345 Reset Controller"
	depends on BMIPS_GENERIC || COMPILE_TEST
	default BMIPS_GENERIC
	help
	  This enables the reset controller driver for BCM6345 SoCs.

config RESET_BERLIN
	tristate "Berlin Reset Driver"
	depends on ARCH_BERLIN || COMPILE_TEST
	default m if ARCH_BERLIN
	help
	  This enables the reset controller driver for Marvell Berlin SoCs.

config RESET_BRCMSTB
	tristate "Broadcom STB reset controller"
	depends on ARCH_BRCMSTB || COMPILE_TEST
	default ARCH_BRCMSTB
	help
	  This enables the reset controller driver for Broadcom STB SoCs using
	  a SUN_TOP_CTRL_SW_INIT style controller.

config RESET_BRCMSTB_RESCAL
	tristate "Broadcom STB RESCAL reset controller"
	depends on HAS_IOMEM
	depends on ARCH_BRCMSTB || COMPILE_TEST
	default ARCH_BRCMSTB
	help
	  This enables the RESCAL reset controller for SATA, PCIe0, or PCIe1 on
	  BCM7216.

config RESET_HSDK
	bool "Synopsys HSDK Reset Driver"
	depends on HAS_IOMEM
	depends on ARC_SOC_HSDK || COMPILE_TEST
	help
	  This enables the reset controller driver for HSDK board.

config RESET_IMX7
	tristate "i.MX7/8 Reset Driver"
	depends on HAS_IOMEM
	depends on SOC_IMX7D || (ARM64 && ARCH_MXC) || COMPILE_TEST
	default y if SOC_IMX7D
	select MFD_SYSCON
	help
	  This enables the reset controller driver for i.MX7 SoCs.

config RESET_INTEL_GW
	bool "Intel Reset Controller Driver"
	depends on X86 || COMPILE_TEST
	depends on OF && HAS_IOMEM
	select REGMAP_MMIO
	help
	  This enables the reset controller driver for Intel Gateway SoCs.
	  Say Y to control the reset signals provided by reset controller.
	  Otherwise, say N.

config RESET_K210
	bool "Reset controller driver for Canaan Kendryte K210 SoC"
	depends on (SOC_CANAAN || COMPILE_TEST) && OF
	select MFD_SYSCON
	default SOC_CANAAN
	help
	  Support for the Canaan Kendryte K210 RISC-V SoC reset controller.
	  Say Y if you want to control reset signals provided by this
	  controller.

config RESET_LANTIQ
	bool "Lantiq XWAY Reset Driver" if COMPILE_TEST
	default SOC_TYPE_XWAY
	help
	  This enables the reset controller driver for Lantiq / Intel XWAY SoCs.

config RESET_LPC18XX
	bool "LPC18xx/43xx Reset Driver" if COMPILE_TEST
	default ARCH_LPC18XX
	help
	  This enables the reset controller driver for NXP LPC18xx/43xx SoCs.

config RESET_MCHP_SPARX5
	bool "Microchip Sparx5 reset driver"
	depends on ARCH_SPARX5 || SOC_LAN966 || COMPILE_TEST
	default y if SPARX5_SWITCH
	select MFD_SYSCON
	help
	  This driver supports switch core reset for the Microchip Sparx5 SoC.

config RESET_MESON
	tristate "Meson Reset Driver"
	depends on ARCH_MESON || COMPILE_TEST
	default ARCH_MESON
	help
	  This enables the reset driver for Amlogic Meson SoCs.

config RESET_MESON_AUDIO_ARB
	tristate "Meson Audio Memory Arbiter Reset Driver"
	depends on ARCH_MESON || COMPILE_TEST
	help
	  This enables the reset driver for Audio Memory Arbiter of
	  Amlogic's A113 based SoCs

config RESET_NPCM
	bool "NPCM BMC Reset Driver" if COMPILE_TEST
	default ARCH_NPCM
	help
	  This enables the reset controller driver for Nuvoton NPCM
	  BMC SoCs.

config RESET_OXNAS
	bool

config RESET_PISTACHIO
	bool "Pistachio Reset Driver"
	depends on MIPS || COMPILE_TEST
	help
	  This enables the reset driver for ImgTec Pistachio SoCs.

config RESET_QCOM_AOSS
	tristate "Qcom AOSS Reset Driver"
	depends on ARCH_QCOM || COMPILE_TEST
	help
	  This enables the AOSS (always on subsystem) reset driver
	  for Qualcomm SDM845 SoCs. Say Y if you want to control
	  reset signals provided by AOSS for Modem, Venus, ADSP,
	  GPU, Camera, Wireless, Display subsystem. Otherwise, say N.

config RESET_QCOM_PDC
	tristate "Qualcomm PDC Reset Driver"
	depends on ARCH_QCOM || COMPILE_TEST
	help
	  This enables the PDC (Power Domain Controller) reset driver
	  for Qualcomm Technologies Inc SDM845 SoCs. Say Y if you want
	  to control reset signals provided by PDC for Modem, Compute,
	  Display, GPU, Debug, AOP, Sensors, Audio, SP and APPS.

config RESET_RASPBERRYPI
	tristate "Raspberry Pi 4 Firmware Reset Driver"
	depends on RASPBERRYPI_FIRMWARE || (RASPBERRYPI_FIRMWARE=n && COMPILE_TEST)
	default USB_XHCI_PCI
	help
	  Raspberry Pi 4's co-processor controls some of the board's HW
	  initialization process, but it's up to Linux to trigger it when
	  relevant. This driver provides a reset controller capable of
	  interfacing with RPi4's co-processor and model these firmware
	  initialization routines as reset lines.

config RESET_RZG2L_USBPHY_CTRL
	tristate "Renesas RZ/G2L USBPHY control driver"
	depends on ARCH_RZG2L || COMPILE_TEST
	help
	  Support for USBPHY Control found on RZ/G2L family. It mainly
	  controls reset and power down of the USB/PHY.

config RESET_SCMI
	tristate "Reset driver controlled via ARM SCMI interface"
	depends on ARM_SCMI_PROTOCOL || COMPILE_TEST
	default ARM_SCMI_PROTOCOL
	help
	  This driver provides support for reset signal/domains that are
	  controlled by firmware that implements the SCMI interface.

	  This driver uses SCMI Message Protocol to interact with the
	  firmware controlling all the reset signals.

config RESET_SIMPLE
	bool "Simple Reset Controller Driver" if COMPILE_TEST || EXPERT
<<<<<<< HEAD
	default ARCH_ASPEED || ARCH_BCM4908 || ARCH_BITMAIN || ARCH_REALTEK || ARCH_STM32 || (ARCH_INTEL_SOCFPGA && ARM64) || ARCH_SUNXI || ARC
=======
	default ARCH_ASPEED || ARCH_BCMBCA || ARCH_BITMAIN || ARCH_REALTEK || ARCH_STM32 || (ARCH_INTEL_SOCFPGA && ARM64) || ARCH_SUNXI || ARC
>>>>>>> 9fecab24
	depends on HAS_IOMEM
	help
	  This enables a simple reset controller driver for reset lines that
	  that can be asserted and deasserted by toggling bits in a contiguous,
	  exclusive register space.

	  Currently this driver supports:
	   - Altera SoCFPGAs
	   - ASPEED BMC SoCs
	   - Bitmain BM1880 SoC
	   - Realtek SoCs
	   - RCC reset controller in STM32 MCUs
	   - Allwinner SoCs
	   - SiFive FU740 SoCs

config RESET_SOCFPGA
	bool "SoCFPGA Reset Driver" if COMPILE_TEST && (!ARM || !ARCH_INTEL_SOCFPGA)
	default ARM && ARCH_INTEL_SOCFPGA
	select RESET_SIMPLE
	help
	  This enables the reset driver for the SoCFPGA ARMv7 platforms. This
	  driver gets initialized early during platform init calls.

config RESET_STARFIVE_JH7100
	bool "StarFive JH7100 Reset Driver"
	depends on SOC_STARFIVE || COMPILE_TEST
	default SOC_STARFIVE
	help
	  This enables the reset controller driver for the StarFive JH7100 SoC.

config RESET_SUNPLUS
	bool "Sunplus SoCs Reset Driver" if COMPILE_TEST
	default ARCH_SUNPLUS
	help
	  This enables the reset driver support for Sunplus SoCs.
	  The reset lines that can be asserted and deasserted by toggling bits
	  in a contiguous, exclusive register space. The register is HIWORD_MASKED,
	  which means each register holds 16 reset lines.

config RESET_SUNXI
	bool "Allwinner SoCs Reset Driver" if COMPILE_TEST && !ARCH_SUNXI
	default ARCH_SUNXI
	select RESET_SIMPLE
	help
	  This enables the reset driver for Allwinner SoCs.

config RESET_TI_SCI
	tristate "TI System Control Interface (TI-SCI) reset driver"
	depends on TI_SCI_PROTOCOL || COMPILE_TEST
	help
	  This enables the reset driver support over TI System Control Interface
	  available on some new TI's SoCs. If you wish to use reset resources
	  managed by the TI System Controller, say Y here. Otherwise, say N.

config RESET_TI_SYSCON
	tristate "TI SYSCON Reset Driver"
	depends on HAS_IOMEM
	select MFD_SYSCON
	help
	  This enables the reset driver support for TI devices with
	  memory-mapped reset registers as part of a syscon device node. If
	  you wish to use the reset framework for such memory-mapped devices,
	  say Y here. Otherwise, say N.

config RESET_TI_TPS380X
	tristate "TI TPS380x Reset Driver"
	select GPIOLIB
	help
	  This enables the reset driver support for TI TPS380x devices. If
	  you wish to use the reset framework for such devices, say Y here.
	  Otherwise, say N.

config RESET_TN48M_CPLD
	tristate "Delta Networks TN48M switch CPLD reset controller"
	depends on MFD_TN48M_CPLD || COMPILE_TEST
	default MFD_TN48M_CPLD
	help
	  This enables the reset controller driver for the Delta TN48M CPLD.
	  It provides reset signals for Armada 7040 and 385 SoC-s, Alleycat 3X
	  switch MAC-s, Alaska OOB ethernet PHY, Quad Alaska ethernet PHY-s and
	  Microchip PD69200 PoE PSE controller.

	  This driver can also be built as a module. If so, the module will be
	  called reset-tn48m.

config RESET_UNIPHIER
	tristate "Reset controller driver for UniPhier SoCs"
	depends on ARCH_UNIPHIER || COMPILE_TEST
	depends on OF && MFD_SYSCON
	default ARCH_UNIPHIER
	help
	  Support for reset controllers on UniPhier SoCs.
	  Say Y if you want to control reset signals provided by System Control
	  block, Media I/O block, Peripheral Block.

config RESET_UNIPHIER_GLUE
	tristate "Reset driver in glue layer for UniPhier SoCs"
	depends on (ARCH_UNIPHIER || COMPILE_TEST) && OF
	default ARCH_UNIPHIER
	select RESET_SIMPLE
	help
	  Support for peripheral core reset included in its own glue layer
	  on UniPhier SoCs. Say Y if you want to control reset signals
	  provided by the glue layer.

config RESET_ZYNQ
	bool "ZYNQ Reset Driver" if COMPILE_TEST
	default ARCH_ZYNQ
	help
	  This enables the reset controller driver for Xilinx Zynq SoCs.

source "drivers/reset/sti/Kconfig"
source "drivers/reset/hisilicon/Kconfig"
source "drivers/reset/tegra/Kconfig"

endif<|MERGE_RESOLUTION|>--- conflicted
+++ resolved
@@ -201,11 +201,7 @@
 
 config RESET_SIMPLE
 	bool "Simple Reset Controller Driver" if COMPILE_TEST || EXPERT
-<<<<<<< HEAD
-	default ARCH_ASPEED || ARCH_BCM4908 || ARCH_BITMAIN || ARCH_REALTEK || ARCH_STM32 || (ARCH_INTEL_SOCFPGA && ARM64) || ARCH_SUNXI || ARC
-=======
 	default ARCH_ASPEED || ARCH_BCMBCA || ARCH_BITMAIN || ARCH_REALTEK || ARCH_STM32 || (ARCH_INTEL_SOCFPGA && ARM64) || ARCH_SUNXI || ARC
->>>>>>> 9fecab24
 	depends on HAS_IOMEM
 	help
 	  This enables a simple reset controller driver for reset lines that
