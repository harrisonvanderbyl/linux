// SPDX-License-Identifier: GPL-2.0
/*
 *  SMB2 version specific operations
 *
 *  Copyright (c) 2012, Jeff Layton <jlayton@redhat.com>
 */

#include <linux/pagemap.h>
#include <linux/vfs.h>
#include <linux/falloc.h>
#include <linux/scatterlist.h>
#include <linux/uuid.h>
#include <linux/sort.h>
#include <crypto/aead.h>
#include <linux/fiemap.h>
#include <linux/folio_queue.h>
#include <uapi/linux/magic.h>
#include "cifsfs.h"
#include "cifsglob.h"
#include "smb2pdu.h"
#include "smb2proto.h"
#include "cifsproto.h"
#include "cifs_debug.h"
#include "cifs_unicode.h"
#include "../common/smb2status.h"
#include "smb2glob.h"
#include "cifs_ioctl.h"
#include "smbdirect.h"
#include "fscache.h"
#include "fs_context.h"
#include "cached_dir.h"
#include "reparse.h"

/* Change credits for different ops and return the total number of credits */
static int
change_conf(struct TCP_Server_Info *server)
{
	server->credits += server->echo_credits + server->oplock_credits;
	if (server->credits > server->max_credits)
		server->credits = server->max_credits;
	server->oplock_credits = server->echo_credits = 0;
	switch (server->credits) {
	case 0:
		return 0;
	case 1:
		server->echoes = false;
		server->oplocks = false;
		break;
	case 2:
		server->echoes = true;
		server->oplocks = false;
		server->echo_credits = 1;
		break;
	default:
		server->echoes = true;
		if (enable_oplocks) {
			server->oplocks = true;
			server->oplock_credits = 1;
		} else
			server->oplocks = false;

		server->echo_credits = 1;
	}
	server->credits -= server->echo_credits + server->oplock_credits;
	return server->credits + server->echo_credits + server->oplock_credits;
}

static void
smb2_add_credits(struct TCP_Server_Info *server,
		 struct cifs_credits *credits, const int optype)
{
	int *val, rc = -1;
	int scredits, in_flight;
	unsigned int add = credits->value;
	unsigned int instance = credits->instance;
	bool reconnect_detected = false;
	bool reconnect_with_invalid_credits = false;

	spin_lock(&server->req_lock);
	val = server->ops->get_credits_field(server, optype);

	/* eg found case where write overlapping reconnect messed up credits */
	if (((optype & CIFS_OP_MASK) == CIFS_NEG_OP) && (*val != 0))
		reconnect_with_invalid_credits = true;

	if ((instance == 0) || (instance == server->reconnect_instance))
		*val += add;
	else
		reconnect_detected = true;

	if (*val > 65000) {
		*val = 65000; /* Don't get near 64K credits, avoid srv bugs */
		pr_warn_once("server overflowed SMB3 credits\n");
		trace_smb3_overflow_credits(server->CurrentMid,
					    server->conn_id, server->hostname, *val,
					    add, server->in_flight);
	}
	if (credits->in_flight_check > 1) {
		pr_warn_once("rreq R=%08x[%x] Credits not in flight\n",
			     credits->rreq_debug_id, credits->rreq_debug_index);
	} else {
		credits->in_flight_check = 2;
	}
	if (WARN_ON_ONCE(server->in_flight == 0)) {
		pr_warn_once("rreq R=%08x[%x] Zero in_flight\n",
			     credits->rreq_debug_id, credits->rreq_debug_index);
		trace_smb3_rw_credits(credits->rreq_debug_id,
				      credits->rreq_debug_index,
				      credits->value,
				      server->credits, server->in_flight, 0,
				      cifs_trace_rw_credits_zero_in_flight);
	}
	server->in_flight--;
	if (server->in_flight == 0 &&
	   ((optype & CIFS_OP_MASK) != CIFS_NEG_OP) &&
	   ((optype & CIFS_OP_MASK) != CIFS_SESS_OP))
		rc = change_conf(server);
	/*
	 * Sometimes server returns 0 credits on oplock break ack - we need to
	 * rebalance credits in this case.
	 */
	else if (server->in_flight > 0 && server->oplock_credits == 0 &&
		 server->oplocks) {
		if (server->credits > 1) {
			server->credits--;
			server->oplock_credits++;
		}
	} else if ((server->in_flight > 0) && (server->oplock_credits > 3) &&
		   ((optype & CIFS_OP_MASK) == CIFS_OBREAK_OP))
		/* if now have too many oplock credits, rebalance so don't starve normal ops */
		change_conf(server);

	scredits = *val;
	in_flight = server->in_flight;
	spin_unlock(&server->req_lock);
	wake_up(&server->request_q);

	if (reconnect_detected) {
		trace_smb3_reconnect_detected(server->CurrentMid,
			server->conn_id, server->hostname, scredits, add, in_flight);

		cifs_dbg(FYI, "trying to put %d credits from the old server instance %d\n",
			 add, instance);
	}

	if (reconnect_with_invalid_credits) {
		trace_smb3_reconnect_with_invalid_credits(server->CurrentMid,
			server->conn_id, server->hostname, scredits, add, in_flight);
		cifs_dbg(FYI, "Negotiate operation when server credits is non-zero. Optype: %d, server credits: %d, credits added: %d\n",
			 optype, scredits, add);
	}

	spin_lock(&server->srv_lock);
	if (server->tcpStatus == CifsNeedReconnect
	    || server->tcpStatus == CifsExiting) {
		spin_unlock(&server->srv_lock);
		return;
	}
	spin_unlock(&server->srv_lock);

	switch (rc) {
	case -1:
		/* change_conf hasn't been executed */
		break;
	case 0:
		cifs_server_dbg(VFS, "Possible client or server bug - zero credits\n");
		break;
	case 1:
		cifs_server_dbg(VFS, "disabling echoes and oplocks\n");
		break;
	case 2:
		cifs_dbg(FYI, "disabling oplocks\n");
		break;
	default:
		/* change_conf rebalanced credits for different types */
		break;
	}

	trace_smb3_add_credits(server->CurrentMid,
			server->conn_id, server->hostname, scredits, add, in_flight);
	cifs_dbg(FYI, "%s: added %u credits total=%d\n", __func__, add, scredits);
}

static void
smb2_set_credits(struct TCP_Server_Info *server, const int val)
{
	int scredits, in_flight;

	spin_lock(&server->req_lock);
	server->credits = val;
	if (val == 1) {
		server->reconnect_instance++;
		/*
		 * ChannelSequence updated for all channels in primary channel so that consistent
		 * across SMB3 requests sent on any channel. See MS-SMB2 3.2.4.1 and 3.2.7.1
		 */
		if (SERVER_IS_CHAN(server))
			server->primary_server->channel_sequence_num++;
		else
			server->channel_sequence_num++;
	}
	scredits = server->credits;
	in_flight = server->in_flight;
	spin_unlock(&server->req_lock);

	trace_smb3_set_credits(server->CurrentMid,
			server->conn_id, server->hostname, scredits, val, in_flight);
	cifs_dbg(FYI, "%s: set %u credits\n", __func__, val);

	/* don't log while holding the lock */
	if (val == 1)
		cifs_dbg(FYI, "set credits to 1 due to smb2 reconnect\n");
}

static int *
smb2_get_credits_field(struct TCP_Server_Info *server, const int optype)
{
	switch (optype) {
	case CIFS_ECHO_OP:
		return &server->echo_credits;
	case CIFS_OBREAK_OP:
		return &server->oplock_credits;
	default:
		return &server->credits;
	}
}

static unsigned int
smb2_get_credits(struct mid_q_entry *mid)
{
	return mid->credits_received;
}

static int
smb2_wait_mtu_credits(struct TCP_Server_Info *server, size_t size,
		      size_t *num, struct cifs_credits *credits)
{
	int rc = 0;
	unsigned int scredits, in_flight;

	spin_lock(&server->req_lock);
	while (1) {
		spin_unlock(&server->req_lock);

		spin_lock(&server->srv_lock);
		if (server->tcpStatus == CifsExiting) {
			spin_unlock(&server->srv_lock);
			return -ENOENT;
		}
		spin_unlock(&server->srv_lock);

		spin_lock(&server->req_lock);
		if (server->credits <= 0) {
			spin_unlock(&server->req_lock);
			cifs_num_waiters_inc(server);
			rc = wait_event_killable(server->request_q,
				has_credits(server, &server->credits, 1));
			cifs_num_waiters_dec(server);
			if (rc)
				return rc;
			spin_lock(&server->req_lock);
		} else {
			scredits = server->credits;
			/* can deadlock with reopen */
			if (scredits <= 8) {
				*num = SMB2_MAX_BUFFER_SIZE;
				credits->value = 0;
				credits->instance = 0;
				break;
			}

			/* leave some credits for reopen and other ops */
			scredits -= 8;
			*num = min_t(unsigned int, size,
				     scredits * SMB2_MAX_BUFFER_SIZE);

			credits->value =
				DIV_ROUND_UP(*num, SMB2_MAX_BUFFER_SIZE);
			credits->instance = server->reconnect_instance;
			server->credits -= credits->value;
			server->in_flight++;
			if (server->in_flight > server->max_in_flight)
				server->max_in_flight = server->in_flight;
			break;
		}
	}
	scredits = server->credits;
	in_flight = server->in_flight;
	spin_unlock(&server->req_lock);

	trace_smb3_wait_credits(server->CurrentMid,
			server->conn_id, server->hostname, scredits, -(credits->value), in_flight);
	cifs_dbg(FYI, "%s: removed %u credits total=%d\n",
			__func__, credits->value, scredits);

	return rc;
}

static int
smb2_adjust_credits(struct TCP_Server_Info *server,
		    struct cifs_io_subrequest *subreq,
		    unsigned int /*enum smb3_rw_credits_trace*/ trace)
{
	struct cifs_credits *credits = &subreq->credits;
	int new_val = DIV_ROUND_UP(subreq->subreq.len - subreq->subreq.transferred,
				   SMB2_MAX_BUFFER_SIZE);
	int scredits, in_flight;

	if (!credits->value || credits->value == new_val)
		return 0;

	if (credits->value < new_val) {
		trace_smb3_rw_credits(subreq->rreq->debug_id,
				      subreq->subreq.debug_index,
				      credits->value,
				      server->credits, server->in_flight,
				      new_val - credits->value,
				      cifs_trace_rw_credits_no_adjust_up);
		trace_smb3_too_many_credits(server->CurrentMid,
				server->conn_id, server->hostname, 0, credits->value - new_val, 0);
		cifs_server_dbg(VFS, "R=%x[%x] request has less credits (%d) than required (%d)",
				subreq->rreq->debug_id, subreq->subreq.debug_index,
				credits->value, new_val);

		return -EOPNOTSUPP;
	}

	spin_lock(&server->req_lock);

	if (server->reconnect_instance != credits->instance) {
		scredits = server->credits;
		in_flight = server->in_flight;
		spin_unlock(&server->req_lock);

		trace_smb3_rw_credits(subreq->rreq->debug_id,
				      subreq->subreq.debug_index,
				      credits->value,
				      server->credits, server->in_flight,
				      new_val - credits->value,
				      cifs_trace_rw_credits_old_session);
		trace_smb3_reconnect_detected(server->CurrentMid,
			server->conn_id, server->hostname, scredits,
			credits->value - new_val, in_flight);
		cifs_server_dbg(VFS, "R=%x[%x] trying to return %d credits to old session\n",
				subreq->rreq->debug_id, subreq->subreq.debug_index,
				credits->value - new_val);
		return -EAGAIN;
	}

	trace_smb3_rw_credits(subreq->rreq->debug_id,
			      subreq->subreq.debug_index,
			      credits->value,
			      server->credits, server->in_flight,
			      new_val - credits->value, trace);
	server->credits += credits->value - new_val;
	scredits = server->credits;
	in_flight = server->in_flight;
	spin_unlock(&server->req_lock);
	wake_up(&server->request_q);

	trace_smb3_adj_credits(server->CurrentMid,
			server->conn_id, server->hostname, scredits,
			credits->value - new_val, in_flight);
	cifs_dbg(FYI, "%s: adjust added %u credits total=%d\n",
			__func__, credits->value - new_val, scredits);

	credits->value = new_val;

	return 0;
}

static __u64
smb2_get_next_mid(struct TCP_Server_Info *server)
{
	__u64 mid;
	/* for SMB2 we need the current value */
	spin_lock(&server->mid_lock);
	mid = server->CurrentMid++;
	spin_unlock(&server->mid_lock);
	return mid;
}

static void
smb2_revert_current_mid(struct TCP_Server_Info *server, const unsigned int val)
{
	spin_lock(&server->mid_lock);
	if (server->CurrentMid >= val)
		server->CurrentMid -= val;
	spin_unlock(&server->mid_lock);
}

static struct mid_q_entry *
__smb2_find_mid(struct TCP_Server_Info *server, char *buf, bool dequeue)
{
	struct mid_q_entry *mid;
	struct smb2_hdr *shdr = (struct smb2_hdr *)buf;
	__u64 wire_mid = le64_to_cpu(shdr->MessageId);

	if (shdr->ProtocolId == SMB2_TRANSFORM_PROTO_NUM) {
		cifs_server_dbg(VFS, "Encrypted frame parsing not supported yet\n");
		return NULL;
	}

	spin_lock(&server->mid_lock);
	list_for_each_entry(mid, &server->pending_mid_q, qhead) {
		if ((mid->mid == wire_mid) &&
		    (mid->mid_state == MID_REQUEST_SUBMITTED) &&
		    (mid->command == shdr->Command)) {
			kref_get(&mid->refcount);
			if (dequeue) {
				list_del_init(&mid->qhead);
				mid->mid_flags |= MID_DELETED;
			}
			spin_unlock(&server->mid_lock);
			return mid;
		}
	}
	spin_unlock(&server->mid_lock);
	return NULL;
}

static struct mid_q_entry *
smb2_find_mid(struct TCP_Server_Info *server, char *buf)
{
	return __smb2_find_mid(server, buf, false);
}

static struct mid_q_entry *
smb2_find_dequeue_mid(struct TCP_Server_Info *server, char *buf)
{
	return __smb2_find_mid(server, buf, true);
}

static void
smb2_dump_detail(void *buf, struct TCP_Server_Info *server)
{
#ifdef CONFIG_CIFS_DEBUG2
	struct smb2_hdr *shdr = (struct smb2_hdr *)buf;

	cifs_server_dbg(VFS, "Cmd: %d Err: 0x%x Flags: 0x%x Mid: %llu Pid: %d\n",
		 shdr->Command, shdr->Status, shdr->Flags, shdr->MessageId,
		 shdr->Id.SyncId.ProcessId);
	if (!server->ops->check_message(buf, server->total_read, server)) {
		cifs_server_dbg(VFS, "smb buf %p len %u\n", buf,
				server->ops->calc_smb_size(buf));
	}
#endif
}

static bool
smb2_need_neg(struct TCP_Server_Info *server)
{
	return server->max_read == 0;
}

static int
smb2_negotiate(const unsigned int xid,
	       struct cifs_ses *ses,
	       struct TCP_Server_Info *server)
{
	int rc;

	spin_lock(&server->mid_lock);
	server->CurrentMid = 0;
	spin_unlock(&server->mid_lock);
	rc = SMB2_negotiate(xid, ses, server);
	/* BB we probably don't need to retry with modern servers */
	if (rc == -EAGAIN)
		rc = -EHOSTDOWN;
	return rc;
}

static unsigned int
smb2_negotiate_wsize(struct cifs_tcon *tcon, struct smb3_fs_context *ctx)
{
	struct TCP_Server_Info *server = tcon->ses->server;
	unsigned int wsize;

	/* start with specified wsize, or default */
	wsize = ctx->wsize ? ctx->wsize : CIFS_DEFAULT_IOSIZE;
	wsize = min_t(unsigned int, wsize, server->max_write);
	if (!(server->capabilities & SMB2_GLOBAL_CAP_LARGE_MTU))
		wsize = min_t(unsigned int, wsize, SMB2_MAX_BUFFER_SIZE);

	return wsize;
}

static unsigned int
smb3_negotiate_wsize(struct cifs_tcon *tcon, struct smb3_fs_context *ctx)
{
	struct TCP_Server_Info *server = tcon->ses->server;
	unsigned int wsize;

	/* start with specified wsize, or default */
	wsize = ctx->wsize ? ctx->wsize : SMB3_DEFAULT_IOSIZE;
	wsize = min_t(unsigned int, wsize, server->max_write);
#ifdef CONFIG_CIFS_SMB_DIRECT
	if (server->rdma) {
		if (server->sign)
			/*
			 * Account for SMB2 data transfer packet header and
			 * possible encryption header
			 */
			wsize = min_t(unsigned int,
				wsize,
				server->smbd_conn->max_fragmented_send_size -
					SMB2_READWRITE_PDU_HEADER_SIZE -
					sizeof(struct smb2_transform_hdr));
		else
			wsize = min_t(unsigned int,
				wsize, server->smbd_conn->max_readwrite_size);
	}
#endif
	if (!(server->capabilities & SMB2_GLOBAL_CAP_LARGE_MTU))
		wsize = min_t(unsigned int, wsize, SMB2_MAX_BUFFER_SIZE);

	return wsize;
}

static unsigned int
smb2_negotiate_rsize(struct cifs_tcon *tcon, struct smb3_fs_context *ctx)
{
	struct TCP_Server_Info *server = tcon->ses->server;
	unsigned int rsize;

	/* start with specified rsize, or default */
	rsize = ctx->rsize ? ctx->rsize : CIFS_DEFAULT_IOSIZE;
	rsize = min_t(unsigned int, rsize, server->max_read);

	if (!(server->capabilities & SMB2_GLOBAL_CAP_LARGE_MTU))
		rsize = min_t(unsigned int, rsize, SMB2_MAX_BUFFER_SIZE);

	return rsize;
}

static unsigned int
smb3_negotiate_rsize(struct cifs_tcon *tcon, struct smb3_fs_context *ctx)
{
	struct TCP_Server_Info *server = tcon->ses->server;
	unsigned int rsize;

	/* start with specified rsize, or default */
	rsize = ctx->rsize ? ctx->rsize : SMB3_DEFAULT_IOSIZE;
	rsize = min_t(unsigned int, rsize, server->max_read);
#ifdef CONFIG_CIFS_SMB_DIRECT
	if (server->rdma) {
		if (server->sign)
			/*
			 * Account for SMB2 data transfer packet header and
			 * possible encryption header
			 */
			rsize = min_t(unsigned int,
				rsize,
				server->smbd_conn->max_fragmented_recv_size -
					SMB2_READWRITE_PDU_HEADER_SIZE -
					sizeof(struct smb2_transform_hdr));
		else
			rsize = min_t(unsigned int,
				rsize, server->smbd_conn->max_readwrite_size);
	}
#endif

	if (!(server->capabilities & SMB2_GLOBAL_CAP_LARGE_MTU))
		rsize = min_t(unsigned int, rsize, SMB2_MAX_BUFFER_SIZE);

	return rsize;
}

/*
 * compare two interfaces a and b
 * return 0 if everything matches.
 * return 1 if a is rdma capable, or rss capable, or has higher link speed
 * return -1 otherwise.
 */
static int
iface_cmp(struct cifs_server_iface *a, struct cifs_server_iface *b)
{
	int cmp_ret = 0;

	WARN_ON(!a || !b);
	if (a->rdma_capable == b->rdma_capable) {
		if (a->rss_capable == b->rss_capable) {
			if (a->speed == b->speed) {
				cmp_ret = cifs_ipaddr_cmp((struct sockaddr *) &a->sockaddr,
							  (struct sockaddr *) &b->sockaddr);
				if (!cmp_ret)
					return 0;
				else if (cmp_ret > 0)
					return 1;
				else
					return -1;
			} else if (a->speed > b->speed)
				return 1;
			else
				return -1;
		} else if (a->rss_capable > b->rss_capable)
			return 1;
		else
			return -1;
	} else if (a->rdma_capable > b->rdma_capable)
		return 1;
	else
		return -1;
}

static int
parse_server_interfaces(struct network_interface_info_ioctl_rsp *buf,
			size_t buf_len, struct cifs_ses *ses, bool in_mount)
{
	struct network_interface_info_ioctl_rsp *p;
	struct sockaddr_in *addr4;
	struct sockaddr_in6 *addr6;
	struct iface_info_ipv4 *p4;
	struct iface_info_ipv6 *p6;
	struct cifs_server_iface *info = NULL, *iface = NULL, *niface = NULL;
	struct cifs_server_iface tmp_iface;
	ssize_t bytes_left;
	size_t next = 0;
	int nb_iface = 0;
	int rc = 0, ret = 0;

	bytes_left = buf_len;
	p = buf;

	spin_lock(&ses->iface_lock);
	/* do not query too frequently, this time with lock held */
	if (ses->iface_last_update &&
	    time_before(jiffies, ses->iface_last_update +
			(SMB_INTERFACE_POLL_INTERVAL * HZ))) {
		spin_unlock(&ses->iface_lock);
		return 0;
	}

	/*
	 * Go through iface_list and mark them as inactive
	 */
	list_for_each_entry_safe(iface, niface, &ses->iface_list,
				 iface_head)
		iface->is_active = 0;

	spin_unlock(&ses->iface_lock);

	/*
	 * Samba server e.g. can return an empty interface list in some cases,
	 * which would only be a problem if we were requesting multichannel
	 */
	if (bytes_left == 0) {
		/* avoid spamming logs every 10 minutes, so log only in mount */
		if ((ses->chan_max > 1) && in_mount)
			cifs_dbg(VFS,
				 "multichannel not available\n"
				 "Empty network interface list returned by server %s\n",
				 ses->server->hostname);
		rc = -EOPNOTSUPP;
		ses->iface_last_update = jiffies;
		goto out;
	}

	while (bytes_left >= (ssize_t)sizeof(*p)) {
		memset(&tmp_iface, 0, sizeof(tmp_iface));
		/* default to 1Gbps when link speed is unset */
		tmp_iface.speed = le64_to_cpu(p->LinkSpeed) ?: 1000000000;
		tmp_iface.rdma_capable = le32_to_cpu(p->Capability & RDMA_CAPABLE) ? 1 : 0;
		tmp_iface.rss_capable = le32_to_cpu(p->Capability & RSS_CAPABLE) ? 1 : 0;

		switch (p->Family) {
		/*
		 * The kernel and wire socket structures have the same
		 * layout and use network byte order but make the
		 * conversion explicit in case either one changes.
		 */
		case INTERNETWORK:
			addr4 = (struct sockaddr_in *)&tmp_iface.sockaddr;
			p4 = (struct iface_info_ipv4 *)p->Buffer;
			addr4->sin_family = AF_INET;
			memcpy(&addr4->sin_addr, &p4->IPv4Address, 4);

			/* [MS-SMB2] 2.2.32.5.1.1 Clients MUST ignore these */
			addr4->sin_port = cpu_to_be16(CIFS_PORT);

			cifs_dbg(FYI, "%s: ipv4 %pI4\n", __func__,
				 &addr4->sin_addr);
			break;
		case INTERNETWORKV6:
			addr6 =	(struct sockaddr_in6 *)&tmp_iface.sockaddr;
			p6 = (struct iface_info_ipv6 *)p->Buffer;
			addr6->sin6_family = AF_INET6;
			memcpy(&addr6->sin6_addr, &p6->IPv6Address, 16);

			/* [MS-SMB2] 2.2.32.5.1.2 Clients MUST ignore these */
			addr6->sin6_flowinfo = 0;
			addr6->sin6_scope_id = 0;
			addr6->sin6_port = cpu_to_be16(CIFS_PORT);

			cifs_dbg(FYI, "%s: ipv6 %pI6\n", __func__,
				 &addr6->sin6_addr);
			break;
		default:
			cifs_dbg(VFS,
				 "%s: skipping unsupported socket family\n",
				 __func__);
			goto next_iface;
		}

		/*
		 * The iface_list is assumed to be sorted by speed.
		 * Check if the new interface exists in that list.
		 * NEVER change iface. it could be in use.
		 * Add a new one instead
		 */
		spin_lock(&ses->iface_lock);
		list_for_each_entry_safe(iface, niface, &ses->iface_list,
					 iface_head) {
			ret = iface_cmp(iface, &tmp_iface);
			if (!ret) {
				iface->is_active = 1;
				spin_unlock(&ses->iface_lock);
				goto next_iface;
			} else if (ret < 0) {
				/* all remaining ifaces are slower */
				kref_get(&iface->refcount);
				break;
			}
		}
		spin_unlock(&ses->iface_lock);

		/* no match. insert the entry in the list */
		info = kmalloc(sizeof(struct cifs_server_iface),
			       GFP_KERNEL);
		if (!info) {
			rc = -ENOMEM;
			goto out;
		}
		memcpy(info, &tmp_iface, sizeof(tmp_iface));

		/* add this new entry to the list */
		kref_init(&info->refcount);
		info->is_active = 1;

		cifs_dbg(FYI, "%s: adding iface %zu\n", __func__, ses->iface_count);
		cifs_dbg(FYI, "%s: speed %zu bps\n", __func__, info->speed);
		cifs_dbg(FYI, "%s: capabilities 0x%08x\n", __func__,
			 le32_to_cpu(p->Capability));

		spin_lock(&ses->iface_lock);
		if (!list_entry_is_head(iface, &ses->iface_list, iface_head)) {
			list_add_tail(&info->iface_head, &iface->iface_head);
			kref_put(&iface->refcount, release_iface);
		} else
			list_add_tail(&info->iface_head, &ses->iface_list);

		ses->iface_count++;
		spin_unlock(&ses->iface_lock);
next_iface:
		nb_iface++;
		next = le32_to_cpu(p->Next);
		if (!next) {
			bytes_left -= sizeof(*p);
			break;
		}
		p = (struct network_interface_info_ioctl_rsp *)((u8 *)p+next);
		bytes_left -= next;
	}

	if (!nb_iface) {
		cifs_dbg(VFS, "%s: malformed interface info\n", __func__);
		rc = -EINVAL;
		goto out;
	}

	/* Azure rounds the buffer size up 8, to a 16 byte boundary */
	if ((bytes_left > 8) || p->Next)
		cifs_dbg(VFS, "%s: incomplete interface info\n", __func__);

	ses->iface_last_update = jiffies;

out:
	/*
	 * Go through the list again and put the inactive entries
	 */
	spin_lock(&ses->iface_lock);
	list_for_each_entry_safe(iface, niface, &ses->iface_list,
				 iface_head) {
		if (!iface->is_active) {
			list_del(&iface->iface_head);
			kref_put(&iface->refcount, release_iface);
			ses->iface_count--;
		}
	}
	spin_unlock(&ses->iface_lock);

	return rc;
}

int
SMB3_request_interfaces(const unsigned int xid, struct cifs_tcon *tcon, bool in_mount)
{
	int rc;
	unsigned int ret_data_len = 0;
	struct network_interface_info_ioctl_rsp *out_buf = NULL;
	struct cifs_ses *ses = tcon->ses;
	struct TCP_Server_Info *pserver;

	/* do not query too frequently */
	if (ses->iface_last_update &&
	    time_before(jiffies, ses->iface_last_update +
			(SMB_INTERFACE_POLL_INTERVAL * HZ)))
		return 0;

	rc = SMB2_ioctl(xid, tcon, NO_FILE_ID, NO_FILE_ID,
			FSCTL_QUERY_NETWORK_INTERFACE_INFO,
			NULL /* no data input */, 0 /* no data input */,
			CIFSMaxBufSize, (char **)&out_buf, &ret_data_len);
	if (rc == -EOPNOTSUPP) {
		cifs_dbg(FYI,
			 "server does not support query network interfaces\n");
		ret_data_len = 0;
	} else if (rc != 0) {
		cifs_tcon_dbg(VFS, "error %d on ioctl to get interface list\n", rc);
		goto out;
	}

	rc = parse_server_interfaces(out_buf, ret_data_len, ses, in_mount);
	if (rc)
		goto out;

	/* check if iface is still active */
	spin_lock(&ses->chan_lock);
	pserver = ses->chans[0].server;
	if (pserver && !cifs_chan_is_iface_active(ses, pserver)) {
		spin_unlock(&ses->chan_lock);
		cifs_chan_update_iface(ses, pserver);
		spin_lock(&ses->chan_lock);
	}
	spin_unlock(&ses->chan_lock);

out:
	kfree(out_buf);
	return rc;
}

static void
smb3_qfs_tcon(const unsigned int xid, struct cifs_tcon *tcon,
	      struct cifs_sb_info *cifs_sb)
{
	int rc;
	__le16 srch_path = 0; /* Null - open root of share */
	u8 oplock = SMB2_OPLOCK_LEVEL_NONE;
	struct cifs_open_parms oparms;
	struct cifs_fid fid;
	struct cached_fid *cfid = NULL;

	oparms = (struct cifs_open_parms) {
		.tcon = tcon,
		.path = "",
		.desired_access = FILE_READ_ATTRIBUTES,
		.disposition = FILE_OPEN,
		.create_options = cifs_create_options(cifs_sb, 0),
		.fid = &fid,
	};

	rc = open_cached_dir(xid, tcon, "", cifs_sb, false, &cfid);
	if (rc == 0)
		memcpy(&fid, &cfid->fid, sizeof(struct cifs_fid));
	else
		rc = SMB2_open(xid, &oparms, &srch_path, &oplock, NULL, NULL,
			       NULL, NULL);
	if (rc)
		return;

	SMB3_request_interfaces(xid, tcon, true /* called during  mount */);

	SMB2_QFS_attr(xid, tcon, fid.persistent_fid, fid.volatile_fid,
			FS_ATTRIBUTE_INFORMATION);
	SMB2_QFS_attr(xid, tcon, fid.persistent_fid, fid.volatile_fid,
			FS_DEVICE_INFORMATION);
	SMB2_QFS_attr(xid, tcon, fid.persistent_fid, fid.volatile_fid,
			FS_VOLUME_INFORMATION);
	SMB2_QFS_attr(xid, tcon, fid.persistent_fid, fid.volatile_fid,
			FS_SECTOR_SIZE_INFORMATION); /* SMB3 specific */
	if (cfid == NULL)
		SMB2_close(xid, tcon, fid.persistent_fid, fid.volatile_fid);
	else
		close_cached_dir(cfid);
}

static void
smb2_qfs_tcon(const unsigned int xid, struct cifs_tcon *tcon,
	      struct cifs_sb_info *cifs_sb)
{
	int rc;
	__le16 srch_path = 0; /* Null - open root of share */
	u8 oplock = SMB2_OPLOCK_LEVEL_NONE;
	struct cifs_open_parms oparms;
	struct cifs_fid fid;

	oparms = (struct cifs_open_parms) {
		.tcon = tcon,
		.path = "",
		.desired_access = FILE_READ_ATTRIBUTES,
		.disposition = FILE_OPEN,
		.create_options = cifs_create_options(cifs_sb, 0),
		.fid = &fid,
	};

	rc = SMB2_open(xid, &oparms, &srch_path, &oplock, NULL, NULL,
		       NULL, NULL);
	if (rc)
		return;

	SMB2_QFS_attr(xid, tcon, fid.persistent_fid, fid.volatile_fid,
			FS_ATTRIBUTE_INFORMATION);
	SMB2_QFS_attr(xid, tcon, fid.persistent_fid, fid.volatile_fid,
			FS_DEVICE_INFORMATION);
	SMB2_close(xid, tcon, fid.persistent_fid, fid.volatile_fid);
}

static int
smb2_is_path_accessible(const unsigned int xid, struct cifs_tcon *tcon,
			struct cifs_sb_info *cifs_sb, const char *full_path)
{
	__le16 *utf16_path;
	__u8 oplock = SMB2_OPLOCK_LEVEL_NONE;
	int err_buftype = CIFS_NO_BUFFER;
	struct cifs_open_parms oparms;
	struct kvec err_iov = {};
	struct cifs_fid fid;
	struct cached_fid *cfid;
	bool islink;
	int rc, rc2;

	rc = open_cached_dir(xid, tcon, full_path, cifs_sb, true, &cfid);
	if (!rc) {
		if (cfid->has_lease) {
			close_cached_dir(cfid);
			return 0;
		}
		close_cached_dir(cfid);
	}

	utf16_path = cifs_convert_path_to_utf16(full_path, cifs_sb);
	if (!utf16_path)
		return -ENOMEM;

	oparms = (struct cifs_open_parms) {
		.tcon = tcon,
		.path = full_path,
		.desired_access = FILE_READ_ATTRIBUTES,
		.disposition = FILE_OPEN,
		.create_options = cifs_create_options(cifs_sb, 0),
		.fid = &fid,
	};

	rc = SMB2_open(xid, &oparms, utf16_path, &oplock, NULL, NULL,
		       &err_iov, &err_buftype);
	if (rc) {
		struct smb2_hdr *hdr = err_iov.iov_base;

		if (unlikely(!hdr || err_buftype == CIFS_NO_BUFFER))
			goto out;

		if (rc != -EREMOTE && hdr->Status == STATUS_OBJECT_NAME_INVALID) {
			rc2 = cifs_inval_name_dfs_link_error(xid, tcon, cifs_sb,
							     full_path, &islink);
			if (rc2) {
				rc = rc2;
				goto out;
			}
			if (islink)
				rc = -EREMOTE;
		}
		if (rc == -EREMOTE && IS_ENABLED(CONFIG_CIFS_DFS_UPCALL) && cifs_sb &&
		    (cifs_sb->mnt_cifs_flags & CIFS_MOUNT_NO_DFS))
			rc = -EOPNOTSUPP;
		goto out;
	}

	rc = SMB2_close(xid, tcon, fid.persistent_fid, fid.volatile_fid);

out:
	free_rsp_buf(err_buftype, err_iov.iov_base);
	kfree(utf16_path);
	return rc;
}

static int smb2_get_srv_inum(const unsigned int xid, struct cifs_tcon *tcon,
			     struct cifs_sb_info *cifs_sb, const char *full_path,
			     u64 *uniqueid, struct cifs_open_info_data *data)
{
	*uniqueid = le64_to_cpu(data->fi.IndexNumber);
	return 0;
}

static int smb2_query_file_info(const unsigned int xid, struct cifs_tcon *tcon,
				struct cifsFileInfo *cfile, struct cifs_open_info_data *data)
{
	struct cifs_fid *fid = &cfile->fid;

	if (cfile->symlink_target) {
		data->symlink_target = kstrdup(cfile->symlink_target, GFP_KERNEL);
		if (!data->symlink_target)
			return -ENOMEM;
	}
	data->contains_posix_file_info = false;
	return SMB2_query_info(xid, tcon, fid->persistent_fid, fid->volatile_fid, &data->fi);
}

#ifdef CONFIG_CIFS_XATTR
static ssize_t
move_smb2_ea_to_cifs(char *dst, size_t dst_size,
		     struct smb2_file_full_ea_info *src, size_t src_size,
		     const unsigned char *ea_name)
{
	int rc = 0;
	unsigned int ea_name_len = ea_name ? strlen(ea_name) : 0;
	char *name, *value;
	size_t buf_size = dst_size;
	size_t name_len, value_len, user_name_len;

	while (src_size > 0) {
		name_len = (size_t)src->ea_name_length;
		value_len = (size_t)le16_to_cpu(src->ea_value_length);

		if (name_len == 0)
			break;

		if (src_size < 8 + name_len + 1 + value_len) {
			cifs_dbg(FYI, "EA entry goes beyond length of list\n");
			rc = -EIO;
			goto out;
		}

		name = &src->ea_data[0];
		value = &src->ea_data[src->ea_name_length + 1];

		if (ea_name) {
			if (ea_name_len == name_len &&
			    memcmp(ea_name, name, name_len) == 0) {
				rc = value_len;
				if (dst_size == 0)
					goto out;
				if (dst_size < value_len) {
					rc = -ERANGE;
					goto out;
				}
				memcpy(dst, value, value_len);
				goto out;
			}
		} else {
			/* 'user.' plus a terminating null */
			user_name_len = 5 + 1 + name_len;

			if (buf_size == 0) {
				/* skip copy - calc size only */
				rc += user_name_len;
			} else if (dst_size >= user_name_len) {
				dst_size -= user_name_len;
				memcpy(dst, "user.", 5);
				dst += 5;
				memcpy(dst, src->ea_data, name_len);
				dst += name_len;
				*dst = 0;
				++dst;
				rc += user_name_len;
			} else {
				/* stop before overrun buffer */
				rc = -ERANGE;
				break;
			}
		}

		if (!src->next_entry_offset)
			break;

		if (src_size < le32_to_cpu(src->next_entry_offset)) {
			/* stop before overrun buffer */
			rc = -ERANGE;
			break;
		}
		src_size -= le32_to_cpu(src->next_entry_offset);
		src = (void *)((char *)src +
			       le32_to_cpu(src->next_entry_offset));
	}

	/* didn't find the named attribute */
	if (ea_name)
		rc = -ENODATA;

out:
	return (ssize_t)rc;
}

static ssize_t
smb2_query_eas(const unsigned int xid, struct cifs_tcon *tcon,
	       const unsigned char *path, const unsigned char *ea_name,
	       char *ea_data, size_t buf_size,
	       struct cifs_sb_info *cifs_sb)
{
	int rc;
	struct kvec rsp_iov = {NULL, 0};
	int buftype = CIFS_NO_BUFFER;
	struct smb2_query_info_rsp *rsp;
	struct smb2_file_full_ea_info *info = NULL;

	rc = smb2_query_info_compound(xid, tcon, path,
				      FILE_READ_EA,
				      FILE_FULL_EA_INFORMATION,
				      SMB2_O_INFO_FILE,
				      CIFSMaxBufSize -
				      MAX_SMB2_CREATE_RESPONSE_SIZE -
				      MAX_SMB2_CLOSE_RESPONSE_SIZE,
				      &rsp_iov, &buftype, cifs_sb);
	if (rc) {
		/*
		 * If ea_name is NULL (listxattr) and there are no EAs,
		 * return 0 as it's not an error. Otherwise, the specified
		 * ea_name was not found.
		 */
		if (!ea_name && rc == -ENODATA)
			rc = 0;
		goto qeas_exit;
	}

	rsp = (struct smb2_query_info_rsp *)rsp_iov.iov_base;
	rc = smb2_validate_iov(le16_to_cpu(rsp->OutputBufferOffset),
			       le32_to_cpu(rsp->OutputBufferLength),
			       &rsp_iov,
			       sizeof(struct smb2_file_full_ea_info));
	if (rc)
		goto qeas_exit;

	info = (struct smb2_file_full_ea_info *)(
			le16_to_cpu(rsp->OutputBufferOffset) + (char *)rsp);
	rc = move_smb2_ea_to_cifs(ea_data, buf_size, info,
			le32_to_cpu(rsp->OutputBufferLength), ea_name);

 qeas_exit:
	free_rsp_buf(buftype, rsp_iov.iov_base);
	return rc;
}

static int
smb2_set_ea(const unsigned int xid, struct cifs_tcon *tcon,
	    const char *path, const char *ea_name, const void *ea_value,
	    const __u16 ea_value_len, const struct nls_table *nls_codepage,
	    struct cifs_sb_info *cifs_sb)
{
	struct smb2_compound_vars *vars;
	struct cifs_ses *ses = tcon->ses;
	struct TCP_Server_Info *server;
	struct smb_rqst *rqst;
	struct kvec *rsp_iov;
	__le16 *utf16_path = NULL;
	int ea_name_len = strlen(ea_name);
	int flags = CIFS_CP_CREATE_CLOSE_OP;
	int len;
	int resp_buftype[3];
	struct cifs_open_parms oparms;
	__u8 oplock = SMB2_OPLOCK_LEVEL_NONE;
	struct cifs_fid fid;
	unsigned int size[1];
	void *data[1];
	struct smb2_file_full_ea_info *ea;
	struct smb2_query_info_rsp *rsp;
	int rc, used_len = 0;
	int retries = 0, cur_sleep = 1;

replay_again:
	/* reinitialize for possible replay */
	flags = CIFS_CP_CREATE_CLOSE_OP;
	oplock = SMB2_OPLOCK_LEVEL_NONE;
	server = cifs_pick_channel(ses);

	if (smb3_encryption_required(tcon))
		flags |= CIFS_TRANSFORM_REQ;

	if (ea_name_len > 255)
		return -EINVAL;

	utf16_path = cifs_convert_path_to_utf16(path, cifs_sb);
	if (!utf16_path)
		return -ENOMEM;

	ea = NULL;
	resp_buftype[0] = resp_buftype[1] = resp_buftype[2] = CIFS_NO_BUFFER;
	vars = kzalloc(sizeof(*vars), GFP_KERNEL);
	if (!vars) {
		rc = -ENOMEM;
		goto out_free_path;
	}
	rqst = vars->rqst;
	rsp_iov = vars->rsp_iov;

	if (ses->server->ops->query_all_EAs) {
		if (!ea_value) {
			rc = ses->server->ops->query_all_EAs(xid, tcon, path,
							     ea_name, NULL, 0,
							     cifs_sb);
			if (rc == -ENODATA)
				goto sea_exit;
		} else {
			/* If we are adding a attribute we should first check
			 * if there will be enough space available to store
			 * the new EA. If not we should not add it since we
			 * would not be able to even read the EAs back.
			 */
			rc = smb2_query_info_compound(xid, tcon, path,
				      FILE_READ_EA,
				      FILE_FULL_EA_INFORMATION,
				      SMB2_O_INFO_FILE,
				      CIFSMaxBufSize -
				      MAX_SMB2_CREATE_RESPONSE_SIZE -
				      MAX_SMB2_CLOSE_RESPONSE_SIZE,
				      &rsp_iov[1], &resp_buftype[1], cifs_sb);
			if (rc == 0) {
				rsp = (struct smb2_query_info_rsp *)rsp_iov[1].iov_base;
				used_len = le32_to_cpu(rsp->OutputBufferLength);
			}
			free_rsp_buf(resp_buftype[1], rsp_iov[1].iov_base);
			resp_buftype[1] = CIFS_NO_BUFFER;
			memset(&rsp_iov[1], 0, sizeof(rsp_iov[1]));
			rc = 0;

			/* Use a fudge factor of 256 bytes in case we collide
			 * with a different set_EAs command.
			 */
			if (CIFSMaxBufSize - MAX_SMB2_CREATE_RESPONSE_SIZE -
			   MAX_SMB2_CLOSE_RESPONSE_SIZE - 256 <
			   used_len + ea_name_len + ea_value_len + 1) {
				rc = -ENOSPC;
				goto sea_exit;
			}
		}
	}

	/* Open */
	rqst[0].rq_iov = vars->open_iov;
	rqst[0].rq_nvec = SMB2_CREATE_IOV_SIZE;

	oparms = (struct cifs_open_parms) {
		.tcon = tcon,
		.path = path,
		.desired_access = FILE_WRITE_EA,
		.disposition = FILE_OPEN,
		.create_options = cifs_create_options(cifs_sb, 0),
		.fid = &fid,
		.replay = !!(retries),
	};

	rc = SMB2_open_init(tcon, server,
			    &rqst[0], &oplock, &oparms, utf16_path);
	if (rc)
		goto sea_exit;
	smb2_set_next_command(tcon, &rqst[0]);


	/* Set Info */
	rqst[1].rq_iov = vars->si_iov;
	rqst[1].rq_nvec = 1;

	len = sizeof(*ea) + ea_name_len + ea_value_len + 1;
	ea = kzalloc(len, GFP_KERNEL);
	if (ea == NULL) {
		rc = -ENOMEM;
		goto sea_exit;
	}

	ea->ea_name_length = ea_name_len;
	ea->ea_value_length = cpu_to_le16(ea_value_len);
	memcpy(ea->ea_data, ea_name, ea_name_len + 1);
	memcpy(ea->ea_data + ea_name_len + 1, ea_value, ea_value_len);

	size[0] = len;
	data[0] = ea;

	rc = SMB2_set_info_init(tcon, server,
				&rqst[1], COMPOUND_FID,
				COMPOUND_FID, current->tgid,
				FILE_FULL_EA_INFORMATION,
				SMB2_O_INFO_FILE, 0, data, size);
	if (rc)
		goto sea_exit;
	smb2_set_next_command(tcon, &rqst[1]);
	smb2_set_related(&rqst[1]);

	/* Close */
	rqst[2].rq_iov = &vars->close_iov;
	rqst[2].rq_nvec = 1;
	rc = SMB2_close_init(tcon, server,
			     &rqst[2], COMPOUND_FID, COMPOUND_FID, false);
	if (rc)
		goto sea_exit;
	smb2_set_related(&rqst[2]);

	if (retries) {
		smb2_set_replay(server, &rqst[0]);
		smb2_set_replay(server, &rqst[1]);
		smb2_set_replay(server, &rqst[2]);
	}

	rc = compound_send_recv(xid, ses, server,
				flags, 3, rqst,
				resp_buftype, rsp_iov);
	/* no need to bump num_remote_opens because handle immediately closed */

 sea_exit:
	kfree(ea);
	SMB2_open_free(&rqst[0]);
	SMB2_set_info_free(&rqst[1]);
	SMB2_close_free(&rqst[2]);
	free_rsp_buf(resp_buftype[0], rsp_iov[0].iov_base);
	free_rsp_buf(resp_buftype[1], rsp_iov[1].iov_base);
	free_rsp_buf(resp_buftype[2], rsp_iov[2].iov_base);
	kfree(vars);
out_free_path:
	kfree(utf16_path);

	if (is_replayable_error(rc) &&
	    smb2_should_replay(tcon, &retries, &cur_sleep))
		goto replay_again;

	return rc;
}
#endif

static bool
smb2_can_echo(struct TCP_Server_Info *server)
{
	return server->echoes;
}

static void
smb2_clear_stats(struct cifs_tcon *tcon)
{
	int i;

	for (i = 0; i < NUMBER_OF_SMB2_COMMANDS; i++) {
		atomic_set(&tcon->stats.smb2_stats.smb2_com_sent[i], 0);
		atomic_set(&tcon->stats.smb2_stats.smb2_com_failed[i], 0);
	}
}

static void
smb2_dump_share_caps(struct seq_file *m, struct cifs_tcon *tcon)
{
	seq_puts(m, "\n\tShare Capabilities:");
	if (tcon->capabilities & SMB2_SHARE_CAP_DFS)
		seq_puts(m, " DFS,");
	if (tcon->capabilities & SMB2_SHARE_CAP_CONTINUOUS_AVAILABILITY)
		seq_puts(m, " CONTINUOUS AVAILABILITY,");
	if (tcon->capabilities & SMB2_SHARE_CAP_SCALEOUT)
		seq_puts(m, " SCALEOUT,");
	if (tcon->capabilities & SMB2_SHARE_CAP_CLUSTER)
		seq_puts(m, " CLUSTER,");
	if (tcon->capabilities & SMB2_SHARE_CAP_ASYMMETRIC)
		seq_puts(m, " ASYMMETRIC,");
	if (tcon->capabilities == 0)
		seq_puts(m, " None");
	if (tcon->ss_flags & SSINFO_FLAGS_ALIGNED_DEVICE)
		seq_puts(m, " Aligned,");
	if (tcon->ss_flags & SSINFO_FLAGS_PARTITION_ALIGNED_ON_DEVICE)
		seq_puts(m, " Partition Aligned,");
	if (tcon->ss_flags & SSINFO_FLAGS_NO_SEEK_PENALTY)
		seq_puts(m, " SSD,");
	if (tcon->ss_flags & SSINFO_FLAGS_TRIM_ENABLED)
		seq_puts(m, " TRIM-support,");

	seq_printf(m, "\tShare Flags: 0x%x", tcon->share_flags);
	seq_printf(m, "\n\ttid: 0x%x", tcon->tid);
	if (tcon->perf_sector_size)
		seq_printf(m, "\tOptimal sector size: 0x%x",
			   tcon->perf_sector_size);
	seq_printf(m, "\tMaximal Access: 0x%x", tcon->maximal_access);
}

static void
smb2_print_stats(struct seq_file *m, struct cifs_tcon *tcon)
{
	atomic_t *sent = tcon->stats.smb2_stats.smb2_com_sent;
	atomic_t *failed = tcon->stats.smb2_stats.smb2_com_failed;

	/*
	 *  Can't display SMB2_NEGOTIATE, SESSION_SETUP, LOGOFF, CANCEL and ECHO
	 *  totals (requests sent) since those SMBs are per-session not per tcon
	 */
	seq_printf(m, "\nBytes read: %llu  Bytes written: %llu",
		   (long long)(tcon->bytes_read),
		   (long long)(tcon->bytes_written));
	seq_printf(m, "\nOpen files: %d total (local), %d open on server",
		   atomic_read(&tcon->num_local_opens),
		   atomic_read(&tcon->num_remote_opens));
	seq_printf(m, "\nTreeConnects: %d total %d failed",
		   atomic_read(&sent[SMB2_TREE_CONNECT_HE]),
		   atomic_read(&failed[SMB2_TREE_CONNECT_HE]));
	seq_printf(m, "\nTreeDisconnects: %d total %d failed",
		   atomic_read(&sent[SMB2_TREE_DISCONNECT_HE]),
		   atomic_read(&failed[SMB2_TREE_DISCONNECT_HE]));
	seq_printf(m, "\nCreates: %d total %d failed",
		   atomic_read(&sent[SMB2_CREATE_HE]),
		   atomic_read(&failed[SMB2_CREATE_HE]));
	seq_printf(m, "\nCloses: %d total %d failed",
		   atomic_read(&sent[SMB2_CLOSE_HE]),
		   atomic_read(&failed[SMB2_CLOSE_HE]));
	seq_printf(m, "\nFlushes: %d total %d failed",
		   atomic_read(&sent[SMB2_FLUSH_HE]),
		   atomic_read(&failed[SMB2_FLUSH_HE]));
	seq_printf(m, "\nReads: %d total %d failed",
		   atomic_read(&sent[SMB2_READ_HE]),
		   atomic_read(&failed[SMB2_READ_HE]));
	seq_printf(m, "\nWrites: %d total %d failed",
		   atomic_read(&sent[SMB2_WRITE_HE]),
		   atomic_read(&failed[SMB2_WRITE_HE]));
	seq_printf(m, "\nLocks: %d total %d failed",
		   atomic_read(&sent[SMB2_LOCK_HE]),
		   atomic_read(&failed[SMB2_LOCK_HE]));
	seq_printf(m, "\nIOCTLs: %d total %d failed",
		   atomic_read(&sent[SMB2_IOCTL_HE]),
		   atomic_read(&failed[SMB2_IOCTL_HE]));
	seq_printf(m, "\nQueryDirectories: %d total %d failed",
		   atomic_read(&sent[SMB2_QUERY_DIRECTORY_HE]),
		   atomic_read(&failed[SMB2_QUERY_DIRECTORY_HE]));
	seq_printf(m, "\nChangeNotifies: %d total %d failed",
		   atomic_read(&sent[SMB2_CHANGE_NOTIFY_HE]),
		   atomic_read(&failed[SMB2_CHANGE_NOTIFY_HE]));
	seq_printf(m, "\nQueryInfos: %d total %d failed",
		   atomic_read(&sent[SMB2_QUERY_INFO_HE]),
		   atomic_read(&failed[SMB2_QUERY_INFO_HE]));
	seq_printf(m, "\nSetInfos: %d total %d failed",
		   atomic_read(&sent[SMB2_SET_INFO_HE]),
		   atomic_read(&failed[SMB2_SET_INFO_HE]));
	seq_printf(m, "\nOplockBreaks: %d sent %d failed",
		   atomic_read(&sent[SMB2_OPLOCK_BREAK_HE]),
		   atomic_read(&failed[SMB2_OPLOCK_BREAK_HE]));
}

static void
smb2_set_fid(struct cifsFileInfo *cfile, struct cifs_fid *fid, __u32 oplock)
{
	struct cifsInodeInfo *cinode = CIFS_I(d_inode(cfile->dentry));
	struct TCP_Server_Info *server = tlink_tcon(cfile->tlink)->ses->server;

	cfile->fid.persistent_fid = fid->persistent_fid;
	cfile->fid.volatile_fid = fid->volatile_fid;
	cfile->fid.access = fid->access;
#ifdef CONFIG_CIFS_DEBUG2
	cfile->fid.mid = fid->mid;
#endif /* CIFS_DEBUG2 */
	server->ops->set_oplock_level(cinode, oplock, fid->epoch,
				      &fid->purge_cache);
	cinode->can_cache_brlcks = CIFS_CACHE_WRITE(cinode);
	memcpy(cfile->fid.create_guid, fid->create_guid, 16);
}

static int
smb2_close_file(const unsigned int xid, struct cifs_tcon *tcon,
		struct cifs_fid *fid)
{
	return SMB2_close(xid, tcon, fid->persistent_fid, fid->volatile_fid);
}

static int
smb2_close_getattr(const unsigned int xid, struct cifs_tcon *tcon,
		   struct cifsFileInfo *cfile)
{
	struct smb2_file_network_open_info file_inf;
	struct inode *inode;
	int rc;

	rc = __SMB2_close(xid, tcon, cfile->fid.persistent_fid,
		   cfile->fid.volatile_fid, &file_inf);
	if (rc)
		return rc;

	inode = d_inode(cfile->dentry);

	spin_lock(&inode->i_lock);
	CIFS_I(inode)->time = jiffies;

	/* Creation time should not need to be updated on close */
	if (file_inf.LastWriteTime)
		inode_set_mtime_to_ts(inode,
				      cifs_NTtimeToUnix(file_inf.LastWriteTime));
	if (file_inf.ChangeTime)
		inode_set_ctime_to_ts(inode,
				      cifs_NTtimeToUnix(file_inf.ChangeTime));
	if (file_inf.LastAccessTime)
		inode_set_atime_to_ts(inode,
				      cifs_NTtimeToUnix(file_inf.LastAccessTime));

	/*
	 * i_blocks is not related to (i_size / i_blksize),
	 * but instead 512 byte (2**9) size is required for
	 * calculating num blocks.
	 */
	if (le64_to_cpu(file_inf.AllocationSize) > 4096)
		inode->i_blocks =
			(512 - 1 + le64_to_cpu(file_inf.AllocationSize)) >> 9;

	/* End of file and Attributes should not have to be updated on close */
	spin_unlock(&inode->i_lock);
	return rc;
}

static int
SMB2_request_res_key(const unsigned int xid, struct cifs_tcon *tcon,
		     u64 persistent_fid, u64 volatile_fid,
		     struct copychunk_ioctl *pcchunk)
{
	int rc;
	unsigned int ret_data_len;
	struct resume_key_req *res_key;

	rc = SMB2_ioctl(xid, tcon, persistent_fid, volatile_fid,
			FSCTL_SRV_REQUEST_RESUME_KEY, NULL, 0 /* no input */,
			CIFSMaxBufSize, (char **)&res_key, &ret_data_len);

	if (rc == -EOPNOTSUPP) {
		pr_warn_once("Server share %s does not support copy range\n", tcon->tree_name);
		goto req_res_key_exit;
	} else if (rc) {
		cifs_tcon_dbg(VFS, "refcpy ioctl error %d getting resume key\n", rc);
		goto req_res_key_exit;
	}
	if (ret_data_len < sizeof(struct resume_key_req)) {
		cifs_tcon_dbg(VFS, "Invalid refcopy resume key length\n");
		rc = -EINVAL;
		goto req_res_key_exit;
	}
	memcpy(pcchunk->SourceKey, res_key->ResumeKey, COPY_CHUNK_RES_KEY_SIZE);

req_res_key_exit:
	kfree(res_key);
	return rc;
}

static int
smb2_ioctl_query_info(const unsigned int xid,
		      struct cifs_tcon *tcon,
		      struct cifs_sb_info *cifs_sb,
		      __le16 *path, int is_dir,
		      unsigned long p)
{
	struct smb2_compound_vars *vars;
	struct smb_rqst *rqst;
	struct kvec *rsp_iov;
	struct cifs_ses *ses = tcon->ses;
	struct TCP_Server_Info *server;
	char __user *arg = (char __user *)p;
	struct smb_query_info qi;
	struct smb_query_info __user *pqi;
	int rc = 0;
	int flags = CIFS_CP_CREATE_CLOSE_OP;
	struct smb2_query_info_rsp *qi_rsp = NULL;
	struct smb2_ioctl_rsp *io_rsp = NULL;
	void *buffer = NULL;
	int resp_buftype[3];
	struct cifs_open_parms oparms;
	u8 oplock = SMB2_OPLOCK_LEVEL_NONE;
	struct cifs_fid fid;
	unsigned int size[2];
	void *data[2];
	int create_options = is_dir ? CREATE_NOT_FILE : CREATE_NOT_DIR;
	void (*free_req1_func)(struct smb_rqst *r);
	int retries = 0, cur_sleep = 1;

replay_again:
	/* reinitialize for possible replay */
	flags = CIFS_CP_CREATE_CLOSE_OP;
	oplock = SMB2_OPLOCK_LEVEL_NONE;
	server = cifs_pick_channel(ses);

	vars = kzalloc(sizeof(*vars), GFP_ATOMIC);
	if (vars == NULL)
		return -ENOMEM;
	rqst = &vars->rqst[0];
	rsp_iov = &vars->rsp_iov[0];

	resp_buftype[0] = resp_buftype[1] = resp_buftype[2] = CIFS_NO_BUFFER;

	if (copy_from_user(&qi, arg, sizeof(struct smb_query_info))) {
		rc = -EFAULT;
		goto free_vars;
	}
	if (qi.output_buffer_length > 1024) {
		rc = -EINVAL;
		goto free_vars;
	}

	if (!ses || !server) {
		rc = -EIO;
		goto free_vars;
	}

	if (smb3_encryption_required(tcon))
		flags |= CIFS_TRANSFORM_REQ;

	if (qi.output_buffer_length) {
		buffer = memdup_user(arg + sizeof(struct smb_query_info), qi.output_buffer_length);
		if (IS_ERR(buffer)) {
			rc = PTR_ERR(buffer);
			goto free_vars;
		}
	}

	/* Open */
	rqst[0].rq_iov = &vars->open_iov[0];
	rqst[0].rq_nvec = SMB2_CREATE_IOV_SIZE;

	oparms = (struct cifs_open_parms) {
		.tcon = tcon,
		.disposition = FILE_OPEN,
		.create_options = cifs_create_options(cifs_sb, create_options),
		.fid = &fid,
		.replay = !!(retries),
	};

	if (qi.flags & PASSTHRU_FSCTL) {
		switch (qi.info_type & FSCTL_DEVICE_ACCESS_MASK) {
		case FSCTL_DEVICE_ACCESS_FILE_READ_WRITE_ACCESS:
			oparms.desired_access = FILE_READ_DATA | FILE_WRITE_DATA | FILE_READ_ATTRIBUTES | SYNCHRONIZE;
			break;
		case FSCTL_DEVICE_ACCESS_FILE_ANY_ACCESS:
			oparms.desired_access = GENERIC_ALL;
			break;
		case FSCTL_DEVICE_ACCESS_FILE_READ_ACCESS:
			oparms.desired_access = GENERIC_READ;
			break;
		case FSCTL_DEVICE_ACCESS_FILE_WRITE_ACCESS:
			oparms.desired_access = GENERIC_WRITE;
			break;
		}
	} else if (qi.flags & PASSTHRU_SET_INFO) {
		oparms.desired_access = GENERIC_WRITE;
	} else {
		oparms.desired_access = FILE_READ_ATTRIBUTES | READ_CONTROL;
	}

	rc = SMB2_open_init(tcon, server,
			    &rqst[0], &oplock, &oparms, path);
	if (rc)
		goto free_output_buffer;
	smb2_set_next_command(tcon, &rqst[0]);

	/* Query */
	if (qi.flags & PASSTHRU_FSCTL) {
		/* Can eventually relax perm check since server enforces too */
		if (!capable(CAP_SYS_ADMIN)) {
			rc = -EPERM;
			goto free_open_req;
		}
		rqst[1].rq_iov = &vars->io_iov[0];
		rqst[1].rq_nvec = SMB2_IOCTL_IOV_SIZE;

		rc = SMB2_ioctl_init(tcon, server, &rqst[1], COMPOUND_FID, COMPOUND_FID,
				     qi.info_type, buffer, qi.output_buffer_length,
				     CIFSMaxBufSize - MAX_SMB2_CREATE_RESPONSE_SIZE -
				     MAX_SMB2_CLOSE_RESPONSE_SIZE);
		free_req1_func = SMB2_ioctl_free;
	} else if (qi.flags == PASSTHRU_SET_INFO) {
		/* Can eventually relax perm check since server enforces too */
		if (!capable(CAP_SYS_ADMIN)) {
			rc = -EPERM;
			goto free_open_req;
		}
		if (qi.output_buffer_length < 8) {
			rc = -EINVAL;
			goto free_open_req;
		}
		rqst[1].rq_iov = vars->si_iov;
		rqst[1].rq_nvec = 1;

		/* MS-FSCC 2.4.13 FileEndOfFileInformation */
		size[0] = 8;
		data[0] = buffer;

		rc = SMB2_set_info_init(tcon, server, &rqst[1], COMPOUND_FID, COMPOUND_FID,
					current->tgid, FILE_END_OF_FILE_INFORMATION,
					SMB2_O_INFO_FILE, 0, data, size);
		free_req1_func = SMB2_set_info_free;
	} else if (qi.flags == PASSTHRU_QUERY_INFO) {
		rqst[1].rq_iov = &vars->qi_iov;
		rqst[1].rq_nvec = 1;

		rc = SMB2_query_info_init(tcon, server,
				  &rqst[1], COMPOUND_FID,
				  COMPOUND_FID, qi.file_info_class,
				  qi.info_type, qi.additional_information,
				  qi.input_buffer_length,
				  qi.output_buffer_length, buffer);
		free_req1_func = SMB2_query_info_free;
	} else { /* unknown flags */
		cifs_tcon_dbg(VFS, "Invalid passthru query flags: 0x%x\n",
			      qi.flags);
		rc = -EINVAL;
	}

	if (rc)
		goto free_open_req;
	smb2_set_next_command(tcon, &rqst[1]);
	smb2_set_related(&rqst[1]);

	/* Close */
	rqst[2].rq_iov = &vars->close_iov;
	rqst[2].rq_nvec = 1;

	rc = SMB2_close_init(tcon, server,
			     &rqst[2], COMPOUND_FID, COMPOUND_FID, false);
	if (rc)
		goto free_req_1;
	smb2_set_related(&rqst[2]);

	if (retries) {
		smb2_set_replay(server, &rqst[0]);
		smb2_set_replay(server, &rqst[1]);
		smb2_set_replay(server, &rqst[2]);
	}

	rc = compound_send_recv(xid, ses, server,
				flags, 3, rqst,
				resp_buftype, rsp_iov);
	if (rc)
		goto out;

	/* No need to bump num_remote_opens since handle immediately closed */
	if (qi.flags & PASSTHRU_FSCTL) {
		pqi = (struct smb_query_info __user *)arg;
		io_rsp = (struct smb2_ioctl_rsp *)rsp_iov[1].iov_base;
		if (le32_to_cpu(io_rsp->OutputCount) < qi.input_buffer_length)
			qi.input_buffer_length = le32_to_cpu(io_rsp->OutputCount);
		if (qi.input_buffer_length > 0 &&
		    le32_to_cpu(io_rsp->OutputOffset) + qi.input_buffer_length
		    > rsp_iov[1].iov_len) {
			rc = -EFAULT;
			goto out;
		}

		if (copy_to_user(&pqi->input_buffer_length,
				 &qi.input_buffer_length,
				 sizeof(qi.input_buffer_length))) {
			rc = -EFAULT;
			goto out;
		}

		if (copy_to_user((void __user *)pqi + sizeof(struct smb_query_info),
				 (const void *)io_rsp + le32_to_cpu(io_rsp->OutputOffset),
				 qi.input_buffer_length))
			rc = -EFAULT;
	} else {
		pqi = (struct smb_query_info __user *)arg;
		qi_rsp = (struct smb2_query_info_rsp *)rsp_iov[1].iov_base;
		if (le32_to_cpu(qi_rsp->OutputBufferLength) < qi.input_buffer_length)
			qi.input_buffer_length = le32_to_cpu(qi_rsp->OutputBufferLength);
		if (copy_to_user(&pqi->input_buffer_length,
				 &qi.input_buffer_length,
				 sizeof(qi.input_buffer_length))) {
			rc = -EFAULT;
			goto out;
		}

		if (copy_to_user(pqi + 1, qi_rsp->Buffer,
				 qi.input_buffer_length))
			rc = -EFAULT;
	}

out:
	free_rsp_buf(resp_buftype[0], rsp_iov[0].iov_base);
	free_rsp_buf(resp_buftype[1], rsp_iov[1].iov_base);
	free_rsp_buf(resp_buftype[2], rsp_iov[2].iov_base);
	SMB2_close_free(&rqst[2]);
free_req_1:
	free_req1_func(&rqst[1]);
free_open_req:
	SMB2_open_free(&rqst[0]);
free_output_buffer:
	kfree(buffer);
free_vars:
	kfree(vars);

	if (is_replayable_error(rc) &&
	    smb2_should_replay(tcon, &retries, &cur_sleep))
		goto replay_again;

	return rc;
}

static ssize_t
smb2_copychunk_range(const unsigned int xid,
			struct cifsFileInfo *srcfile,
			struct cifsFileInfo *trgtfile, u64 src_off,
			u64 len, u64 dest_off)
{
	int rc;
	unsigned int ret_data_len;
	struct copychunk_ioctl *pcchunk;
	struct copychunk_ioctl_rsp *retbuf = NULL;
	struct cifs_tcon *tcon;
	int chunks_copied = 0;
	bool chunk_sizes_updated = false;
	ssize_t bytes_written, total_bytes_written = 0;

	pcchunk = kmalloc(sizeof(struct copychunk_ioctl), GFP_KERNEL);
	if (pcchunk == NULL)
		return -ENOMEM;

	cifs_dbg(FYI, "%s: about to call request res key\n", __func__);
	/* Request a key from the server to identify the source of the copy */
	rc = SMB2_request_res_key(xid, tlink_tcon(srcfile->tlink),
				srcfile->fid.persistent_fid,
				srcfile->fid.volatile_fid, pcchunk);

	/* Note: request_res_key sets res_key null only if rc !=0 */
	if (rc)
		goto cchunk_out;

	/* For now array only one chunk long, will make more flexible later */
	pcchunk->ChunkCount = cpu_to_le32(1);
	pcchunk->Reserved = 0;
	pcchunk->Reserved2 = 0;

	tcon = tlink_tcon(trgtfile->tlink);

	trace_smb3_copychunk_enter(xid, srcfile->fid.volatile_fid,
				   trgtfile->fid.volatile_fid, tcon->tid,
				   tcon->ses->Suid, src_off, dest_off, len);

	while (len > 0) {
		pcchunk->SourceOffset = cpu_to_le64(src_off);
		pcchunk->TargetOffset = cpu_to_le64(dest_off);
		pcchunk->Length =
			cpu_to_le32(min_t(u64, len, tcon->max_bytes_chunk));

		/* Request server copy to target from src identified by key */
		kfree(retbuf);
		retbuf = NULL;
		rc = SMB2_ioctl(xid, tcon, trgtfile->fid.persistent_fid,
			trgtfile->fid.volatile_fid, FSCTL_SRV_COPYCHUNK_WRITE,
			(char *)pcchunk, sizeof(struct copychunk_ioctl),
			CIFSMaxBufSize, (char **)&retbuf, &ret_data_len);
		if (rc == 0) {
			if (ret_data_len !=
					sizeof(struct copychunk_ioctl_rsp)) {
				cifs_tcon_dbg(VFS, "Invalid cchunk response size\n");
				rc = -EIO;
				goto cchunk_out;
			}
			if (retbuf->TotalBytesWritten == 0) {
				cifs_dbg(FYI, "no bytes copied\n");
				rc = -EIO;
				goto cchunk_out;
			}
			/*
			 * Check if server claimed to write more than we asked
			 */
			if (le32_to_cpu(retbuf->TotalBytesWritten) >
			    le32_to_cpu(pcchunk->Length)) {
				cifs_tcon_dbg(VFS, "Invalid copy chunk response\n");
				rc = -EIO;
				goto cchunk_out;
			}
			if (le32_to_cpu(retbuf->ChunksWritten) != 1) {
				cifs_tcon_dbg(VFS, "Invalid num chunks written\n");
				rc = -EIO;
				goto cchunk_out;
			}
			chunks_copied++;

			bytes_written = le32_to_cpu(retbuf->TotalBytesWritten);
			src_off += bytes_written;
			dest_off += bytes_written;
			len -= bytes_written;
			total_bytes_written += bytes_written;

			cifs_dbg(FYI, "Chunks %d PartialChunk %d Total %zu\n",
				le32_to_cpu(retbuf->ChunksWritten),
				le32_to_cpu(retbuf->ChunkBytesWritten),
				bytes_written);
			trace_smb3_copychunk_done(xid, srcfile->fid.volatile_fid,
				trgtfile->fid.volatile_fid, tcon->tid,
				tcon->ses->Suid, src_off, dest_off, len);
		} else if (rc == -EINVAL) {
			if (ret_data_len != sizeof(struct copychunk_ioctl_rsp))
				goto cchunk_out;

			cifs_dbg(FYI, "MaxChunks %d BytesChunk %d MaxCopy %d\n",
				le32_to_cpu(retbuf->ChunksWritten),
				le32_to_cpu(retbuf->ChunkBytesWritten),
				le32_to_cpu(retbuf->TotalBytesWritten));

			/*
			 * Check if this is the first request using these sizes,
			 * (ie check if copy succeed once with original sizes
			 * and check if the server gave us different sizes after
			 * we already updated max sizes on previous request).
			 * if not then why is the server returning an error now
			 */
			if ((chunks_copied != 0) || chunk_sizes_updated)
				goto cchunk_out;

			/* Check that server is not asking us to grow size */
			if (le32_to_cpu(retbuf->ChunkBytesWritten) <
					tcon->max_bytes_chunk)
				tcon->max_bytes_chunk =
					le32_to_cpu(retbuf->ChunkBytesWritten);
			else
				goto cchunk_out; /* server gave us bogus size */

			/* No need to change MaxChunks since already set to 1 */
			chunk_sizes_updated = true;
		} else
			goto cchunk_out;
	}

cchunk_out:
	kfree(pcchunk);
	kfree(retbuf);
	if (rc)
		return rc;
	else
		return total_bytes_written;
}

static int
smb2_flush_file(const unsigned int xid, struct cifs_tcon *tcon,
		struct cifs_fid *fid)
{
	return SMB2_flush(xid, tcon, fid->persistent_fid, fid->volatile_fid);
}

static unsigned int
smb2_read_data_offset(char *buf)
{
	struct smb2_read_rsp *rsp = (struct smb2_read_rsp *)buf;

	return rsp->DataOffset;
}

static unsigned int
smb2_read_data_length(char *buf, bool in_remaining)
{
	struct smb2_read_rsp *rsp = (struct smb2_read_rsp *)buf;

	if (in_remaining)
		return le32_to_cpu(rsp->DataRemaining);

	return le32_to_cpu(rsp->DataLength);
}


static int
smb2_sync_read(const unsigned int xid, struct cifs_fid *pfid,
	       struct cifs_io_parms *parms, unsigned int *bytes_read,
	       char **buf, int *buf_type)
{
	parms->persistent_fid = pfid->persistent_fid;
	parms->volatile_fid = pfid->volatile_fid;
	return SMB2_read(xid, parms, bytes_read, buf, buf_type);
}

static int
smb2_sync_write(const unsigned int xid, struct cifs_fid *pfid,
		struct cifs_io_parms *parms, unsigned int *written,
		struct kvec *iov, unsigned long nr_segs)
{

	parms->persistent_fid = pfid->persistent_fid;
	parms->volatile_fid = pfid->volatile_fid;
	return SMB2_write(xid, parms, written, iov, nr_segs);
}

/* Set or clear the SPARSE_FILE attribute based on value passed in setsparse */
static bool smb2_set_sparse(const unsigned int xid, struct cifs_tcon *tcon,
		struct cifsFileInfo *cfile, struct inode *inode, __u8 setsparse)
{
	struct cifsInodeInfo *cifsi;
	int rc;

	cifsi = CIFS_I(inode);

	/* if file already sparse don't bother setting sparse again */
	if ((cifsi->cifsAttrs & FILE_ATTRIBUTE_SPARSE_FILE) && setsparse)
		return true; /* already sparse */

	if (!(cifsi->cifsAttrs & FILE_ATTRIBUTE_SPARSE_FILE) && !setsparse)
		return true; /* already not sparse */

	/*
	 * Can't check for sparse support on share the usual way via the
	 * FS attribute info (FILE_SUPPORTS_SPARSE_FILES) on the share
	 * since Samba server doesn't set the flag on the share, yet
	 * supports the set sparse FSCTL and returns sparse correctly
	 * in the file attributes. If we fail setting sparse though we
	 * mark that server does not support sparse files for this share
	 * to avoid repeatedly sending the unsupported fsctl to server
	 * if the file is repeatedly extended.
	 */
	if (tcon->broken_sparse_sup)
		return false;

	rc = SMB2_ioctl(xid, tcon, cfile->fid.persistent_fid,
			cfile->fid.volatile_fid, FSCTL_SET_SPARSE,
			&setsparse, 1, CIFSMaxBufSize, NULL, NULL);
	if (rc) {
		tcon->broken_sparse_sup = true;
		cifs_dbg(FYI, "set sparse rc = %d\n", rc);
		return false;
	}

	if (setsparse)
		cifsi->cifsAttrs |= FILE_ATTRIBUTE_SPARSE_FILE;
	else
		cifsi->cifsAttrs &= (~FILE_ATTRIBUTE_SPARSE_FILE);

	return true;
}

static int
smb2_set_file_size(const unsigned int xid, struct cifs_tcon *tcon,
		   struct cifsFileInfo *cfile, __u64 size, bool set_alloc)
{
	struct inode *inode;

	/*
	 * If extending file more than one page make sparse. Many Linux fs
	 * make files sparse by default when extending via ftruncate
	 */
	inode = d_inode(cfile->dentry);

	if (!set_alloc && (size > inode->i_size + 8192)) {
		__u8 set_sparse = 1;

		/* whether set sparse succeeds or not, extend the file */
		smb2_set_sparse(xid, tcon, cfile, inode, set_sparse);
	}

	return SMB2_set_eof(xid, tcon, cfile->fid.persistent_fid,
			    cfile->fid.volatile_fid, cfile->pid, size);
}

static int
smb2_duplicate_extents(const unsigned int xid,
			struct cifsFileInfo *srcfile,
			struct cifsFileInfo *trgtfile, u64 src_off,
			u64 len, u64 dest_off)
{
	int rc;
	unsigned int ret_data_len;
	struct inode *inode;
	struct duplicate_extents_to_file dup_ext_buf;
	struct cifs_tcon *tcon = tlink_tcon(trgtfile->tlink);

	/* server fileays advertise duplicate extent support with this flag */
	if ((le32_to_cpu(tcon->fsAttrInfo.Attributes) &
	     FILE_SUPPORTS_BLOCK_REFCOUNTING) == 0)
		return -EOPNOTSUPP;

	dup_ext_buf.VolatileFileHandle = srcfile->fid.volatile_fid;
	dup_ext_buf.PersistentFileHandle = srcfile->fid.persistent_fid;
	dup_ext_buf.SourceFileOffset = cpu_to_le64(src_off);
	dup_ext_buf.TargetFileOffset = cpu_to_le64(dest_off);
	dup_ext_buf.ByteCount = cpu_to_le64(len);
	cifs_dbg(FYI, "Duplicate extents: src off %lld dst off %lld len %lld\n",
		src_off, dest_off, len);
	trace_smb3_clone_enter(xid, srcfile->fid.volatile_fid,
			       trgtfile->fid.volatile_fid, tcon->tid,
			       tcon->ses->Suid, src_off, dest_off, len);
	inode = d_inode(trgtfile->dentry);
	if (inode->i_size < dest_off + len) {
		rc = smb2_set_file_size(xid, tcon, trgtfile, dest_off + len, false);
		if (rc)
			goto duplicate_extents_out;

		/*
		 * Although also could set plausible allocation size (i_blocks)
		 * here in addition to setting the file size, in reflink
		 * it is likely that the target file is sparse. Its allocation
		 * size will be queried on next revalidate, but it is important
		 * to make sure that file's cached size is updated immediately
		 */
		netfs_resize_file(netfs_inode(inode), dest_off + len, true);
		cifs_setsize(inode, dest_off + len);
	}
	rc = SMB2_ioctl(xid, tcon, trgtfile->fid.persistent_fid,
			trgtfile->fid.volatile_fid,
			FSCTL_DUPLICATE_EXTENTS_TO_FILE,
			(char *)&dup_ext_buf,
			sizeof(struct duplicate_extents_to_file),
			CIFSMaxBufSize, NULL,
			&ret_data_len);

	if (ret_data_len > 0)
		cifs_dbg(FYI, "Non-zero response length in duplicate extents\n");

duplicate_extents_out:
	if (rc)
		trace_smb3_clone_err(xid, srcfile->fid.volatile_fid,
				     trgtfile->fid.volatile_fid,
				     tcon->tid, tcon->ses->Suid, src_off,
				     dest_off, len, rc);
	else
		trace_smb3_clone_done(xid, srcfile->fid.volatile_fid,
				      trgtfile->fid.volatile_fid, tcon->tid,
				      tcon->ses->Suid, src_off, dest_off, len);
	return rc;
}

static int
smb2_set_compression(const unsigned int xid, struct cifs_tcon *tcon,
		   struct cifsFileInfo *cfile)
{
	return SMB2_set_compression(xid, tcon, cfile->fid.persistent_fid,
			    cfile->fid.volatile_fid);
}

static int
smb3_set_integrity(const unsigned int xid, struct cifs_tcon *tcon,
		   struct cifsFileInfo *cfile)
{
	struct fsctl_set_integrity_information_req integr_info;
	unsigned int ret_data_len;

	integr_info.ChecksumAlgorithm = cpu_to_le16(CHECKSUM_TYPE_UNCHANGED);
	integr_info.Flags = 0;
	integr_info.Reserved = 0;

	return SMB2_ioctl(xid, tcon, cfile->fid.persistent_fid,
			cfile->fid.volatile_fid,
			FSCTL_SET_INTEGRITY_INFORMATION,
			(char *)&integr_info,
			sizeof(struct fsctl_set_integrity_information_req),
			CIFSMaxBufSize, NULL,
			&ret_data_len);

}

/* GMT Token is @GMT-YYYY.MM.DD-HH.MM.SS Unicode which is 48 bytes + null */
#define GMT_TOKEN_SIZE 50

#define MIN_SNAPSHOT_ARRAY_SIZE 16 /* See MS-SMB2 section 3.3.5.15.1 */

/*
 * Input buffer contains (empty) struct smb_snapshot array with size filled in
 * For output see struct SRV_SNAPSHOT_ARRAY in MS-SMB2 section 2.2.32.2
 */
static int
smb3_enum_snapshots(const unsigned int xid, struct cifs_tcon *tcon,
		   struct cifsFileInfo *cfile, void __user *ioc_buf)
{
	char *retbuf = NULL;
	unsigned int ret_data_len = 0;
	int rc;
	u32 max_response_size;
	struct smb_snapshot_array snapshot_in;

	/*
	 * On the first query to enumerate the list of snapshots available
	 * for this volume the buffer begins with 0 (number of snapshots
	 * which can be returned is zero since at that point we do not know
	 * how big the buffer needs to be). On the second query,
	 * it (ret_data_len) is set to number of snapshots so we can
	 * know to set the maximum response size larger (see below).
	 */
	if (get_user(ret_data_len, (unsigned int __user *)ioc_buf))
		return -EFAULT;

	/*
	 * Note that for snapshot queries that servers like Azure expect that
	 * the first query be minimal size (and just used to get the number/size
	 * of previous versions) so response size must be specified as EXACTLY
	 * sizeof(struct snapshot_array) which is 16 when rounded up to multiple
	 * of eight bytes.
	 */
	if (ret_data_len == 0)
		max_response_size = MIN_SNAPSHOT_ARRAY_SIZE;
	else
		max_response_size = CIFSMaxBufSize;

	rc = SMB2_ioctl(xid, tcon, cfile->fid.persistent_fid,
			cfile->fid.volatile_fid,
			FSCTL_SRV_ENUMERATE_SNAPSHOTS,
			NULL, 0 /* no input data */, max_response_size,
			(char **)&retbuf,
			&ret_data_len);
	cifs_dbg(FYI, "enum snapshots ioctl returned %d and ret buflen is %d\n",
			rc, ret_data_len);
	if (rc)
		return rc;

	if (ret_data_len && (ioc_buf != NULL) && (retbuf != NULL)) {
		/* Fixup buffer */
		if (copy_from_user(&snapshot_in, ioc_buf,
		    sizeof(struct smb_snapshot_array))) {
			rc = -EFAULT;
			kfree(retbuf);
			return rc;
		}

		/*
		 * Check for min size, ie not large enough to fit even one GMT
		 * token (snapshot).  On the first ioctl some users may pass in
		 * smaller size (or zero) to simply get the size of the array
		 * so the user space caller can allocate sufficient memory
		 * and retry the ioctl again with larger array size sufficient
		 * to hold all of the snapshot GMT tokens on the second try.
		 */
		if (snapshot_in.snapshot_array_size < GMT_TOKEN_SIZE)
			ret_data_len = sizeof(struct smb_snapshot_array);

		/*
		 * We return struct SRV_SNAPSHOT_ARRAY, followed by
		 * the snapshot array (of 50 byte GMT tokens) each
		 * representing an available previous version of the data
		 */
		if (ret_data_len > (snapshot_in.snapshot_array_size +
					sizeof(struct smb_snapshot_array)))
			ret_data_len = snapshot_in.snapshot_array_size +
					sizeof(struct smb_snapshot_array);

		if (copy_to_user(ioc_buf, retbuf, ret_data_len))
			rc = -EFAULT;
	}

	kfree(retbuf);
	return rc;
}



static int
smb3_notify(const unsigned int xid, struct file *pfile,
	    void __user *ioc_buf, bool return_changes)
{
	struct smb3_notify_info notify;
	struct smb3_notify_info __user *pnotify_buf;
	struct dentry *dentry = pfile->f_path.dentry;
	struct inode *inode = file_inode(pfile);
	struct cifs_sb_info *cifs_sb = CIFS_SB(inode->i_sb);
	struct cifs_open_parms oparms;
	struct cifs_fid fid;
	struct cifs_tcon *tcon;
	const unsigned char *path;
	char *returned_ioctl_info = NULL;
	void *page = alloc_dentry_path();
	__le16 *utf16_path = NULL;
	u8 oplock = SMB2_OPLOCK_LEVEL_NONE;
	int rc = 0;
	__u32 ret_len = 0;

	path = build_path_from_dentry(dentry, page);
	if (IS_ERR(path)) {
		rc = PTR_ERR(path);
		goto notify_exit;
	}

	utf16_path = cifs_convert_path_to_utf16(path, cifs_sb);
	if (utf16_path == NULL) {
		rc = -ENOMEM;
		goto notify_exit;
	}

	if (return_changes) {
		if (copy_from_user(&notify, ioc_buf, sizeof(struct smb3_notify_info))) {
			rc = -EFAULT;
			goto notify_exit;
		}
	} else {
		if (copy_from_user(&notify, ioc_buf, sizeof(struct smb3_notify))) {
			rc = -EFAULT;
			goto notify_exit;
		}
		notify.data_len = 0;
	}

	tcon = cifs_sb_master_tcon(cifs_sb);
	oparms = (struct cifs_open_parms) {
		.tcon = tcon,
		.path = path,
		.desired_access = FILE_READ_ATTRIBUTES | FILE_READ_DATA,
		.disposition = FILE_OPEN,
		.create_options = cifs_create_options(cifs_sb, 0),
		.fid = &fid,
	};

	rc = SMB2_open(xid, &oparms, utf16_path, &oplock, NULL, NULL, NULL,
		       NULL);
	if (rc)
		goto notify_exit;

	rc = SMB2_change_notify(xid, tcon, fid.persistent_fid, fid.volatile_fid,
				notify.watch_tree, notify.completion_filter,
				notify.data_len, &returned_ioctl_info, &ret_len);

	SMB2_close(xid, tcon, fid.persistent_fid, fid.volatile_fid);

	cifs_dbg(FYI, "change notify for path %s rc %d\n", path, rc);
	if (return_changes && (ret_len > 0) && (notify.data_len > 0)) {
		if (ret_len > notify.data_len)
			ret_len = notify.data_len;
		pnotify_buf = (struct smb3_notify_info __user *)ioc_buf;
		if (copy_to_user(pnotify_buf->notify_data, returned_ioctl_info, ret_len))
			rc = -EFAULT;
		else if (copy_to_user(&pnotify_buf->data_len, &ret_len, sizeof(ret_len)))
			rc = -EFAULT;
	}
	kfree(returned_ioctl_info);
notify_exit:
	free_dentry_path(page);
	kfree(utf16_path);
	return rc;
}

static int
smb2_query_dir_first(const unsigned int xid, struct cifs_tcon *tcon,
		     const char *path, struct cifs_sb_info *cifs_sb,
		     struct cifs_fid *fid, __u16 search_flags,
		     struct cifs_search_info *srch_inf)
{
	__le16 *utf16_path;
	struct smb_rqst rqst[2];
	struct kvec rsp_iov[2];
	int resp_buftype[2];
	struct kvec open_iov[SMB2_CREATE_IOV_SIZE];
	struct kvec qd_iov[SMB2_QUERY_DIRECTORY_IOV_SIZE];
	int rc, flags = 0;
	u8 oplock = SMB2_OPLOCK_LEVEL_NONE;
	struct cifs_open_parms oparms;
	struct smb2_query_directory_rsp *qd_rsp = NULL;
	struct smb2_create_rsp *op_rsp = NULL;
	struct TCP_Server_Info *server;
	int retries = 0, cur_sleep = 1;

replay_again:
	/* reinitialize for possible replay */
	flags = 0;
	oplock = SMB2_OPLOCK_LEVEL_NONE;
	server = cifs_pick_channel(tcon->ses);

	utf16_path = cifs_convert_path_to_utf16(path, cifs_sb);
	if (!utf16_path)
		return -ENOMEM;

	if (smb3_encryption_required(tcon))
		flags |= CIFS_TRANSFORM_REQ;

	memset(rqst, 0, sizeof(rqst));
	resp_buftype[0] = resp_buftype[1] = CIFS_NO_BUFFER;
	memset(rsp_iov, 0, sizeof(rsp_iov));

	/* Open */
	memset(&open_iov, 0, sizeof(open_iov));
	rqst[0].rq_iov = open_iov;
	rqst[0].rq_nvec = SMB2_CREATE_IOV_SIZE;

	oparms = (struct cifs_open_parms) {
		.tcon = tcon,
		.path = path,
		.desired_access = FILE_READ_ATTRIBUTES | FILE_READ_DATA,
		.disposition = FILE_OPEN,
		.create_options = cifs_create_options(cifs_sb, 0),
		.fid = fid,
		.replay = !!(retries),
	};

	rc = SMB2_open_init(tcon, server,
			    &rqst[0], &oplock, &oparms, utf16_path);
	if (rc)
		goto qdf_free;
	smb2_set_next_command(tcon, &rqst[0]);

	/* Query directory */
	srch_inf->entries_in_buffer = 0;
	srch_inf->index_of_last_entry = 2;

	memset(&qd_iov, 0, sizeof(qd_iov));
	rqst[1].rq_iov = qd_iov;
	rqst[1].rq_nvec = SMB2_QUERY_DIRECTORY_IOV_SIZE;

	rc = SMB2_query_directory_init(xid, tcon, server,
				       &rqst[1],
				       COMPOUND_FID, COMPOUND_FID,
				       0, srch_inf->info_level);
	if (rc)
		goto qdf_free;

	smb2_set_related(&rqst[1]);

	if (retries) {
		smb2_set_replay(server, &rqst[0]);
		smb2_set_replay(server, &rqst[1]);
	}

	rc = compound_send_recv(xid, tcon->ses, server,
				flags, 2, rqst,
				resp_buftype, rsp_iov);

	/* If the open failed there is nothing to do */
	op_rsp = (struct smb2_create_rsp *)rsp_iov[0].iov_base;
	if (op_rsp == NULL || op_rsp->hdr.Status != STATUS_SUCCESS) {
		cifs_dbg(FYI, "query_dir_first: open failed rc=%d\n", rc);
		goto qdf_free;
	}
	fid->persistent_fid = op_rsp->PersistentFileId;
	fid->volatile_fid = op_rsp->VolatileFileId;

	/* Anything else than ENODATA means a genuine error */
	if (rc && rc != -ENODATA) {
		SMB2_close(xid, tcon, fid->persistent_fid, fid->volatile_fid);
		cifs_dbg(FYI, "query_dir_first: query directory failed rc=%d\n", rc);
		trace_smb3_query_dir_err(xid, fid->persistent_fid,
					 tcon->tid, tcon->ses->Suid, 0, 0, rc);
		goto qdf_free;
	}

	atomic_inc(&tcon->num_remote_opens);

	qd_rsp = (struct smb2_query_directory_rsp *)rsp_iov[1].iov_base;
	if (qd_rsp->hdr.Status == STATUS_NO_MORE_FILES) {
		trace_smb3_query_dir_done(xid, fid->persistent_fid,
					  tcon->tid, tcon->ses->Suid, 0, 0);
		srch_inf->endOfSearch = true;
		rc = 0;
		goto qdf_free;
	}

	rc = smb2_parse_query_directory(tcon, &rsp_iov[1], resp_buftype[1],
					srch_inf);
	if (rc) {
		trace_smb3_query_dir_err(xid, fid->persistent_fid, tcon->tid,
			tcon->ses->Suid, 0, 0, rc);
		goto qdf_free;
	}
	resp_buftype[1] = CIFS_NO_BUFFER;

	trace_smb3_query_dir_done(xid, fid->persistent_fid, tcon->tid,
			tcon->ses->Suid, 0, srch_inf->entries_in_buffer);

 qdf_free:
	kfree(utf16_path);
	SMB2_open_free(&rqst[0]);
	SMB2_query_directory_free(&rqst[1]);
	free_rsp_buf(resp_buftype[0], rsp_iov[0].iov_base);
	free_rsp_buf(resp_buftype[1], rsp_iov[1].iov_base);

	if (is_replayable_error(rc) &&
	    smb2_should_replay(tcon, &retries, &cur_sleep))
		goto replay_again;

	return rc;
}

static int
smb2_query_dir_next(const unsigned int xid, struct cifs_tcon *tcon,
		    struct cifs_fid *fid, __u16 search_flags,
		    struct cifs_search_info *srch_inf)
{
	return SMB2_query_directory(xid, tcon, fid->persistent_fid,
				    fid->volatile_fid, 0, srch_inf);
}

static int
smb2_close_dir(const unsigned int xid, struct cifs_tcon *tcon,
	       struct cifs_fid *fid)
{
	return SMB2_close(xid, tcon, fid->persistent_fid, fid->volatile_fid);
}

/*
 * If we negotiate SMB2 protocol and get STATUS_PENDING - update
 * the number of credits and return true. Otherwise - return false.
 */
static bool
smb2_is_status_pending(char *buf, struct TCP_Server_Info *server)
{
	struct smb2_hdr *shdr = (struct smb2_hdr *)buf;
	int scredits, in_flight;

	if (shdr->Status != STATUS_PENDING)
		return false;

	if (shdr->CreditRequest) {
		spin_lock(&server->req_lock);
		server->credits += le16_to_cpu(shdr->CreditRequest);
		scredits = server->credits;
		in_flight = server->in_flight;
		spin_unlock(&server->req_lock);
		wake_up(&server->request_q);

		trace_smb3_pend_credits(server->CurrentMid,
				server->conn_id, server->hostname, scredits,
				le16_to_cpu(shdr->CreditRequest), in_flight);
		cifs_dbg(FYI, "%s: status pending add %u credits total=%d\n",
				__func__, le16_to_cpu(shdr->CreditRequest), scredits);
	}

	return true;
}

static bool
smb2_is_session_expired(char *buf)
{
	struct smb2_hdr *shdr = (struct smb2_hdr *)buf;

	if (shdr->Status != STATUS_NETWORK_SESSION_EXPIRED &&
	    shdr->Status != STATUS_USER_SESSION_DELETED)
		return false;

	trace_smb3_ses_expired(le32_to_cpu(shdr->Id.SyncId.TreeId),
			       le64_to_cpu(shdr->SessionId),
			       le16_to_cpu(shdr->Command),
			       le64_to_cpu(shdr->MessageId));
	cifs_dbg(FYI, "Session expired or deleted\n");

	return true;
}

static bool
smb2_is_status_io_timeout(char *buf)
{
	struct smb2_hdr *shdr = (struct smb2_hdr *)buf;

	if (shdr->Status == STATUS_IO_TIMEOUT)
		return true;
	else
		return false;
}

static bool
smb2_is_network_name_deleted(char *buf, struct TCP_Server_Info *server)
{
	struct smb2_hdr *shdr = (struct smb2_hdr *)buf;
	struct TCP_Server_Info *pserver;
	struct cifs_ses *ses;
	struct cifs_tcon *tcon;

	if (shdr->Status != STATUS_NETWORK_NAME_DELETED)
		return false;

	/* If server is a channel, select the primary channel */
	pserver = SERVER_IS_CHAN(server) ? server->primary_server : server;

	spin_lock(&cifs_tcp_ses_lock);
	list_for_each_entry(ses, &pserver->smb_ses_list, smb_ses_list) {
		if (cifs_ses_exiting(ses))
			continue;
		list_for_each_entry(tcon, &ses->tcon_list, tcon_list) {
			if (tcon->tid == le32_to_cpu(shdr->Id.SyncId.TreeId)) {
				spin_lock(&tcon->tc_lock);
				tcon->need_reconnect = true;
				spin_unlock(&tcon->tc_lock);
				spin_unlock(&cifs_tcp_ses_lock);
				pr_warn_once("Server share %s deleted.\n",
					     tcon->tree_name);
				return true;
			}
		}
	}
	spin_unlock(&cifs_tcp_ses_lock);

	return false;
}

static int
smb2_oplock_response(struct cifs_tcon *tcon, __u64 persistent_fid,
		__u64 volatile_fid, __u16 net_fid, struct cifsInodeInfo *cinode)
{
	if (tcon->ses->server->capabilities & SMB2_GLOBAL_CAP_LEASING)
		return SMB2_lease_break(0, tcon, cinode->lease_key,
					smb2_get_lease_state(cinode));

	return SMB2_oplock_break(0, tcon, persistent_fid, volatile_fid,
				 CIFS_CACHE_READ(cinode) ? 1 : 0);
}

void
smb2_set_replay(struct TCP_Server_Info *server, struct smb_rqst *rqst)
{
	struct smb2_hdr *shdr;

	if (server->dialect < SMB30_PROT_ID)
		return;

	shdr = (struct smb2_hdr *)(rqst->rq_iov[0].iov_base);
	if (shdr == NULL) {
		cifs_dbg(FYI, "shdr NULL in smb2_set_related\n");
		return;
	}
	shdr->Flags |= SMB2_FLAGS_REPLAY_OPERATION;
}

void
smb2_set_related(struct smb_rqst *rqst)
{
	struct smb2_hdr *shdr;

	shdr = (struct smb2_hdr *)(rqst->rq_iov[0].iov_base);
	if (shdr == NULL) {
		cifs_dbg(FYI, "shdr NULL in smb2_set_related\n");
		return;
	}
	shdr->Flags |= SMB2_FLAGS_RELATED_OPERATIONS;
}

char smb2_padding[7] = {0, 0, 0, 0, 0, 0, 0};

void
smb2_set_next_command(struct cifs_tcon *tcon, struct smb_rqst *rqst)
{
	struct smb2_hdr *shdr;
	struct cifs_ses *ses = tcon->ses;
	struct TCP_Server_Info *server = ses->server;
	unsigned long len = smb_rqst_len(server, rqst);
	int num_padding;

	shdr = (struct smb2_hdr *)(rqst->rq_iov[0].iov_base);
	if (shdr == NULL) {
		cifs_dbg(FYI, "shdr NULL in smb2_set_next_command\n");
		return;
	}

	/* SMB headers in a compound are 8 byte aligned. */
	if (!IS_ALIGNED(len, 8)) {
		num_padding = 8 - (len & 7);
		rqst->rq_iov[rqst->rq_nvec].iov_base = smb2_padding;
		rqst->rq_iov[rqst->rq_nvec].iov_len = num_padding;
		rqst->rq_nvec++;
		len += num_padding;
	}
	shdr->NextCommand = cpu_to_le32(len);
}

/*
 * helper function for exponential backoff and check if replayable
 */
bool smb2_should_replay(struct cifs_tcon *tcon,
				int *pretries,
				int *pcur_sleep)
{
	if (!pretries || !pcur_sleep)
		return false;

	if (tcon->retry || (*pretries)++ < tcon->ses->server->retrans) {
		msleep(*pcur_sleep);
		(*pcur_sleep) = ((*pcur_sleep) << 1);
		if ((*pcur_sleep) > CIFS_MAX_SLEEP)
			(*pcur_sleep) = CIFS_MAX_SLEEP;
		return true;
	}

	return false;
}

/*
 * Passes the query info response back to the caller on success.
 * Caller need to free this with free_rsp_buf().
 */
int
smb2_query_info_compound(const unsigned int xid, struct cifs_tcon *tcon,
			 const char *path, u32 desired_access,
			 u32 class, u32 type, u32 output_len,
			 struct kvec *rsp, int *buftype,
			 struct cifs_sb_info *cifs_sb)
{
	struct smb2_compound_vars *vars;
	struct cifs_ses *ses = tcon->ses;
	struct TCP_Server_Info *server;
	int flags = CIFS_CP_CREATE_CLOSE_OP;
	struct smb_rqst *rqst;
	int resp_buftype[3];
	struct kvec *rsp_iov;
	u8 oplock = SMB2_OPLOCK_LEVEL_NONE;
	struct cifs_open_parms oparms;
	struct cifs_fid fid;
	int rc;
	__le16 *utf16_path;
	struct cached_fid *cfid = NULL;
	int retries = 0, cur_sleep = 1;

replay_again:
	/* reinitialize for possible replay */
	flags = CIFS_CP_CREATE_CLOSE_OP;
	oplock = SMB2_OPLOCK_LEVEL_NONE;
	server = cifs_pick_channel(ses);

	if (!path)
		path = "";
	utf16_path = cifs_convert_path_to_utf16(path, cifs_sb);
	if (!utf16_path)
		return -ENOMEM;

	if (smb3_encryption_required(tcon))
		flags |= CIFS_TRANSFORM_REQ;

	resp_buftype[0] = resp_buftype[1] = resp_buftype[2] = CIFS_NO_BUFFER;
	vars = kzalloc(sizeof(*vars), GFP_KERNEL);
	if (!vars) {
		rc = -ENOMEM;
		goto out_free_path;
	}
	rqst = vars->rqst;
	rsp_iov = vars->rsp_iov;

	/*
	 * We can only call this for things we know are directories.
	 */
	if (!strcmp(path, ""))
		open_cached_dir(xid, tcon, path, cifs_sb, false,
				&cfid); /* cfid null if open dir failed */

	rqst[0].rq_iov = vars->open_iov;
	rqst[0].rq_nvec = SMB2_CREATE_IOV_SIZE;

	oparms = (struct cifs_open_parms) {
		.tcon = tcon,
		.path = path,
		.desired_access = desired_access,
		.disposition = FILE_OPEN,
		.create_options = cifs_create_options(cifs_sb, 0),
		.fid = &fid,
		.replay = !!(retries),
	};

	rc = SMB2_open_init(tcon, server,
			    &rqst[0], &oplock, &oparms, utf16_path);
	if (rc)
		goto qic_exit;
	smb2_set_next_command(tcon, &rqst[0]);

	rqst[1].rq_iov = &vars->qi_iov;
	rqst[1].rq_nvec = 1;

	if (cfid) {
		rc = SMB2_query_info_init(tcon, server,
					  &rqst[1],
					  cfid->fid.persistent_fid,
					  cfid->fid.volatile_fid,
					  class, type, 0,
					  output_len, 0,
					  NULL);
	} else {
		rc = SMB2_query_info_init(tcon, server,
					  &rqst[1],
					  COMPOUND_FID,
					  COMPOUND_FID,
					  class, type, 0,
					  output_len, 0,
					  NULL);
	}
	if (rc)
		goto qic_exit;
	if (!cfid) {
		smb2_set_next_command(tcon, &rqst[1]);
		smb2_set_related(&rqst[1]);
	}

	rqst[2].rq_iov = &vars->close_iov;
	rqst[2].rq_nvec = 1;

	rc = SMB2_close_init(tcon, server,
			     &rqst[2], COMPOUND_FID, COMPOUND_FID, false);
	if (rc)
		goto qic_exit;
	smb2_set_related(&rqst[2]);

	if (retries) {
		if (!cfid) {
			smb2_set_replay(server, &rqst[0]);
			smb2_set_replay(server, &rqst[2]);
		}
		smb2_set_replay(server, &rqst[1]);
	}

	if (cfid) {
		rc = compound_send_recv(xid, ses, server,
					flags, 1, &rqst[1],
					&resp_buftype[1], &rsp_iov[1]);
	} else {
		rc = compound_send_recv(xid, ses, server,
					flags, 3, rqst,
					resp_buftype, rsp_iov);
	}
	if (rc) {
		free_rsp_buf(resp_buftype[1], rsp_iov[1].iov_base);
		if (rc == -EREMCHG) {
			tcon->need_reconnect = true;
			pr_warn_once("server share %s deleted\n",
				     tcon->tree_name);
		}
		goto qic_exit;
	}
	*rsp = rsp_iov[1];
	*buftype = resp_buftype[1];

 qic_exit:
	SMB2_open_free(&rqst[0]);
	SMB2_query_info_free(&rqst[1]);
	SMB2_close_free(&rqst[2]);
	free_rsp_buf(resp_buftype[0], rsp_iov[0].iov_base);
	free_rsp_buf(resp_buftype[2], rsp_iov[2].iov_base);
	if (cfid)
		close_cached_dir(cfid);
	kfree(vars);
out_free_path:
	kfree(utf16_path);

	if (is_replayable_error(rc) &&
	    smb2_should_replay(tcon, &retries, &cur_sleep))
		goto replay_again;

	return rc;
}

static int
smb2_queryfs(const unsigned int xid, struct cifs_tcon *tcon,
	     const char *path, struct cifs_sb_info *cifs_sb, struct kstatfs *buf)
{
	struct smb2_query_info_rsp *rsp;
	struct smb2_fs_full_size_info *info = NULL;
	struct kvec rsp_iov = {NULL, 0};
	int buftype = CIFS_NO_BUFFER;
	int rc;


	rc = smb2_query_info_compound(xid, tcon, path,
				      FILE_READ_ATTRIBUTES,
				      FS_FULL_SIZE_INFORMATION,
				      SMB2_O_INFO_FILESYSTEM,
				      sizeof(struct smb2_fs_full_size_info),
				      &rsp_iov, &buftype, cifs_sb);
	if (rc)
		goto qfs_exit;

	rsp = (struct smb2_query_info_rsp *)rsp_iov.iov_base;
	buf->f_type = SMB2_SUPER_MAGIC;
	info = (struct smb2_fs_full_size_info *)(
		le16_to_cpu(rsp->OutputBufferOffset) + (char *)rsp);
	rc = smb2_validate_iov(le16_to_cpu(rsp->OutputBufferOffset),
			       le32_to_cpu(rsp->OutputBufferLength),
			       &rsp_iov,
			       sizeof(struct smb2_fs_full_size_info));
	if (!rc)
		smb2_copy_fs_info_to_kstatfs(info, buf);

qfs_exit:
	trace_smb3_qfs_done(xid, tcon->tid, tcon->ses->Suid, tcon->tree_name, rc);
	free_rsp_buf(buftype, rsp_iov.iov_base);
	return rc;
}

static int
smb311_queryfs(const unsigned int xid, struct cifs_tcon *tcon,
	       const char *path, struct cifs_sb_info *cifs_sb, struct kstatfs *buf)
{
	int rc;
	__le16 *utf16_path = NULL;
	u8 oplock = SMB2_OPLOCK_LEVEL_NONE;
	struct cifs_open_parms oparms;
	struct cifs_fid fid;

	if (!tcon->posix_extensions)
		return smb2_queryfs(xid, tcon, path, cifs_sb, buf);

	oparms = (struct cifs_open_parms) {
		.tcon = tcon,
		.path = path,
		.desired_access = FILE_READ_ATTRIBUTES,
		.disposition = FILE_OPEN,
		.create_options = cifs_create_options(cifs_sb, 0),
		.fid = &fid,
	};

	utf16_path = cifs_convert_path_to_utf16(path, cifs_sb);
	if (utf16_path == NULL)
		return -ENOMEM;

	rc = SMB2_open(xid, &oparms, utf16_path, &oplock, NULL, NULL,
		       NULL, NULL);
	kfree(utf16_path);
	if (rc)
		return rc;

	rc = SMB311_posix_qfs_info(xid, tcon, fid.persistent_fid,
				   fid.volatile_fid, buf);
	buf->f_type = SMB2_SUPER_MAGIC;
	SMB2_close(xid, tcon, fid.persistent_fid, fid.volatile_fid);
	return rc;
}

static bool
smb2_compare_fids(struct cifsFileInfo *ob1, struct cifsFileInfo *ob2)
{
	return ob1->fid.persistent_fid == ob2->fid.persistent_fid &&
	       ob1->fid.volatile_fid == ob2->fid.volatile_fid;
}

static int
smb2_mand_lock(const unsigned int xid, struct cifsFileInfo *cfile, __u64 offset,
	       __u64 length, __u32 type, int lock, int unlock, bool wait)
{
	if (unlock && !lock)
		type = SMB2_LOCKFLAG_UNLOCK;
	return SMB2_lock(xid, tlink_tcon(cfile->tlink),
			 cfile->fid.persistent_fid, cfile->fid.volatile_fid,
			 current->tgid, length, offset, type, wait);
}

static void
smb2_get_lease_key(struct inode *inode, struct cifs_fid *fid)
{
	memcpy(fid->lease_key, CIFS_I(inode)->lease_key, SMB2_LEASE_KEY_SIZE);
}

static void
smb2_set_lease_key(struct inode *inode, struct cifs_fid *fid)
{
	memcpy(CIFS_I(inode)->lease_key, fid->lease_key, SMB2_LEASE_KEY_SIZE);
}

static void
smb2_new_lease_key(struct cifs_fid *fid)
{
	generate_random_uuid(fid->lease_key);
}

static int
smb2_get_dfs_refer(const unsigned int xid, struct cifs_ses *ses,
		   const char *search_name,
		   struct dfs_info3_param **target_nodes,
		   unsigned int *num_of_nodes,
		   const struct nls_table *nls_codepage, int remap)
{
	int rc;
	__le16 *utf16_path = NULL;
	int utf16_path_len = 0;
	struct cifs_tcon *tcon;
	struct fsctl_get_dfs_referral_req *dfs_req = NULL;
	struct get_dfs_referral_rsp *dfs_rsp = NULL;
	u32 dfs_req_size = 0, dfs_rsp_size = 0;
	int retry_once = 0;

	cifs_dbg(FYI, "%s: path: %s\n", __func__, search_name);

	/*
	 * Try to use the IPC tcon, otherwise just use any
	 */
	tcon = ses->tcon_ipc;
	if (tcon == NULL) {
		spin_lock(&cifs_tcp_ses_lock);
		tcon = list_first_entry_or_null(&ses->tcon_list,
						struct cifs_tcon,
						tcon_list);
		if (tcon) {
			tcon->tc_count++;
			trace_smb3_tcon_ref(tcon->debug_id, tcon->tc_count,
					    netfs_trace_tcon_ref_get_dfs_refer);
		}
		spin_unlock(&cifs_tcp_ses_lock);
	}

	if (tcon == NULL) {
		cifs_dbg(VFS, "session %p has no tcon available for a dfs referral request\n",
			 ses);
		rc = -ENOTCONN;
		goto out;
	}

	utf16_path = cifs_strndup_to_utf16(search_name, PATH_MAX,
					   &utf16_path_len,
					   nls_codepage, remap);
	if (!utf16_path) {
		rc = -ENOMEM;
		goto out;
	}

	dfs_req_size = sizeof(*dfs_req) + utf16_path_len;
	dfs_req = kzalloc(dfs_req_size, GFP_KERNEL);
	if (!dfs_req) {
		rc = -ENOMEM;
		goto out;
	}

	/* Highest DFS referral version understood */
	dfs_req->MaxReferralLevel = DFS_VERSION;

	/* Path to resolve in an UTF-16 null-terminated string */
	memcpy(dfs_req->RequestFileName, utf16_path, utf16_path_len);

	for (;;) {
		rc = SMB2_ioctl(xid, tcon, NO_FILE_ID, NO_FILE_ID,
				FSCTL_DFS_GET_REFERRALS,
				(char *)dfs_req, dfs_req_size, CIFSMaxBufSize,
				(char **)&dfs_rsp, &dfs_rsp_size);
		if (fatal_signal_pending(current)) {
			rc = -EINTR;
			break;
		}
		if (!is_retryable_error(rc) || retry_once++)
			break;
		usleep_range(512, 2048);
	}

	if (!rc && !dfs_rsp)
		rc = -EIO;
	if (rc) {
		if (!is_retryable_error(rc) && rc != -ENOENT && rc != -EOPNOTSUPP)
			cifs_tcon_dbg(FYI, "%s: ioctl error: rc=%d\n", __func__, rc);
		goto out;
	}

	rc = parse_dfs_referrals(dfs_rsp, dfs_rsp_size,
				 num_of_nodes, target_nodes,
				 nls_codepage, remap, search_name,
				 true /* is_unicode */);
	if (rc && rc != -ENOENT) {
		cifs_tcon_dbg(VFS, "%s: failed to parse DFS referral %s: %d\n",
			      __func__, search_name, rc);
	}

 out:
	if (tcon && !tcon->ipc) {
		/* ipc tcons are not refcounted */
		spin_lock(&cifs_tcp_ses_lock);
		tcon->tc_count--;
		trace_smb3_tcon_ref(tcon->debug_id, tcon->tc_count,
				    netfs_trace_tcon_ref_dec_dfs_refer);
		/* tc_count can never go negative */
		WARN_ON(tcon->tc_count < 0);
		spin_unlock(&cifs_tcp_ses_lock);
	}
	kfree(utf16_path);
	kfree(dfs_req);
	kfree(dfs_rsp);
	return rc;
}

static struct smb_ntsd *
get_smb2_acl_by_fid(struct cifs_sb_info *cifs_sb,
		    const struct cifs_fid *cifsfid, u32 *pacllen, u32 info)
{
	struct smb_ntsd *pntsd = NULL;
	unsigned int xid;
	int rc = -EOPNOTSUPP;
	struct tcon_link *tlink = cifs_sb_tlink(cifs_sb);

	if (IS_ERR(tlink))
		return ERR_CAST(tlink);

	xid = get_xid();
	cifs_dbg(FYI, "trying to get acl\n");

	rc = SMB2_query_acl(xid, tlink_tcon(tlink), cifsfid->persistent_fid,
			    cifsfid->volatile_fid, (void **)&pntsd, pacllen,
			    info);
	free_xid(xid);

	cifs_put_tlink(tlink);

	cifs_dbg(FYI, "%s: rc = %d ACL len %d\n", __func__, rc, *pacllen);
	if (rc)
		return ERR_PTR(rc);
	return pntsd;

}

static struct smb_ntsd *
get_smb2_acl_by_path(struct cifs_sb_info *cifs_sb,
		     const char *path, u32 *pacllen, u32 info)
{
	struct smb_ntsd *pntsd = NULL;
	u8 oplock = SMB2_OPLOCK_LEVEL_NONE;
	unsigned int xid;
	int rc;
	struct cifs_tcon *tcon;
	struct tcon_link *tlink = cifs_sb_tlink(cifs_sb);
	struct cifs_fid fid;
	struct cifs_open_parms oparms;
	__le16 *utf16_path;

	cifs_dbg(FYI, "get smb3 acl for path %s\n", path);
	if (IS_ERR(tlink))
		return ERR_CAST(tlink);

	tcon = tlink_tcon(tlink);
	xid = get_xid();

	utf16_path = cifs_convert_path_to_utf16(path, cifs_sb);
	if (!utf16_path) {
		rc = -ENOMEM;
		free_xid(xid);
		return ERR_PTR(rc);
	}

	oparms = (struct cifs_open_parms) {
		.tcon = tcon,
		.path = path,
		.desired_access = READ_CONTROL,
		.disposition = FILE_OPEN,
		/*
		 * When querying an ACL, even if the file is a symlink
		 * we want to open the source not the target, and so
		 * the protocol requires that the client specify this
		 * flag when opening a reparse point
		 */
		.create_options = cifs_create_options(cifs_sb, 0) |
				  OPEN_REPARSE_POINT,
		.fid = &fid,
	};

	if (info & SACL_SECINFO)
		oparms.desired_access |= SYSTEM_SECURITY;

	rc = SMB2_open(xid, &oparms, utf16_path, &oplock, NULL, NULL, NULL,
		       NULL);
	kfree(utf16_path);
	if (!rc) {
		rc = SMB2_query_acl(xid, tlink_tcon(tlink), fid.persistent_fid,
				    fid.volatile_fid, (void **)&pntsd, pacllen,
				    info);
		SMB2_close(xid, tcon, fid.persistent_fid, fid.volatile_fid);
	}

	cifs_put_tlink(tlink);
	free_xid(xid);

	cifs_dbg(FYI, "%s: rc = %d ACL len %d\n", __func__, rc, *pacllen);
	if (rc)
		return ERR_PTR(rc);
	return pntsd;
}

static int
set_smb2_acl(struct smb_ntsd *pnntsd, __u32 acllen,
		struct inode *inode, const char *path, int aclflag)
{
	u8 oplock = SMB2_OPLOCK_LEVEL_NONE;
	unsigned int xid;
	int rc, access_flags = 0;
	struct cifs_tcon *tcon;
	struct cifs_sb_info *cifs_sb = CIFS_SB(inode->i_sb);
	struct tcon_link *tlink = cifs_sb_tlink(cifs_sb);
	struct cifs_fid fid;
	struct cifs_open_parms oparms;
	__le16 *utf16_path;

	cifs_dbg(FYI, "set smb3 acl for path %s\n", path);
	if (IS_ERR(tlink))
		return PTR_ERR(tlink);

	tcon = tlink_tcon(tlink);
	xid = get_xid();

	if (aclflag & CIFS_ACL_OWNER || aclflag & CIFS_ACL_GROUP)
		access_flags |= WRITE_OWNER;
	if (aclflag & CIFS_ACL_SACL)
		access_flags |= SYSTEM_SECURITY;
	if (aclflag & CIFS_ACL_DACL)
		access_flags |= WRITE_DAC;

	utf16_path = cifs_convert_path_to_utf16(path, cifs_sb);
	if (!utf16_path) {
		rc = -ENOMEM;
		free_xid(xid);
		return rc;
	}

	oparms = (struct cifs_open_parms) {
		.tcon = tcon,
		.desired_access = access_flags,
		.create_options = cifs_create_options(cifs_sb, 0),
		.disposition = FILE_OPEN,
		.path = path,
		.fid = &fid,
	};

	rc = SMB2_open(xid, &oparms, utf16_path, &oplock, NULL, NULL,
		       NULL, NULL);
	kfree(utf16_path);
	if (!rc) {
		rc = SMB2_set_acl(xid, tlink_tcon(tlink), fid.persistent_fid,
			    fid.volatile_fid, pnntsd, acllen, aclflag);
		SMB2_close(xid, tcon, fid.persistent_fid, fid.volatile_fid);
	}

	cifs_put_tlink(tlink);
	free_xid(xid);
	return rc;
}

/* Retrieve an ACL from the server */
static struct smb_ntsd *
get_smb2_acl(struct cifs_sb_info *cifs_sb,
	     struct inode *inode, const char *path,
	     u32 *pacllen, u32 info)
{
	struct smb_ntsd *pntsd = NULL;
	struct cifsFileInfo *open_file = NULL;

	if (inode && !(info & SACL_SECINFO))
		open_file = find_readable_file(CIFS_I(inode), true);
	if (!open_file || (info & SACL_SECINFO))
		return get_smb2_acl_by_path(cifs_sb, path, pacllen, info);

	pntsd = get_smb2_acl_by_fid(cifs_sb, &open_file->fid, pacllen, info);
	cifsFileInfo_put(open_file);
	return pntsd;
}

static long smb3_zero_data(struct file *file, struct cifs_tcon *tcon,
			     loff_t offset, loff_t len, unsigned int xid)
{
	struct cifsFileInfo *cfile = file->private_data;
	struct file_zero_data_information fsctl_buf;

	cifs_dbg(FYI, "Offset %lld len %lld\n", offset, len);

	fsctl_buf.FileOffset = cpu_to_le64(offset);
	fsctl_buf.BeyondFinalZero = cpu_to_le64(offset + len);

	return SMB2_ioctl(xid, tcon, cfile->fid.persistent_fid,
			  cfile->fid.volatile_fid, FSCTL_SET_ZERO_DATA,
			  (char *)&fsctl_buf,
			  sizeof(struct file_zero_data_information),
			  0, NULL, NULL);
}

static long smb3_zero_range(struct file *file, struct cifs_tcon *tcon,
			    unsigned long long offset, unsigned long long len,
			    bool keep_size)
{
	struct cifs_ses *ses = tcon->ses;
	struct inode *inode = file_inode(file);
	struct cifsInodeInfo *cifsi = CIFS_I(inode);
	struct cifsFileInfo *cfile = file->private_data;
	struct netfs_inode *ictx = netfs_inode(inode);
	unsigned long long i_size, new_size, remote_size;
	long rc;
	unsigned int xid;

	xid = get_xid();

	trace_smb3_zero_enter(xid, cfile->fid.persistent_fid, tcon->tid,
			      ses->Suid, offset, len);

	inode_lock(inode);
	filemap_invalidate_lock(inode->i_mapping);

	i_size = i_size_read(inode);
	remote_size = ictx->remote_i_size;
	if (offset + len >= remote_size && offset < i_size) {
		unsigned long long top = umin(offset + len, i_size);

		rc = filemap_write_and_wait_range(inode->i_mapping, offset, top - 1);
		if (rc < 0)
			goto zero_range_exit;
	}

	/*
	 * We zero the range through ioctl, so we need remove the page caches
	 * first, otherwise the data may be inconsistent with the server.
	 */
	truncate_pagecache_range(inode, offset, offset + len - 1);

	/* if file not oplocked can't be sure whether asking to extend size */
	rc = -EOPNOTSUPP;
	if (keep_size == false && !CIFS_CACHE_READ(cifsi))
		goto zero_range_exit;

	rc = smb3_zero_data(file, tcon, offset, len, xid);
	if (rc < 0)
		goto zero_range_exit;

	/*
	 * do we also need to change the size of the file?
	 */
	new_size = offset + len;
	if (keep_size == false && (unsigned long long)i_size_read(inode) < new_size) {
		rc = SMB2_set_eof(xid, tcon, cfile->fid.persistent_fid,
				  cfile->fid.volatile_fid, cfile->pid, new_size);
		if (rc >= 0) {
			truncate_setsize(inode, new_size);
			netfs_resize_file(&cifsi->netfs, new_size, true);
			if (offset < cifsi->netfs.zero_point)
				cifsi->netfs.zero_point = offset;
			fscache_resize_cookie(cifs_inode_cookie(inode), new_size);
		}
	}

 zero_range_exit:
	filemap_invalidate_unlock(inode->i_mapping);
	inode_unlock(inode);
	free_xid(xid);
	if (rc)
		trace_smb3_zero_err(xid, cfile->fid.persistent_fid, tcon->tid,
			      ses->Suid, offset, len, rc);
	else
		trace_smb3_zero_done(xid, cfile->fid.persistent_fid, tcon->tid,
			      ses->Suid, offset, len);
	return rc;
}

static long smb3_punch_hole(struct file *file, struct cifs_tcon *tcon,
			    loff_t offset, loff_t len)
{
	struct inode *inode = file_inode(file);
	struct cifsFileInfo *cfile = file->private_data;
	struct file_zero_data_information fsctl_buf;
	unsigned long long end = offset + len, i_size, remote_i_size;
	long rc;
	unsigned int xid;
	__u8 set_sparse = 1;

	xid = get_xid();

	inode_lock(inode);
	/* Need to make file sparse, if not already, before freeing range. */
	/* Consider adding equivalent for compressed since it could also work */
	if (!smb2_set_sparse(xid, tcon, cfile, inode, set_sparse)) {
		rc = -EOPNOTSUPP;
		goto out;
	}

	filemap_invalidate_lock(inode->i_mapping);
	/*
	 * We implement the punch hole through ioctl, so we need remove the page
	 * caches first, otherwise the data may be inconsistent with the server.
	 */
	truncate_pagecache_range(inode, offset, offset + len - 1);

	cifs_dbg(FYI, "Offset %lld len %lld\n", offset, len);

	fsctl_buf.FileOffset = cpu_to_le64(offset);
	fsctl_buf.BeyondFinalZero = cpu_to_le64(offset + len);

	rc = SMB2_ioctl(xid, tcon, cfile->fid.persistent_fid,
			cfile->fid.volatile_fid, FSCTL_SET_ZERO_DATA,
			(char *)&fsctl_buf,
			sizeof(struct file_zero_data_information),
			CIFSMaxBufSize, NULL, NULL);

	if (rc)
		goto unlock;

	/* If there's dirty data in the buffer that would extend the EOF if it
	 * were written, then we need to move the EOF marker over to the lower
	 * of the high end of the hole and the proposed EOF.  The problem is
	 * that we locally hole-punch the tail of the dirty data, the proposed
	 * EOF update will end up in the wrong place.
	 */
	i_size = i_size_read(inode);
	remote_i_size = netfs_inode(inode)->remote_i_size;
	if (end > remote_i_size && i_size > remote_i_size) {
		unsigned long long extend_to = umin(end, i_size);
		rc = SMB2_set_eof(xid, tcon, cfile->fid.persistent_fid,
				  cfile->fid.volatile_fid, cfile->pid, extend_to);
		if (rc >= 0)
			netfs_inode(inode)->remote_i_size = extend_to;
	}

unlock:
	filemap_invalidate_unlock(inode->i_mapping);
out:
	inode_unlock(inode);
	free_xid(xid);
	return rc;
}

static int smb3_simple_fallocate_write_range(unsigned int xid,
					     struct cifs_tcon *tcon,
					     struct cifsFileInfo *cfile,
					     loff_t off, loff_t len,
					     char *buf)
{
	struct cifs_io_parms io_parms = {0};
	int nbytes;
	int rc = 0;
	struct kvec iov[2];

	io_parms.netfid = cfile->fid.netfid;
	io_parms.pid = current->tgid;
	io_parms.tcon = tcon;
	io_parms.persistent_fid = cfile->fid.persistent_fid;
	io_parms.volatile_fid = cfile->fid.volatile_fid;

	while (len) {
		io_parms.offset = off;
		io_parms.length = len;
		if (io_parms.length > SMB2_MAX_BUFFER_SIZE)
			io_parms.length = SMB2_MAX_BUFFER_SIZE;
		/* iov[0] is reserved for smb header */
		iov[1].iov_base = buf;
		iov[1].iov_len = io_parms.length;
		rc = SMB2_write(xid, &io_parms, &nbytes, iov, 1);
		if (rc)
			break;
		if (nbytes > len)
			return -EINVAL;
		buf += nbytes;
		off += nbytes;
		len -= nbytes;
	}
	return rc;
}

static int smb3_simple_fallocate_range(unsigned int xid,
				       struct cifs_tcon *tcon,
				       struct cifsFileInfo *cfile,
				       loff_t off, loff_t len)
{
	struct file_allocated_range_buffer in_data, *out_data = NULL, *tmp_data;
	u32 out_data_len;
	char *buf = NULL;
	loff_t l;
	int rc;

	in_data.file_offset = cpu_to_le64(off);
	in_data.length = cpu_to_le64(len);
	rc = SMB2_ioctl(xid, tcon, cfile->fid.persistent_fid,
			cfile->fid.volatile_fid,
			FSCTL_QUERY_ALLOCATED_RANGES,
			(char *)&in_data, sizeof(in_data),
			1024 * sizeof(struct file_allocated_range_buffer),
			(char **)&out_data, &out_data_len);
	if (rc)
		goto out;

	buf = kzalloc(1024 * 1024, GFP_KERNEL);
	if (buf == NULL) {
		rc = -ENOMEM;
		goto out;
	}

	tmp_data = out_data;
	while (len) {
		/*
		 * The rest of the region is unmapped so write it all.
		 */
		if (out_data_len == 0) {
			rc = smb3_simple_fallocate_write_range(xid, tcon,
					       cfile, off, len, buf);
			goto out;
		}

		if (out_data_len < sizeof(struct file_allocated_range_buffer)) {
			rc = -EINVAL;
			goto out;
		}

		if (off < le64_to_cpu(tmp_data->file_offset)) {
			/*
			 * We are at a hole. Write until the end of the region
			 * or until the next allocated data,
			 * whichever comes next.
			 */
			l = le64_to_cpu(tmp_data->file_offset) - off;
			if (len < l)
				l = len;
			rc = smb3_simple_fallocate_write_range(xid, tcon,
					       cfile, off, l, buf);
			if (rc)
				goto out;
			off = off + l;
			len = len - l;
			if (len == 0)
				goto out;
		}
		/*
		 * We are at a section of allocated data, just skip forward
		 * until the end of the data or the end of the region
		 * we are supposed to fallocate, whichever comes first.
		 */
		l = le64_to_cpu(tmp_data->length);
		if (len < l)
			l = len;
		off += l;
		len -= l;

		tmp_data = &tmp_data[1];
		out_data_len -= sizeof(struct file_allocated_range_buffer);
	}

 out:
	kfree(out_data);
	kfree(buf);
	return rc;
}


static long smb3_simple_falloc(struct file *file, struct cifs_tcon *tcon,
			    loff_t off, loff_t len, bool keep_size)
{
	struct inode *inode;
	struct cifsInodeInfo *cifsi;
	struct cifsFileInfo *cfile = file->private_data;
	long rc = -EOPNOTSUPP;
	unsigned int xid;
	loff_t new_eof;

	xid = get_xid();

	inode = d_inode(cfile->dentry);
	cifsi = CIFS_I(inode);

	trace_smb3_falloc_enter(xid, cfile->fid.persistent_fid, tcon->tid,
				tcon->ses->Suid, off, len);
	/* if file not oplocked can't be sure whether asking to extend size */
	if (!CIFS_CACHE_READ(cifsi))
		if (keep_size == false) {
			trace_smb3_falloc_err(xid, cfile->fid.persistent_fid,
				tcon->tid, tcon->ses->Suid, off, len, rc);
			free_xid(xid);
			return rc;
		}

	/*
	 * Extending the file
	 */
	if ((keep_size == false) && i_size_read(inode) < off + len) {
		rc = inode_newsize_ok(inode, off + len);
		if (rc)
			goto out;

		if (cifsi->cifsAttrs & FILE_ATTRIBUTE_SPARSE_FILE)
			smb2_set_sparse(xid, tcon, cfile, inode, false);

		new_eof = off + len;
		rc = SMB2_set_eof(xid, tcon, cfile->fid.persistent_fid,
				  cfile->fid.volatile_fid, cfile->pid, new_eof);
		if (rc == 0) {
			netfs_resize_file(&cifsi->netfs, new_eof, true);
			cifs_setsize(inode, new_eof);
			cifs_truncate_page(inode->i_mapping, inode->i_size);
			truncate_setsize(inode, new_eof);
		}
		goto out;
	}

	/*
	 * Files are non-sparse by default so falloc may be a no-op
	 * Must check if file sparse. If not sparse, and since we are not
	 * extending then no need to do anything since file already allocated
	 */
	if ((cifsi->cifsAttrs & FILE_ATTRIBUTE_SPARSE_FILE) == 0) {
		rc = 0;
		goto out;
	}

	if (keep_size == true) {
		/*
		 * We can not preallocate pages beyond the end of the file
		 * in SMB2
		 */
		if (off >= i_size_read(inode)) {
			rc = 0;
			goto out;
		}
		/*
		 * For fallocates that are partially beyond the end of file,
		 * clamp len so we only fallocate up to the end of file.
		 */
		if (off + len > i_size_read(inode)) {
			len = i_size_read(inode) - off;
		}
	}

	if ((keep_size == true) || (i_size_read(inode) >= off + len)) {
		/*
		 * At this point, we are trying to fallocate an internal
		 * regions of a sparse file. Since smb2 does not have a
		 * fallocate command we have two options on how to emulate this.
		 * We can either turn the entire file to become non-sparse
		 * which we only do if the fallocate is for virtually
		 * the whole file,  or we can overwrite the region with zeroes
		 * using SMB2_write, which could be prohibitevly expensive
		 * if len is large.
		 */
		/*
		 * We are only trying to fallocate a small region so
		 * just write it with zero.
		 */
		if (len <= 1024 * 1024) {
			rc = smb3_simple_fallocate_range(xid, tcon, cfile,
							 off, len);
			goto out;
		}

		/*
		 * Check if falloc starts within first few pages of file
		 * and ends within a few pages of the end of file to
		 * ensure that most of file is being forced to be
		 * fallocated now. If so then setting whole file sparse
		 * ie potentially making a few extra pages at the beginning
		 * or end of the file non-sparse via set_sparse is harmless.
		 */
		if ((off > 8192) || (off + len + 8192 < i_size_read(inode))) {
			rc = -EOPNOTSUPP;
			goto out;
		}
	}

	smb2_set_sparse(xid, tcon, cfile, inode, false);
	rc = 0;

out:
	if (rc)
		trace_smb3_falloc_err(xid, cfile->fid.persistent_fid, tcon->tid,
				tcon->ses->Suid, off, len, rc);
	else
		trace_smb3_falloc_done(xid, cfile->fid.persistent_fid, tcon->tid,
				tcon->ses->Suid, off, len);

	free_xid(xid);
	return rc;
}

static long smb3_collapse_range(struct file *file, struct cifs_tcon *tcon,
			    loff_t off, loff_t len)
{
	int rc;
	unsigned int xid;
	struct inode *inode = file_inode(file);
	struct cifsInodeInfo *cifsi = CIFS_I(inode);
	struct cifsFileInfo *cfile = file->private_data;
	struct netfs_inode *ictx = &cifsi->netfs;
	loff_t old_eof, new_eof;

	xid = get_xid();

	inode_lock(inode);

	old_eof = i_size_read(inode);
	if ((off >= old_eof) ||
	    off + len >= old_eof) {
		rc = -EINVAL;
		goto out;
	}

	filemap_invalidate_lock(inode->i_mapping);
	rc = filemap_write_and_wait_range(inode->i_mapping, off, old_eof - 1);
	if (rc < 0)
		goto out_2;

	truncate_pagecache_range(inode, off, old_eof);
	ictx->zero_point = old_eof;

	rc = smb2_copychunk_range(xid, cfile, cfile, off + len,
				  old_eof - off - len, off);
	if (rc < 0)
		goto out_2;

	new_eof = old_eof - len;
	rc = SMB2_set_eof(xid, tcon, cfile->fid.persistent_fid,
			  cfile->fid.volatile_fid, cfile->pid, new_eof);
	if (rc < 0)
		goto out_2;

	rc = 0;

	truncate_setsize(inode, new_eof);
	netfs_resize_file(&cifsi->netfs, new_eof, true);
	ictx->zero_point = new_eof;
	fscache_resize_cookie(cifs_inode_cookie(inode), new_eof);
out_2:
	filemap_invalidate_unlock(inode->i_mapping);
 out:
	inode_unlock(inode);
	free_xid(xid);
	return rc;
}

static long smb3_insert_range(struct file *file, struct cifs_tcon *tcon,
			      loff_t off, loff_t len)
{
	int rc;
	unsigned int xid;
	struct cifsFileInfo *cfile = file->private_data;
	struct inode *inode = file_inode(file);
	struct cifsInodeInfo *cifsi = CIFS_I(inode);
	__u64 count, old_eof, new_eof;

	xid = get_xid();

	inode_lock(inode);

	old_eof = i_size_read(inode);
	if (off >= old_eof) {
		rc = -EINVAL;
		goto out;
	}

	count = old_eof - off;
	new_eof = old_eof + len;

	filemap_invalidate_lock(inode->i_mapping);
	rc = filemap_write_and_wait_range(inode->i_mapping, off, new_eof - 1);
	if (rc < 0)
		goto out_2;
	truncate_pagecache_range(inode, off, old_eof);

	rc = SMB2_set_eof(xid, tcon, cfile->fid.persistent_fid,
			  cfile->fid.volatile_fid, cfile->pid, new_eof);
	if (rc < 0)
		goto out_2;

	truncate_setsize(inode, new_eof);
	netfs_resize_file(&cifsi->netfs, i_size_read(inode), true);
	fscache_resize_cookie(cifs_inode_cookie(inode), i_size_read(inode));

	rc = smb2_copychunk_range(xid, cfile, cfile, off, count, off + len);
	if (rc < 0)
		goto out_2;
	cifsi->netfs.zero_point = new_eof;

	rc = smb3_zero_data(file, tcon, off, len, xid);
	if (rc < 0)
		goto out_2;

	rc = 0;
out_2:
	filemap_invalidate_unlock(inode->i_mapping);
 out:
	inode_unlock(inode);
	free_xid(xid);
	return rc;
}

static loff_t smb3_llseek(struct file *file, struct cifs_tcon *tcon, loff_t offset, int whence)
{
	struct cifsFileInfo *wrcfile, *cfile = file->private_data;
	struct cifsInodeInfo *cifsi;
	struct inode *inode;
	int rc = 0;
	struct file_allocated_range_buffer in_data, *out_data = NULL;
	u32 out_data_len;
	unsigned int xid;

	if (whence != SEEK_HOLE && whence != SEEK_DATA)
		return generic_file_llseek(file, offset, whence);

	inode = d_inode(cfile->dentry);
	cifsi = CIFS_I(inode);

	if (offset < 0 || offset >= i_size_read(inode))
		return -ENXIO;

	xid = get_xid();
	/*
	 * We need to be sure that all dirty pages are written as they
	 * might fill holes on the server.
	 * Note that we also MUST flush any written pages since at least
	 * some servers (Windows2016) will not reflect recent writes in
	 * QUERY_ALLOCATED_RANGES until SMB2_flush is called.
	 */
	wrcfile = find_writable_file(cifsi, FIND_WR_ANY);
	if (wrcfile) {
		filemap_write_and_wait(inode->i_mapping);
		smb2_flush_file(xid, tcon, &wrcfile->fid);
		cifsFileInfo_put(wrcfile);
	}

	if (!(cifsi->cifsAttrs & FILE_ATTRIBUTE_SPARSE_FILE)) {
		if (whence == SEEK_HOLE)
			offset = i_size_read(inode);
		goto lseek_exit;
	}

	in_data.file_offset = cpu_to_le64(offset);
	in_data.length = cpu_to_le64(i_size_read(inode));

	rc = SMB2_ioctl(xid, tcon, cfile->fid.persistent_fid,
			cfile->fid.volatile_fid,
			FSCTL_QUERY_ALLOCATED_RANGES,
			(char *)&in_data, sizeof(in_data),
			sizeof(struct file_allocated_range_buffer),
			(char **)&out_data, &out_data_len);
	if (rc == -E2BIG)
		rc = 0;
	if (rc)
		goto lseek_exit;

	if (whence == SEEK_HOLE && out_data_len == 0)
		goto lseek_exit;

	if (whence == SEEK_DATA && out_data_len == 0) {
		rc = -ENXIO;
		goto lseek_exit;
	}

	if (out_data_len < sizeof(struct file_allocated_range_buffer)) {
		rc = -EINVAL;
		goto lseek_exit;
	}
	if (whence == SEEK_DATA) {
		offset = le64_to_cpu(out_data->file_offset);
		goto lseek_exit;
	}
	if (offset < le64_to_cpu(out_data->file_offset))
		goto lseek_exit;

	offset = le64_to_cpu(out_data->file_offset) + le64_to_cpu(out_data->length);

 lseek_exit:
	free_xid(xid);
	kfree(out_data);
	if (!rc)
		return vfs_setpos(file, offset, inode->i_sb->s_maxbytes);
	else
		return rc;
}

static int smb3_fiemap(struct cifs_tcon *tcon,
		       struct cifsFileInfo *cfile,
		       struct fiemap_extent_info *fei, u64 start, u64 len)
{
	unsigned int xid;
	struct file_allocated_range_buffer in_data, *out_data;
	u32 out_data_len;
	int i, num, rc, flags, last_blob;
	u64 next;

	rc = fiemap_prep(d_inode(cfile->dentry), fei, start, &len, 0);
	if (rc)
		return rc;

	xid = get_xid();
 again:
	in_data.file_offset = cpu_to_le64(start);
	in_data.length = cpu_to_le64(len);

	rc = SMB2_ioctl(xid, tcon, cfile->fid.persistent_fid,
			cfile->fid.volatile_fid,
			FSCTL_QUERY_ALLOCATED_RANGES,
			(char *)&in_data, sizeof(in_data),
			1024 * sizeof(struct file_allocated_range_buffer),
			(char **)&out_data, &out_data_len);
	if (rc == -E2BIG) {
		last_blob = 0;
		rc = 0;
	} else
		last_blob = 1;
	if (rc)
		goto out;

	if (out_data_len && out_data_len < sizeof(struct file_allocated_range_buffer)) {
		rc = -EINVAL;
		goto out;
	}
	if (out_data_len % sizeof(struct file_allocated_range_buffer)) {
		rc = -EINVAL;
		goto out;
	}

	num = out_data_len / sizeof(struct file_allocated_range_buffer);
	for (i = 0; i < num; i++) {
		flags = 0;
		if (i == num - 1 && last_blob)
			flags |= FIEMAP_EXTENT_LAST;

		rc = fiemap_fill_next_extent(fei,
				le64_to_cpu(out_data[i].file_offset),
				le64_to_cpu(out_data[i].file_offset),
				le64_to_cpu(out_data[i].length),
				flags);
		if (rc < 0)
			goto out;
		if (rc == 1) {
			rc = 0;
			goto out;
		}
	}

	if (!last_blob) {
		next = le64_to_cpu(out_data[num - 1].file_offset) +
		  le64_to_cpu(out_data[num - 1].length);
		len = len - (next - start);
		start = next;
		goto again;
	}

 out:
	free_xid(xid);
	kfree(out_data);
	return rc;
}

static long smb3_fallocate(struct file *file, struct cifs_tcon *tcon, int mode,
			   loff_t off, loff_t len)
{
	/* KEEP_SIZE already checked for by do_fallocate */
	if (mode & FALLOC_FL_PUNCH_HOLE)
		return smb3_punch_hole(file, tcon, off, len);
	else if (mode & FALLOC_FL_ZERO_RANGE) {
		if (mode & FALLOC_FL_KEEP_SIZE)
			return smb3_zero_range(file, tcon, off, len, true);
		return smb3_zero_range(file, tcon, off, len, false);
	} else if (mode == FALLOC_FL_KEEP_SIZE)
		return smb3_simple_falloc(file, tcon, off, len, true);
	else if (mode == FALLOC_FL_COLLAPSE_RANGE)
		return smb3_collapse_range(file, tcon, off, len);
	else if (mode == FALLOC_FL_INSERT_RANGE)
		return smb3_insert_range(file, tcon, off, len);
	else if (mode == 0)
		return smb3_simple_falloc(file, tcon, off, len, false);

	return -EOPNOTSUPP;
}

static void
smb2_downgrade_oplock(struct TCP_Server_Info *server,
		      struct cifsInodeInfo *cinode, __u32 oplock,
		      __u16 epoch, bool *purge_cache)
{
	server->ops->set_oplock_level(cinode, oplock, 0, NULL);
}

static void
smb21_set_oplock_level(struct cifsInodeInfo *cinode, __u32 oplock,
		       __u16 epoch, bool *purge_cache);

static void
smb3_downgrade_oplock(struct TCP_Server_Info *server,
		       struct cifsInodeInfo *cinode, __u32 oplock,
		       __u16 epoch, bool *purge_cache)
{
	unsigned int old_state = cinode->oplock;
	__u16 old_epoch = cinode->epoch;
	unsigned int new_state;

	if (epoch > old_epoch) {
		smb21_set_oplock_level(cinode, oplock, 0, NULL);
		cinode->epoch = epoch;
	}

	new_state = cinode->oplock;
	*purge_cache = false;

	if ((old_state & CIFS_CACHE_READ_FLG) != 0 &&
	    (new_state & CIFS_CACHE_READ_FLG) == 0)
		*purge_cache = true;
	else if (old_state == new_state && (epoch - old_epoch > 1))
		*purge_cache = true;
}

static void
smb2_set_oplock_level(struct cifsInodeInfo *cinode, __u32 oplock,
		      __u16 epoch, bool *purge_cache)
{
	oplock &= 0xFF;
	cinode->lease_granted = false;
	if (oplock == SMB2_OPLOCK_LEVEL_NOCHANGE)
		return;
	if (oplock == SMB2_OPLOCK_LEVEL_BATCH) {
		cinode->oplock = CIFS_CACHE_RHW_FLG;
		cifs_dbg(FYI, "Batch Oplock granted on inode %p\n",
			 &cinode->netfs.inode);
	} else if (oplock == SMB2_OPLOCK_LEVEL_EXCLUSIVE) {
		cinode->oplock = CIFS_CACHE_RW_FLG;
		cifs_dbg(FYI, "Exclusive Oplock granted on inode %p\n",
			 &cinode->netfs.inode);
	} else if (oplock == SMB2_OPLOCK_LEVEL_II) {
		cinode->oplock = CIFS_CACHE_READ_FLG;
		cifs_dbg(FYI, "Level II Oplock granted on inode %p\n",
			 &cinode->netfs.inode);
	} else
		cinode->oplock = 0;
}

static void
smb21_set_oplock_level(struct cifsInodeInfo *cinode, __u32 oplock,
		       __u16 epoch, bool *purge_cache)
{
	char message[5] = {0};
	unsigned int new_oplock = 0;

	oplock &= 0xFF;
	cinode->lease_granted = true;
	if (oplock == SMB2_OPLOCK_LEVEL_NOCHANGE)
		return;

	/* Check if the server granted an oplock rather than a lease */
	if (oplock & SMB2_OPLOCK_LEVEL_EXCLUSIVE)
		return smb2_set_oplock_level(cinode, oplock, epoch,
					     purge_cache);

	if (oplock & SMB2_LEASE_READ_CACHING_HE) {
		new_oplock |= CIFS_CACHE_READ_FLG;
		strcat(message, "R");
	}
	if (oplock & SMB2_LEASE_HANDLE_CACHING_HE) {
		new_oplock |= CIFS_CACHE_HANDLE_FLG;
		strcat(message, "H");
	}
	if (oplock & SMB2_LEASE_WRITE_CACHING_HE) {
		new_oplock |= CIFS_CACHE_WRITE_FLG;
		strcat(message, "W");
	}
	if (!new_oplock)
		strscpy(message, "None");

	cinode->oplock = new_oplock;
	cifs_dbg(FYI, "%s Lease granted on inode %p\n", message,
		 &cinode->netfs.inode);
}

static void
smb3_set_oplock_level(struct cifsInodeInfo *cinode, __u32 oplock,
		      __u16 epoch, bool *purge_cache)
{
	unsigned int old_oplock = cinode->oplock;

	smb21_set_oplock_level(cinode, oplock, epoch, purge_cache);

	if (purge_cache) {
		*purge_cache = false;
		if (old_oplock == CIFS_CACHE_READ_FLG) {
			if (cinode->oplock == CIFS_CACHE_READ_FLG &&
			    (epoch - cinode->epoch > 0))
				*purge_cache = true;
			else if (cinode->oplock == CIFS_CACHE_RH_FLG &&
				 (epoch - cinode->epoch > 1))
				*purge_cache = true;
			else if (cinode->oplock == CIFS_CACHE_RHW_FLG &&
				 (epoch - cinode->epoch > 1))
				*purge_cache = true;
			else if (cinode->oplock == 0 &&
				 (epoch - cinode->epoch > 0))
				*purge_cache = true;
		} else if (old_oplock == CIFS_CACHE_RH_FLG) {
			if (cinode->oplock == CIFS_CACHE_RH_FLG &&
			    (epoch - cinode->epoch > 0))
				*purge_cache = true;
			else if (cinode->oplock == CIFS_CACHE_RHW_FLG &&
				 (epoch - cinode->epoch > 1))
				*purge_cache = true;
		}
		cinode->epoch = epoch;
	}
}

#ifdef CONFIG_CIFS_ALLOW_INSECURE_LEGACY
static bool
smb2_is_read_op(__u32 oplock)
{
	return oplock == SMB2_OPLOCK_LEVEL_II;
}
#endif /* CIFS_ALLOW_INSECURE_LEGACY */

static bool
smb21_is_read_op(__u32 oplock)
{
	return (oplock & SMB2_LEASE_READ_CACHING_HE) &&
	       !(oplock & SMB2_LEASE_WRITE_CACHING_HE);
}

static __le32
map_oplock_to_lease(u8 oplock)
{
	if (oplock == SMB2_OPLOCK_LEVEL_EXCLUSIVE)
		return SMB2_LEASE_WRITE_CACHING_LE | SMB2_LEASE_READ_CACHING_LE;
	else if (oplock == SMB2_OPLOCK_LEVEL_II)
		return SMB2_LEASE_READ_CACHING_LE | SMB2_LEASE_HANDLE_CACHING_LE;
	else if (oplock == SMB2_OPLOCK_LEVEL_BATCH)
		return SMB2_LEASE_HANDLE_CACHING_LE | SMB2_LEASE_READ_CACHING_LE |
		       SMB2_LEASE_WRITE_CACHING_LE;
	return 0;
}

static char *
smb2_create_lease_buf(u8 *lease_key, u8 oplock)
{
	struct create_lease *buf;

	buf = kzalloc(sizeof(struct create_lease), GFP_KERNEL);
	if (!buf)
		return NULL;

	memcpy(&buf->lcontext.LeaseKey, lease_key, SMB2_LEASE_KEY_SIZE);
	buf->lcontext.LeaseState = map_oplock_to_lease(oplock);

	buf->ccontext.DataOffset = cpu_to_le16(offsetof
					(struct create_lease, lcontext));
	buf->ccontext.DataLength = cpu_to_le32(sizeof(struct lease_context));
	buf->ccontext.NameOffset = cpu_to_le16(offsetof
				(struct create_lease, Name));
	buf->ccontext.NameLength = cpu_to_le16(4);
	/* SMB2_CREATE_REQUEST_LEASE is "RqLs" */
	buf->Name[0] = 'R';
	buf->Name[1] = 'q';
	buf->Name[2] = 'L';
	buf->Name[3] = 's';
	return (char *)buf;
}

static char *
smb3_create_lease_buf(u8 *lease_key, u8 oplock)
{
	struct create_lease_v2 *buf;

	buf = kzalloc(sizeof(struct create_lease_v2), GFP_KERNEL);
	if (!buf)
		return NULL;

	memcpy(&buf->lcontext.LeaseKey, lease_key, SMB2_LEASE_KEY_SIZE);
	buf->lcontext.LeaseState = map_oplock_to_lease(oplock);

	buf->ccontext.DataOffset = cpu_to_le16(offsetof
					(struct create_lease_v2, lcontext));
	buf->ccontext.DataLength = cpu_to_le32(sizeof(struct lease_context_v2));
	buf->ccontext.NameOffset = cpu_to_le16(offsetof
				(struct create_lease_v2, Name));
	buf->ccontext.NameLength = cpu_to_le16(4);
	/* SMB2_CREATE_REQUEST_LEASE is "RqLs" */
	buf->Name[0] = 'R';
	buf->Name[1] = 'q';
	buf->Name[2] = 'L';
	buf->Name[3] = 's';
	return (char *)buf;
}

static __u8
smb2_parse_lease_buf(void *buf, __u16 *epoch, char *lease_key)
{
	struct create_lease *lc = (struct create_lease *)buf;

	*epoch = 0; /* not used */
	if (lc->lcontext.LeaseFlags & SMB2_LEASE_FLAG_BREAK_IN_PROGRESS_LE)
		return SMB2_OPLOCK_LEVEL_NOCHANGE;
	return le32_to_cpu(lc->lcontext.LeaseState);
}

static __u8
smb3_parse_lease_buf(void *buf, __u16 *epoch, char *lease_key)
{
	struct create_lease_v2 *lc = (struct create_lease_v2 *)buf;

	*epoch = le16_to_cpu(lc->lcontext.Epoch);
	if (lc->lcontext.LeaseFlags & SMB2_LEASE_FLAG_BREAK_IN_PROGRESS_LE)
		return SMB2_OPLOCK_LEVEL_NOCHANGE;
	if (lease_key)
		memcpy(lease_key, &lc->lcontext.LeaseKey, SMB2_LEASE_KEY_SIZE);
	return le32_to_cpu(lc->lcontext.LeaseState);
}

static unsigned int
smb2_wp_retry_size(struct inode *inode)
{
	return min_t(unsigned int, CIFS_SB(inode->i_sb)->ctx->wsize,
		     SMB2_MAX_BUFFER_SIZE);
}

static bool
smb2_dir_needs_close(struct cifsFileInfo *cfile)
{
	return !cfile->invalidHandle;
}

static void
fill_transform_hdr(struct smb2_transform_hdr *tr_hdr, unsigned int orig_len,
		   struct smb_rqst *old_rq, __le16 cipher_type)
{
	struct smb2_hdr *shdr =
			(struct smb2_hdr *)old_rq->rq_iov[0].iov_base;

	memset(tr_hdr, 0, sizeof(struct smb2_transform_hdr));
	tr_hdr->ProtocolId = SMB2_TRANSFORM_PROTO_NUM;
	tr_hdr->OriginalMessageSize = cpu_to_le32(orig_len);
	tr_hdr->Flags = cpu_to_le16(0x01);
	if ((cipher_type == SMB2_ENCRYPTION_AES128_GCM) ||
	    (cipher_type == SMB2_ENCRYPTION_AES256_GCM))
		get_random_bytes(&tr_hdr->Nonce, SMB3_AES_GCM_NONCE);
	else
		get_random_bytes(&tr_hdr->Nonce, SMB3_AES_CCM_NONCE);
	memcpy(&tr_hdr->SessionId, &shdr->SessionId, 8);
}

static void *smb2_aead_req_alloc(struct crypto_aead *tfm, const struct smb_rqst *rqst,
				 int num_rqst, const u8 *sig, u8 **iv,
				 struct aead_request **req, struct sg_table *sgt,
				 unsigned int *num_sgs, size_t *sensitive_size)
{
	unsigned int req_size = sizeof(**req) + crypto_aead_reqsize(tfm);
	unsigned int iv_size = crypto_aead_ivsize(tfm);
	unsigned int len;
	u8 *p;

	*num_sgs = cifs_get_num_sgs(rqst, num_rqst, sig);
	if (IS_ERR_VALUE((long)(int)*num_sgs))
		return ERR_PTR(*num_sgs);

	len = iv_size;
	len += crypto_aead_alignmask(tfm) & ~(crypto_tfm_ctx_alignment() - 1);
	len = ALIGN(len, crypto_tfm_ctx_alignment());
	len += req_size;
	len = ALIGN(len, __alignof__(struct scatterlist));
	len += array_size(*num_sgs, sizeof(struct scatterlist));
	*sensitive_size = len;

	p = kvzalloc(len, GFP_NOFS);
	if (!p)
		return ERR_PTR(-ENOMEM);

	*iv = (u8 *)PTR_ALIGN(p, crypto_aead_alignmask(tfm) + 1);
	*req = (struct aead_request *)PTR_ALIGN(*iv + iv_size,
						crypto_tfm_ctx_alignment());
	sgt->sgl = (struct scatterlist *)PTR_ALIGN((u8 *)*req + req_size,
						   __alignof__(struct scatterlist));
	return p;
}

static void *smb2_get_aead_req(struct crypto_aead *tfm, struct smb_rqst *rqst,
			       int num_rqst, const u8 *sig, u8 **iv,
			       struct aead_request **req, struct scatterlist **sgl,
			       size_t *sensitive_size)
{
	struct sg_table sgtable = {};
	unsigned int skip, num_sgs, i, j;
	ssize_t rc;
	void *p;

	p = smb2_aead_req_alloc(tfm, rqst, num_rqst, sig, iv, req, &sgtable,
				&num_sgs, sensitive_size);
	if (IS_ERR(p))
		return ERR_CAST(p);

	sg_init_marker(sgtable.sgl, num_sgs);

	/*
	 * The first rqst has a transform header where the
	 * first 20 bytes are not part of the encrypted blob.
	 */
	skip = 20;

	for (i = 0; i < num_rqst; i++) {
		struct iov_iter *iter = &rqst[i].rq_iter;
		size_t count = iov_iter_count(iter);

		for (j = 0; j < rqst[i].rq_nvec; j++) {
			cifs_sg_set_buf(&sgtable,
					rqst[i].rq_iov[j].iov_base + skip,
					rqst[i].rq_iov[j].iov_len - skip);

			/* See the above comment on the 'skip' assignment */
			skip = 0;
		}
		sgtable.orig_nents = sgtable.nents;

		rc = extract_iter_to_sg(iter, count, &sgtable,
					num_sgs - sgtable.nents, 0);
		iov_iter_revert(iter, rc);
		sgtable.orig_nents = sgtable.nents;
	}

	cifs_sg_set_buf(&sgtable, sig, SMB2_SIGNATURE_SIZE);
	sg_mark_end(&sgtable.sgl[sgtable.nents - 1]);
	*sgl = sgtable.sgl;
	return p;
}

static int
smb2_get_enc_key(struct TCP_Server_Info *server, __u64 ses_id, int enc, u8 *key)
{
	struct TCP_Server_Info *pserver;
	struct cifs_ses *ses;
	u8 *ses_enc_key;

	/* If server is a channel, select the primary channel */
	pserver = SERVER_IS_CHAN(server) ? server->primary_server : server;

	spin_lock(&cifs_tcp_ses_lock);
	list_for_each_entry(ses, &pserver->smb_ses_list, smb_ses_list) {
		if (ses->Suid == ses_id) {
			spin_lock(&ses->ses_lock);
			ses_enc_key = enc ? ses->smb3encryptionkey :
				ses->smb3decryptionkey;
			memcpy(key, ses_enc_key, SMB3_ENC_DEC_KEY_SIZE);
			spin_unlock(&ses->ses_lock);
			spin_unlock(&cifs_tcp_ses_lock);
			return 0;
		}
	}
	spin_unlock(&cifs_tcp_ses_lock);

	trace_smb3_ses_not_found(ses_id);

	return -EAGAIN;
}
/*
 * Encrypt or decrypt @rqst message. @rqst[0] has the following format:
 * iov[0]   - transform header (associate data),
 * iov[1-N] - SMB2 header and pages - data to encrypt.
 * On success return encrypted data in iov[1-N] and pages, leave iov[0]
 * untouched.
 */
static int
crypt_message(struct TCP_Server_Info *server, int num_rqst,
	      struct smb_rqst *rqst, int enc, struct crypto_aead *tfm)
{
	struct smb2_transform_hdr *tr_hdr =
		(struct smb2_transform_hdr *)rqst[0].rq_iov[0].iov_base;
	unsigned int assoc_data_len = sizeof(struct smb2_transform_hdr) - 20;
	int rc = 0;
	struct scatterlist *sg;
	u8 sign[SMB2_SIGNATURE_SIZE] = {};
	u8 key[SMB3_ENC_DEC_KEY_SIZE];
	struct aead_request *req;
	u8 *iv;
	unsigned int crypt_len = le32_to_cpu(tr_hdr->OriginalMessageSize);
	void *creq;
	size_t sensitive_size;

	rc = smb2_get_enc_key(server, le64_to_cpu(tr_hdr->SessionId), enc, key);
	if (rc) {
		cifs_server_dbg(FYI, "%s: Could not get %scryption key. sid: 0x%llx\n", __func__,
			 enc ? "en" : "de", le64_to_cpu(tr_hdr->SessionId));
		return rc;
	}

	if ((server->cipher_type == SMB2_ENCRYPTION_AES256_CCM) ||
		(server->cipher_type == SMB2_ENCRYPTION_AES256_GCM))
		rc = crypto_aead_setkey(tfm, key, SMB3_GCM256_CRYPTKEY_SIZE);
	else
		rc = crypto_aead_setkey(tfm, key, SMB3_GCM128_CRYPTKEY_SIZE);

	if (rc) {
		cifs_server_dbg(VFS, "%s: Failed to set aead key %d\n", __func__, rc);
		return rc;
	}

	rc = crypto_aead_setauthsize(tfm, SMB2_SIGNATURE_SIZE);
	if (rc) {
		cifs_server_dbg(VFS, "%s: Failed to set authsize %d\n", __func__, rc);
		return rc;
	}

	creq = smb2_get_aead_req(tfm, rqst, num_rqst, sign, &iv, &req, &sg,
				 &sensitive_size);
	if (IS_ERR(creq))
		return PTR_ERR(creq);

	if (!enc) {
		memcpy(sign, &tr_hdr->Signature, SMB2_SIGNATURE_SIZE);
		crypt_len += SMB2_SIGNATURE_SIZE;
	}

	if ((server->cipher_type == SMB2_ENCRYPTION_AES128_GCM) ||
	    (server->cipher_type == SMB2_ENCRYPTION_AES256_GCM))
		memcpy(iv, (char *)tr_hdr->Nonce, SMB3_AES_GCM_NONCE);
	else {
		iv[0] = 3;
		memcpy(iv + 1, (char *)tr_hdr->Nonce, SMB3_AES_CCM_NONCE);
	}

	aead_request_set_tfm(req, tfm);
	aead_request_set_crypt(req, sg, sg, crypt_len, iv);
	aead_request_set_ad(req, assoc_data_len);

	rc = enc ? crypto_aead_encrypt(req) : crypto_aead_decrypt(req);

	if (!rc && enc)
		memcpy(&tr_hdr->Signature, sign, SMB2_SIGNATURE_SIZE);

	kvfree_sensitive(creq, sensitive_size);
	return rc;
}

/*
 * Clear a read buffer, discarding the folios which have the 1st mark set.
 */
static void cifs_clear_folioq_buffer(struct folio_queue *buffer)
{
	struct folio_queue *folioq;

	while ((folioq = buffer)) {
		for (int s = 0; s < folioq_count(folioq); s++)
			if (folioq_is_marked(folioq, s))
				folio_put(folioq_folio(folioq, s));
		buffer = folioq->next;
		kfree(folioq);
	}
}

/*
 * Allocate buffer space into a folio queue.
 */
static struct folio_queue *cifs_alloc_folioq_buffer(ssize_t size)
{
	struct folio_queue *buffer = NULL, *tail = NULL, *p;
	struct folio *folio;
	unsigned int slot;

	do {
		if (!tail || folioq_full(tail)) {
			p = kmalloc(sizeof(*p), GFP_NOFS);
			if (!p)
				goto nomem;
			folioq_init(p, 0);
			if (tail) {
				tail->next = p;
				p->prev = tail;
			} else {
				buffer = p;
			}
			tail = p;
		}

		folio = folio_alloc(GFP_KERNEL|__GFP_HIGHMEM, 0);
		if (!folio)
			goto nomem;

		slot = folioq_append_mark(tail, folio);
		size -= folioq_folio_size(tail, slot);
	} while (size > 0);

	return buffer;

nomem:
	cifs_clear_folioq_buffer(buffer);
	return NULL;
}

/*
 * Copy data from an iterator to the folios in a folio queue buffer.
 */
static bool cifs_copy_iter_to_folioq(struct iov_iter *iter, size_t size,
				     struct folio_queue *buffer)
{
	for (; buffer; buffer = buffer->next) {
		for (int s = 0; s < folioq_count(buffer); s++) {
			struct folio *folio = folioq_folio(buffer, s);
			size_t part = folioq_folio_size(buffer, s);

			part = umin(part, size);

			if (copy_folio_from_iter(folio, 0, part, iter) != part)
				return false;
			size -= part;
		}
	}
	return true;
}

void
smb3_free_compound_rqst(int num_rqst, struct smb_rqst *rqst)
{
	for (int i = 0; i < num_rqst; i++)
		cifs_clear_folioq_buffer(rqst[i].rq_buffer);
}

/*
 * This function will initialize new_rq and encrypt the content.
 * The first entry, new_rq[0], only contains a single iov which contains
 * a smb2_transform_hdr and is pre-allocated by the caller.
 * This function then populates new_rq[1+] with the content from olq_rq[0+].
 *
 * The end result is an array of smb_rqst structures where the first structure
 * only contains a single iov for the transform header which we then can pass
 * to crypt_message().
 *
 * new_rq[0].rq_iov[0] :  smb2_transform_hdr pre-allocated by the caller
 * new_rq[1+].rq_iov[*] == old_rq[0+].rq_iov[*] : SMB2/3 requests
 */
static int
smb3_init_transform_rq(struct TCP_Server_Info *server, int num_rqst,
		       struct smb_rqst *new_rq, struct smb_rqst *old_rq)
{
	struct smb2_transform_hdr *tr_hdr = new_rq[0].rq_iov[0].iov_base;
	unsigned int orig_len = 0;
	int rc = -ENOMEM;

	for (int i = 1; i < num_rqst; i++) {
		struct smb_rqst *old = &old_rq[i - 1];
		struct smb_rqst *new = &new_rq[i];
		struct folio_queue *buffer;
		size_t size = iov_iter_count(&old->rq_iter);

		orig_len += smb_rqst_len(server, old);
		new->rq_iov = old->rq_iov;
		new->rq_nvec = old->rq_nvec;

		if (size > 0) {
			buffer = cifs_alloc_folioq_buffer(size);
			if (!buffer)
				goto err_free;

			new->rq_buffer = buffer;
			iov_iter_folio_queue(&new->rq_iter, ITER_SOURCE,
					     buffer, 0, 0, size);

			if (!cifs_copy_iter_to_folioq(&old->rq_iter, size, buffer)) {
				rc = -EIO;
				goto err_free;
			}
		}
	}

	/* fill the 1st iov with a transform header */
	fill_transform_hdr(tr_hdr, orig_len, old_rq, server->cipher_type);

	rc = crypt_message(server, num_rqst, new_rq, 1, server->secmech.enc);
	cifs_dbg(FYI, "Encrypt message returned %d\n", rc);
	if (rc)
		goto err_free;

	return rc;

err_free:
	smb3_free_compound_rqst(num_rqst - 1, &new_rq[1]);
	return rc;
}

static int
smb3_is_transform_hdr(void *buf)
{
	struct smb2_transform_hdr *trhdr = buf;

	return trhdr->ProtocolId == SMB2_TRANSFORM_PROTO_NUM;
}

static int
decrypt_raw_data(struct TCP_Server_Info *server, char *buf,
		 unsigned int buf_data_size, struct iov_iter *iter,
		 bool is_offloaded)
{
	struct crypto_aead *tfm;
	struct smb_rqst rqst = {NULL};
	struct kvec iov[2];
	size_t iter_size = 0;
	int rc;

	iov[0].iov_base = buf;
	iov[0].iov_len = sizeof(struct smb2_transform_hdr);
	iov[1].iov_base = buf + sizeof(struct smb2_transform_hdr);
	iov[1].iov_len = buf_data_size;

	rqst.rq_iov = iov;
	rqst.rq_nvec = 2;
	if (iter) {
		rqst.rq_iter = *iter;
		iter_size = iov_iter_count(iter);
	}

	if (is_offloaded) {
		if ((server->cipher_type == SMB2_ENCRYPTION_AES128_GCM) ||
		    (server->cipher_type == SMB2_ENCRYPTION_AES256_GCM))
			tfm = crypto_alloc_aead("gcm(aes)", 0, 0);
		else
			tfm = crypto_alloc_aead("ccm(aes)", 0, 0);
		if (IS_ERR(tfm)) {
			rc = PTR_ERR(tfm);
			cifs_server_dbg(VFS, "%s: Failed alloc decrypt TFM, rc=%d\n", __func__, rc);

			return rc;
		}
	} else {
		if (unlikely(!server->secmech.dec))
			return -EIO;

		tfm = server->secmech.dec;
	}

	rc = crypt_message(server, 1, &rqst, 0, tfm);
	cifs_dbg(FYI, "Decrypt message returned %d\n", rc);

	if (is_offloaded)
		crypto_free_aead(tfm);

	if (rc)
		return rc;

	memmove(buf, iov[1].iov_base, buf_data_size);

	if (!is_offloaded)
		server->total_read = buf_data_size + iter_size;

	return rc;
}

static int
cifs_copy_folioq_to_iter(struct folio_queue *folioq, size_t data_size,
			 size_t skip, struct iov_iter *iter)
{
	for (; folioq; folioq = folioq->next) {
		for (int s = 0; s < folioq_count(folioq); s++) {
			struct folio *folio = folioq_folio(folioq, s);
			size_t fsize = folio_size(folio);
			size_t n, len = umin(fsize - skip, data_size);

			n = copy_folio_to_iter(folio, skip, len, iter);
			if (n != len) {
				cifs_dbg(VFS, "%s: something went wrong\n", __func__);
				return -EIO;
			}
			data_size -= n;
			skip = 0;
		}
	}

	return 0;
}

static int
handle_read_data(struct TCP_Server_Info *server, struct mid_q_entry *mid,
		 char *buf, unsigned int buf_len, struct folio_queue *buffer,
		 unsigned int buffer_len, bool is_offloaded)
{
	unsigned int data_offset;
	unsigned int data_len;
	unsigned int cur_off;
	unsigned int cur_page_idx;
	unsigned int pad_len;
	struct cifs_io_subrequest *rdata = mid->callback_data;
	struct smb2_hdr *shdr = (struct smb2_hdr *)buf;
	int length;
	bool use_rdma_mr = false;

	if (shdr->Command != SMB2_READ) {
		cifs_server_dbg(VFS, "only big read responses are supported\n");
		return -EOPNOTSUPP;
	}

	if (server->ops->is_session_expired &&
	    server->ops->is_session_expired(buf)) {
		if (!is_offloaded)
			cifs_reconnect(server, true);
		return -1;
	}

	if (server->ops->is_status_pending &&
			server->ops->is_status_pending(buf, server))
		return -1;

	/* set up first two iov to get credits */
	rdata->iov[0].iov_base = buf;
	rdata->iov[0].iov_len = 0;
	rdata->iov[1].iov_base = buf;
	rdata->iov[1].iov_len =
		min_t(unsigned int, buf_len, server->vals->read_rsp_size);
	cifs_dbg(FYI, "0: iov_base=%p iov_len=%zu\n",
		 rdata->iov[0].iov_base, rdata->iov[0].iov_len);
	cifs_dbg(FYI, "1: iov_base=%p iov_len=%zu\n",
		 rdata->iov[1].iov_base, rdata->iov[1].iov_len);

	rdata->result = server->ops->map_error(buf, true);
	if (rdata->result != 0) {
		cifs_dbg(FYI, "%s: server returned error %d\n",
			 __func__, rdata->result);
		/* normal error on read response */
		if (is_offloaded)
			mid->mid_state = MID_RESPONSE_RECEIVED;
		else
			dequeue_mid(mid, false);
		return 0;
	}

	data_offset = server->ops->read_data_offset(buf);
#ifdef CONFIG_CIFS_SMB_DIRECT
	use_rdma_mr = rdata->mr;
#endif
	data_len = server->ops->read_data_length(buf, use_rdma_mr);

	if (data_offset < server->vals->read_rsp_size) {
		/*
		 * win2k8 sometimes sends an offset of 0 when the read
		 * is beyond the EOF. Treat it as if the data starts just after
		 * the header.
		 */
		cifs_dbg(FYI, "%s: data offset (%u) inside read response header\n",
			 __func__, data_offset);
		data_offset = server->vals->read_rsp_size;
	} else if (data_offset > MAX_CIFS_SMALL_BUFFER_SIZE) {
		/* data_offset is beyond the end of smallbuf */
		cifs_dbg(FYI, "%s: data offset (%u) beyond end of smallbuf\n",
			 __func__, data_offset);
		rdata->result = -EIO;
		if (is_offloaded)
			mid->mid_state = MID_RESPONSE_MALFORMED;
		else
			dequeue_mid(mid, rdata->result);
		return 0;
	}

	pad_len = data_offset - server->vals->read_rsp_size;

	if (buf_len <= data_offset) {
		/* read response payload is in pages */
		cur_page_idx = pad_len / PAGE_SIZE;
		cur_off = pad_len % PAGE_SIZE;

		if (cur_page_idx != 0) {
			/* data offset is beyond the 1st page of response */
			cifs_dbg(FYI, "%s: data offset (%u) beyond 1st page of response\n",
				 __func__, data_offset);
			rdata->result = -EIO;
			if (is_offloaded)
				mid->mid_state = MID_RESPONSE_MALFORMED;
			else
				dequeue_mid(mid, rdata->result);
			return 0;
		}

		if (data_len > buffer_len - pad_len) {
			/* data_len is corrupt -- discard frame */
			rdata->result = -EIO;
			if (is_offloaded)
				mid->mid_state = MID_RESPONSE_MALFORMED;
			else
				dequeue_mid(mid, rdata->result);
			return 0;
		}

		/* Copy the data to the output I/O iterator. */
		rdata->result = cifs_copy_folioq_to_iter(buffer, buffer_len,
							 cur_off, &rdata->subreq.io_iter);
		if (rdata->result != 0) {
			if (is_offloaded)
				mid->mid_state = MID_RESPONSE_MALFORMED;
			else
				dequeue_mid(mid, rdata->result);
			return 0;
		}
		rdata->got_bytes = buffer_len;

	} else if (buf_len >= data_offset + data_len) {
		/* read response payload is in buf */
		WARN_ONCE(buffer, "read data can be either in buf or in buffer");
		length = copy_to_iter(buf + data_offset, data_len, &rdata->subreq.io_iter);
		if (length < 0)
			return length;
		rdata->got_bytes = data_len;
	} else {
		/* read response payload cannot be in both buf and pages */
		WARN_ONCE(1, "buf can not contain only a part of read data");
		rdata->result = -EIO;
		if (is_offloaded)
			mid->mid_state = MID_RESPONSE_MALFORMED;
		else
			dequeue_mid(mid, rdata->result);
		return 0;
	}

	if (is_offloaded)
		mid->mid_state = MID_RESPONSE_RECEIVED;
	else
		dequeue_mid(mid, false);
	return 0;
}

struct smb2_decrypt_work {
	struct work_struct decrypt;
	struct TCP_Server_Info *server;
	struct folio_queue *buffer;
	char *buf;
	unsigned int len;
};


static void smb2_decrypt_offload(struct work_struct *work)
{
	struct smb2_decrypt_work *dw = container_of(work,
				struct smb2_decrypt_work, decrypt);
	int rc;
	struct mid_q_entry *mid;
	struct iov_iter iter;

	iov_iter_folio_queue(&iter, ITER_DEST, dw->buffer, 0, 0, dw->len);
	rc = decrypt_raw_data(dw->server, dw->buf, dw->server->vals->read_rsp_size,
			      &iter, true);
	if (rc) {
		cifs_dbg(VFS, "error decrypting rc=%d\n", rc);
		goto free_pages;
	}

	dw->server->lstrp = jiffies;
	mid = smb2_find_dequeue_mid(dw->server, dw->buf);
	if (mid == NULL)
		cifs_dbg(FYI, "mid not found\n");
	else {
		mid->decrypted = true;
		rc = handle_read_data(dw->server, mid, dw->buf,
				      dw->server->vals->read_rsp_size,
				      dw->buffer, dw->len,
				      true);
		if (rc >= 0) {
#ifdef CONFIG_CIFS_STATS2
			mid->when_received = jiffies;
#endif
			if (dw->server->ops->is_network_name_deleted)
				dw->server->ops->is_network_name_deleted(dw->buf,
									 dw->server);

			mid->callback(mid);
		} else {
			spin_lock(&dw->server->srv_lock);
			if (dw->server->tcpStatus == CifsNeedReconnect) {
				spin_lock(&dw->server->mid_lock);
				mid->mid_state = MID_RETRY_NEEDED;
				spin_unlock(&dw->server->mid_lock);
				spin_unlock(&dw->server->srv_lock);
				mid->callback(mid);
			} else {
				spin_lock(&dw->server->mid_lock);
				mid->mid_state = MID_REQUEST_SUBMITTED;
				mid->mid_flags &= ~(MID_DELETED);
				list_add_tail(&mid->qhead,
					&dw->server->pending_mid_q);
				spin_unlock(&dw->server->mid_lock);
				spin_unlock(&dw->server->srv_lock);
			}
		}
		release_mid(mid);
	}

free_pages:
	cifs_clear_folioq_buffer(dw->buffer);
	cifs_small_buf_release(dw->buf);
	kfree(dw);
}


static int
receive_encrypted_read(struct TCP_Server_Info *server, struct mid_q_entry **mid,
		       int *num_mids)
{
	char *buf = server->smallbuf;
	struct smb2_transform_hdr *tr_hdr = (struct smb2_transform_hdr *)buf;
	struct iov_iter iter;
	unsigned int len;
	unsigned int buflen = server->pdu_size;
	int rc;
	struct smb2_decrypt_work *dw;

	dw = kzalloc(sizeof(struct smb2_decrypt_work), GFP_KERNEL);
	if (!dw)
		return -ENOMEM;
	INIT_WORK(&dw->decrypt, smb2_decrypt_offload);
	dw->server = server;

	*num_mids = 1;
	len = min_t(unsigned int, buflen, server->vals->read_rsp_size +
		sizeof(struct smb2_transform_hdr)) - HEADER_SIZE(server) + 1;

	rc = cifs_read_from_socket(server, buf + HEADER_SIZE(server) - 1, len);
	if (rc < 0)
		goto free_dw;
	server->total_read += rc;

	len = le32_to_cpu(tr_hdr->OriginalMessageSize) -
		server->vals->read_rsp_size;
	dw->len = len;
	len = round_up(dw->len, PAGE_SIZE);

	rc = -ENOMEM;
	dw->buffer = cifs_alloc_folioq_buffer(len);
	if (!dw->buffer)
		goto discard_data;

	iov_iter_folio_queue(&iter, ITER_DEST, dw->buffer, 0, 0, len);

	/* Read the data into the buffer and clear excess bufferage. */
	rc = cifs_read_iter_from_socket(server, &iter, dw->len);
	if (rc < 0)
		goto discard_data;

	server->total_read += rc;
	if (rc < len) {
		struct iov_iter tmp = iter;

		iov_iter_advance(&tmp, rc);
		iov_iter_zero(len - rc, &tmp);
	}
	iov_iter_truncate(&iter, dw->len);

	rc = cifs_discard_remaining_data(server);
	if (rc)
		goto free_pages;

	/*
	 * For large reads, offload to different thread for better performance,
	 * use more cores decrypting which can be expensive
	 */

	if ((server->min_offload) && (server->in_flight > 1) &&
	    (server->pdu_size >= server->min_offload)) {
		dw->buf = server->smallbuf;
		server->smallbuf = (char *)cifs_small_buf_get();

		queue_work(decrypt_wq, &dw->decrypt);
		*num_mids = 0; /* worker thread takes care of finding mid */
		return -1;
	}

	rc = decrypt_raw_data(server, buf, server->vals->read_rsp_size,
			      &iter, false);
	if (rc)
		goto free_pages;

	*mid = smb2_find_mid(server, buf);
	if (*mid == NULL) {
		cifs_dbg(FYI, "mid not found\n");
	} else {
		cifs_dbg(FYI, "mid found\n");
		(*mid)->decrypted = true;
		rc = handle_read_data(server, *mid, buf,
				      server->vals->read_rsp_size,
				      dw->buffer, dw->len, false);
		if (rc >= 0) {
			if (server->ops->is_network_name_deleted) {
				server->ops->is_network_name_deleted(buf,
								server);
			}
		}
	}

free_pages:
	cifs_clear_folioq_buffer(dw->buffer);
free_dw:
	kfree(dw);
	return rc;
discard_data:
	cifs_discard_remaining_data(server);
	goto free_pages;
}

static int
receive_encrypted_standard(struct TCP_Server_Info *server,
			   struct mid_q_entry **mids, char **bufs,
			   int *num_mids)
{
	int ret, length;
	char *buf = server->smallbuf;
	struct smb2_hdr *shdr;
	unsigned int pdu_length = server->pdu_size;
	unsigned int buf_size;
	unsigned int next_cmd;
	struct mid_q_entry *mid_entry;
	int next_is_large;
	char *next_buffer = NULL;

	*num_mids = 0;

	/* switch to large buffer if too big for a small one */
	if (pdu_length > MAX_CIFS_SMALL_BUFFER_SIZE) {
		server->large_buf = true;
		memcpy(server->bigbuf, buf, server->total_read);
		buf = server->bigbuf;
	}

	/* now read the rest */
	length = cifs_read_from_socket(server, buf + HEADER_SIZE(server) - 1,
				pdu_length - HEADER_SIZE(server) + 1);
	if (length < 0)
		return length;
	server->total_read += length;

	buf_size = pdu_length - sizeof(struct smb2_transform_hdr);
	length = decrypt_raw_data(server, buf, buf_size, NULL, false);
	if (length)
		return length;

	next_is_large = server->large_buf;
one_more:
	shdr = (struct smb2_hdr *)buf;
	next_cmd = le32_to_cpu(shdr->NextCommand);
	if (next_cmd) {
		if (WARN_ON_ONCE(next_cmd > pdu_length))
			return -1;
		if (next_is_large)
			next_buffer = (char *)cifs_buf_get();
		else
			next_buffer = (char *)cifs_small_buf_get();
		if (!next_buffer) {
			cifs_server_dbg(VFS, "No memory for (large) SMB response\n");
			return -1;
		}
		memcpy(next_buffer, buf + next_cmd, pdu_length - next_cmd);
	}

	mid_entry = smb2_find_mid(server, buf);
	if (mid_entry == NULL)
		cifs_dbg(FYI, "mid not found\n");
	else {
		cifs_dbg(FYI, "mid found\n");
		mid_entry->decrypted = true;
		mid_entry->resp_buf_size = server->pdu_size;
	}

	if (*num_mids >= MAX_COMPOUND) {
		cifs_server_dbg(VFS, "too many PDUs in compound\n");
		return -1;
	}
	bufs[*num_mids] = buf;
	mids[(*num_mids)++] = mid_entry;

	if (mid_entry && mid_entry->handle)
		ret = mid_entry->handle(server, mid_entry);
	else
		ret = cifs_handle_standard(server, mid_entry);

	if (ret == 0 && next_cmd) {
		pdu_length -= next_cmd;
		server->large_buf = next_is_large;
		if (next_is_large)
			server->bigbuf = buf = next_buffer;
		else
			server->smallbuf = buf = next_buffer;
		goto one_more;
	} else if (ret != 0) {
		/*
		 * ret != 0 here means that we didn't get to handle_mid() thus
		 * server->smallbuf and server->bigbuf are still valid. We need
		 * to free next_buffer because it is not going to be used
		 * anywhere.
		 */
		if (next_is_large)
			free_rsp_buf(CIFS_LARGE_BUFFER, next_buffer);
		else
			free_rsp_buf(CIFS_SMALL_BUFFER, next_buffer);
	}

	return ret;
}

static int
smb3_receive_transform(struct TCP_Server_Info *server,
		       struct mid_q_entry **mids, char **bufs, int *num_mids)
{
	char *buf = server->smallbuf;
	unsigned int pdu_length = server->pdu_size;
	struct smb2_transform_hdr *tr_hdr = (struct smb2_transform_hdr *)buf;
	unsigned int orig_len = le32_to_cpu(tr_hdr->OriginalMessageSize);

	if (pdu_length < sizeof(struct smb2_transform_hdr) +
						sizeof(struct smb2_hdr)) {
		cifs_server_dbg(VFS, "Transform message is too small (%u)\n",
			 pdu_length);
		cifs_reconnect(server, true);
		return -ECONNABORTED;
	}

	if (pdu_length < orig_len + sizeof(struct smb2_transform_hdr)) {
		cifs_server_dbg(VFS, "Transform message is broken\n");
		cifs_reconnect(server, true);
		return -ECONNABORTED;
	}

	/* TODO: add support for compounds containing READ. */
	if (pdu_length > CIFSMaxBufSize + MAX_HEADER_SIZE(server)) {
		return receive_encrypted_read(server, &mids[0], num_mids);
	}

	return receive_encrypted_standard(server, mids, bufs, num_mids);
}

int
smb3_handle_read_data(struct TCP_Server_Info *server, struct mid_q_entry *mid)
{
	char *buf = server->large_buf ? server->bigbuf : server->smallbuf;

	return handle_read_data(server, mid, buf, server->pdu_size,
				NULL, 0, false);
}

static int smb2_next_header(struct TCP_Server_Info *server, char *buf,
			    unsigned int *noff)
{
	struct smb2_hdr *hdr = (struct smb2_hdr *)buf;
	struct smb2_transform_hdr *t_hdr = (struct smb2_transform_hdr *)buf;

	if (hdr->ProtocolId == SMB2_TRANSFORM_PROTO_NUM) {
		*noff = le32_to_cpu(t_hdr->OriginalMessageSize);
		if (unlikely(check_add_overflow(*noff, sizeof(*t_hdr), noff)))
			return -EINVAL;
	} else {
		*noff = le32_to_cpu(hdr->NextCommand);
	}
	if (unlikely(*noff && *noff < MID_HEADER_SIZE(server)))
		return -EINVAL;
	return 0;
}

int __cifs_sfu_make_node(unsigned int xid, struct inode *inode,
				struct dentry *dentry, struct cifs_tcon *tcon,
				const char *full_path, umode_t mode, dev_t dev,
				const char *symname)
{
	struct TCP_Server_Info *server = tcon->ses->server;
	struct cifs_open_parms oparms;
	struct cifs_open_info_data idata;
	struct cifs_io_parms io_parms = {};
	struct cifs_sb_info *cifs_sb = CIFS_SB(inode->i_sb);
	struct cifs_fid fid;
	unsigned int bytes_written;
	u8 type[8];
	int type_len = 0;
	struct {
		__le64 major;
		__le64 minor;
	} __packed pdev = {};
	__le16 *symname_utf16 = NULL;
	u8 *data = NULL;
	int data_len = 0;
	struct kvec iov[3];
	__u32 oplock = server->oplocks ? REQ_OPLOCK : 0;
	int rc;

	switch (mode & S_IFMT) {
	case S_IFCHR:
		type_len = 8;
		memcpy(type, "IntxCHR\0", type_len);
		pdev.major = cpu_to_le64(MAJOR(dev));
		pdev.minor = cpu_to_le64(MINOR(dev));
		data = (u8 *)&pdev;
		data_len = sizeof(pdev);
		break;
	case S_IFBLK:
		type_len = 8;
		memcpy(type, "IntxBLK\0", type_len);
		pdev.major = cpu_to_le64(MAJOR(dev));
		pdev.minor = cpu_to_le64(MINOR(dev));
		data = (u8 *)&pdev;
		data_len = sizeof(pdev);
		break;
	case S_IFLNK:
		type_len = 8;
		memcpy(type, "IntxLNK\1", type_len);
		symname_utf16 = cifs_strndup_to_utf16(symname, strlen(symname),
						      &data_len, cifs_sb->local_nls,
						      NO_MAP_UNI_RSVD);
		if (!symname_utf16) {
			rc = -ENOMEM;
			goto out;
		}
		data_len -= 2; /* symlink is without trailing wide-nul */
		data = (u8 *)symname_utf16;
		break;
	case S_IFSOCK:
		type_len = 8;
		strscpy(type, "LnxSOCK");
		data = (u8 *)&pdev;
		data_len = sizeof(pdev);
		break;
	case S_IFIFO:
		type_len = 8;
		strscpy(type, "LnxFIFO");
		data = (u8 *)&pdev;
		data_len = sizeof(pdev);
		break;
	default:
		rc = -EPERM;
		goto out;
	}

	oparms = CIFS_OPARMS(cifs_sb, tcon, full_path, GENERIC_WRITE,
			     FILE_CREATE, CREATE_NOT_DIR |
			     CREATE_OPTION_SPECIAL, ACL_NO_MODE);
	oparms.fid = &fid;
<<<<<<< HEAD

=======
	idata.contains_posix_file_info = false;
>>>>>>> fe0fb583
	rc = server->ops->open(xid, &oparms, &oplock, &idata);
	if (rc)
		goto out;

	/*
	 * Check if the server honored ATTR_SYSTEM flag by CREATE_OPTION_SPECIAL
	 * option. If not then server does not support ATTR_SYSTEM and newly
	 * created file is not SFU compatible, which means that the call failed.
	 */
	if (!(le32_to_cpu(idata.fi.Attributes) & ATTR_SYSTEM)) {
		rc = -EOPNOTSUPP;
		goto out_close;
	}

	if (type_len + data_len > 0) {
		io_parms.pid = current->tgid;
		io_parms.tcon = tcon;
		io_parms.length = type_len + data_len;
		iov[1].iov_base = type;
		iov[1].iov_len = type_len;
		iov[2].iov_base = data;
		iov[2].iov_len = data_len;

		rc = server->ops->sync_write(xid, &fid, &io_parms,
					     &bytes_written,
					     iov, ARRAY_SIZE(iov)-1);
	}

out_close:
	server->ops->close(xid, tcon, &fid);

	/*
	 * If CREATE was successful but either setting ATTR_SYSTEM failed or
	 * writing type/data information failed then remove the intermediate
	 * object created by CREATE. Otherwise intermediate empty object stay
	 * on the server.
	 */
	if (rc)
		server->ops->unlink(xid, tcon, full_path, cifs_sb, NULL);

out:
	kfree(symname_utf16);
	return rc;
}

int cifs_sfu_make_node(unsigned int xid, struct inode *inode,
		       struct dentry *dentry, struct cifs_tcon *tcon,
		       const char *full_path, umode_t mode, dev_t dev)
{
	struct inode *new = NULL;
	int rc;

	rc = __cifs_sfu_make_node(xid, inode, dentry, tcon,
				  full_path, mode, dev, NULL);
	if (rc)
		return rc;

	if (tcon->posix_extensions) {
		rc = smb311_posix_get_inode_info(&new, full_path, NULL,
						 inode->i_sb, xid);
	} else if (tcon->unix_ext) {
		rc = cifs_get_inode_info_unix(&new, full_path,
					      inode->i_sb, xid);
	} else {
		rc = cifs_get_inode_info(&new, full_path, NULL,
					 inode->i_sb, xid, NULL);
	}
	if (!rc)
		d_instantiate(dentry, new);
	return rc;
}

static int smb2_make_node(unsigned int xid, struct inode *inode,
			  struct dentry *dentry, struct cifs_tcon *tcon,
			  const char *full_path, umode_t mode, dev_t dev)
{
	struct cifs_sb_info *cifs_sb = CIFS_SB(inode->i_sb);
	int rc;

	/*
	 * Check if mounted with mount parm 'sfu' mount parm.
	 * SFU emulation should work with all servers, but only
	 * supports block and char device, socket & fifo,
	 * and was used by default in earlier versions of Windows
	 */
	if (cifs_sb->mnt_cifs_flags & CIFS_MOUNT_UNX_EMUL) {
		rc = cifs_sfu_make_node(xid, inode, dentry, tcon,
					full_path, mode, dev);
	} else {
		rc = smb2_mknod_reparse(xid, inode, dentry, tcon,
					full_path, mode, dev);
	}
	return rc;
}

#ifdef CONFIG_CIFS_ALLOW_INSECURE_LEGACY
struct smb_version_operations smb20_operations = {
	.compare_fids = smb2_compare_fids,
	.setup_request = smb2_setup_request,
	.setup_async_request = smb2_setup_async_request,
	.check_receive = smb2_check_receive,
	.add_credits = smb2_add_credits,
	.set_credits = smb2_set_credits,
	.get_credits_field = smb2_get_credits_field,
	.get_credits = smb2_get_credits,
	.wait_mtu_credits = cifs_wait_mtu_credits,
	.get_next_mid = smb2_get_next_mid,
	.revert_current_mid = smb2_revert_current_mid,
	.read_data_offset = smb2_read_data_offset,
	.read_data_length = smb2_read_data_length,
	.map_error = map_smb2_to_linux_error,
	.find_mid = smb2_find_mid,
	.check_message = smb2_check_message,
	.dump_detail = smb2_dump_detail,
	.clear_stats = smb2_clear_stats,
	.print_stats = smb2_print_stats,
	.is_oplock_break = smb2_is_valid_oplock_break,
	.handle_cancelled_mid = smb2_handle_cancelled_mid,
	.downgrade_oplock = smb2_downgrade_oplock,
	.need_neg = smb2_need_neg,
	.negotiate = smb2_negotiate,
	.negotiate_wsize = smb2_negotiate_wsize,
	.negotiate_rsize = smb2_negotiate_rsize,
	.sess_setup = SMB2_sess_setup,
	.logoff = SMB2_logoff,
	.tree_connect = SMB2_tcon,
	.tree_disconnect = SMB2_tdis,
	.qfs_tcon = smb2_qfs_tcon,
	.is_path_accessible = smb2_is_path_accessible,
	.can_echo = smb2_can_echo,
	.echo = SMB2_echo,
	.query_path_info = smb2_query_path_info,
	.query_reparse_point = smb2_query_reparse_point,
	.get_srv_inum = smb2_get_srv_inum,
	.query_file_info = smb2_query_file_info,
	.set_path_size = smb2_set_path_size,
	.set_file_size = smb2_set_file_size,
	.set_file_info = smb2_set_file_info,
	.set_compression = smb2_set_compression,
	.mkdir = smb2_mkdir,
	.mkdir_setinfo = smb2_mkdir_setinfo,
	.rmdir = smb2_rmdir,
	.unlink = smb2_unlink,
	.rename = smb2_rename_path,
	.create_hardlink = smb2_create_hardlink,
	.parse_reparse_point = smb2_parse_reparse_point,
	.query_mf_symlink = smb3_query_mf_symlink,
	.create_mf_symlink = smb3_create_mf_symlink,
	.create_reparse_symlink = smb2_create_reparse_symlink,
	.open = smb2_open_file,
	.set_fid = smb2_set_fid,
	.close = smb2_close_file,
	.flush = smb2_flush_file,
	.async_readv = smb2_async_readv,
	.async_writev = smb2_async_writev,
	.sync_read = smb2_sync_read,
	.sync_write = smb2_sync_write,
	.query_dir_first = smb2_query_dir_first,
	.query_dir_next = smb2_query_dir_next,
	.close_dir = smb2_close_dir,
	.calc_smb_size = smb2_calc_size,
	.is_status_pending = smb2_is_status_pending,
	.is_session_expired = smb2_is_session_expired,
	.oplock_response = smb2_oplock_response,
	.queryfs = smb2_queryfs,
	.mand_lock = smb2_mand_lock,
	.mand_unlock_range = smb2_unlock_range,
	.push_mand_locks = smb2_push_mandatory_locks,
	.get_lease_key = smb2_get_lease_key,
	.set_lease_key = smb2_set_lease_key,
	.new_lease_key = smb2_new_lease_key,
	.calc_signature = smb2_calc_signature,
	.is_read_op = smb2_is_read_op,
	.set_oplock_level = smb2_set_oplock_level,
	.create_lease_buf = smb2_create_lease_buf,
	.parse_lease_buf = smb2_parse_lease_buf,
	.copychunk_range = smb2_copychunk_range,
	.wp_retry_size = smb2_wp_retry_size,
	.dir_needs_close = smb2_dir_needs_close,
	.get_dfs_refer = smb2_get_dfs_refer,
	.select_sectype = smb2_select_sectype,
#ifdef CONFIG_CIFS_XATTR
	.query_all_EAs = smb2_query_eas,
	.set_EA = smb2_set_ea,
#endif /* CIFS_XATTR */
	.get_acl = get_smb2_acl,
	.get_acl_by_fid = get_smb2_acl_by_fid,
	.set_acl = set_smb2_acl,
	.next_header = smb2_next_header,
	.ioctl_query_info = smb2_ioctl_query_info,
	.make_node = smb2_make_node,
	.fiemap = smb3_fiemap,
	.llseek = smb3_llseek,
	.is_status_io_timeout = smb2_is_status_io_timeout,
	.is_network_name_deleted = smb2_is_network_name_deleted,
};
#endif /* CIFS_ALLOW_INSECURE_LEGACY */

struct smb_version_operations smb21_operations = {
	.compare_fids = smb2_compare_fids,
	.setup_request = smb2_setup_request,
	.setup_async_request = smb2_setup_async_request,
	.check_receive = smb2_check_receive,
	.add_credits = smb2_add_credits,
	.set_credits = smb2_set_credits,
	.get_credits_field = smb2_get_credits_field,
	.get_credits = smb2_get_credits,
	.wait_mtu_credits = smb2_wait_mtu_credits,
	.adjust_credits = smb2_adjust_credits,
	.get_next_mid = smb2_get_next_mid,
	.revert_current_mid = smb2_revert_current_mid,
	.read_data_offset = smb2_read_data_offset,
	.read_data_length = smb2_read_data_length,
	.map_error = map_smb2_to_linux_error,
	.find_mid = smb2_find_mid,
	.check_message = smb2_check_message,
	.dump_detail = smb2_dump_detail,
	.clear_stats = smb2_clear_stats,
	.print_stats = smb2_print_stats,
	.is_oplock_break = smb2_is_valid_oplock_break,
	.handle_cancelled_mid = smb2_handle_cancelled_mid,
	.downgrade_oplock = smb2_downgrade_oplock,
	.need_neg = smb2_need_neg,
	.negotiate = smb2_negotiate,
	.negotiate_wsize = smb2_negotiate_wsize,
	.negotiate_rsize = smb2_negotiate_rsize,
	.sess_setup = SMB2_sess_setup,
	.logoff = SMB2_logoff,
	.tree_connect = SMB2_tcon,
	.tree_disconnect = SMB2_tdis,
	.qfs_tcon = smb2_qfs_tcon,
	.is_path_accessible = smb2_is_path_accessible,
	.can_echo = smb2_can_echo,
	.echo = SMB2_echo,
	.query_path_info = smb2_query_path_info,
	.query_reparse_point = smb2_query_reparse_point,
	.get_srv_inum = smb2_get_srv_inum,
	.query_file_info = smb2_query_file_info,
	.set_path_size = smb2_set_path_size,
	.set_file_size = smb2_set_file_size,
	.set_file_info = smb2_set_file_info,
	.set_compression = smb2_set_compression,
	.mkdir = smb2_mkdir,
	.mkdir_setinfo = smb2_mkdir_setinfo,
	.rmdir = smb2_rmdir,
	.unlink = smb2_unlink,
	.rename = smb2_rename_path,
	.create_hardlink = smb2_create_hardlink,
	.parse_reparse_point = smb2_parse_reparse_point,
	.query_mf_symlink = smb3_query_mf_symlink,
	.create_mf_symlink = smb3_create_mf_symlink,
	.create_reparse_symlink = smb2_create_reparse_symlink,
	.open = smb2_open_file,
	.set_fid = smb2_set_fid,
	.close = smb2_close_file,
	.flush = smb2_flush_file,
	.async_readv = smb2_async_readv,
	.async_writev = smb2_async_writev,
	.sync_read = smb2_sync_read,
	.sync_write = smb2_sync_write,
	.query_dir_first = smb2_query_dir_first,
	.query_dir_next = smb2_query_dir_next,
	.close_dir = smb2_close_dir,
	.calc_smb_size = smb2_calc_size,
	.is_status_pending = smb2_is_status_pending,
	.is_session_expired = smb2_is_session_expired,
	.oplock_response = smb2_oplock_response,
	.queryfs = smb2_queryfs,
	.mand_lock = smb2_mand_lock,
	.mand_unlock_range = smb2_unlock_range,
	.push_mand_locks = smb2_push_mandatory_locks,
	.get_lease_key = smb2_get_lease_key,
	.set_lease_key = smb2_set_lease_key,
	.new_lease_key = smb2_new_lease_key,
	.calc_signature = smb2_calc_signature,
	.is_read_op = smb21_is_read_op,
	.set_oplock_level = smb21_set_oplock_level,
	.create_lease_buf = smb2_create_lease_buf,
	.parse_lease_buf = smb2_parse_lease_buf,
	.copychunk_range = smb2_copychunk_range,
	.wp_retry_size = smb2_wp_retry_size,
	.dir_needs_close = smb2_dir_needs_close,
	.enum_snapshots = smb3_enum_snapshots,
	.notify = smb3_notify,
	.get_dfs_refer = smb2_get_dfs_refer,
	.select_sectype = smb2_select_sectype,
#ifdef CONFIG_CIFS_XATTR
	.query_all_EAs = smb2_query_eas,
	.set_EA = smb2_set_ea,
#endif /* CIFS_XATTR */
	.get_acl = get_smb2_acl,
	.get_acl_by_fid = get_smb2_acl_by_fid,
	.set_acl = set_smb2_acl,
	.next_header = smb2_next_header,
	.ioctl_query_info = smb2_ioctl_query_info,
	.make_node = smb2_make_node,
	.fiemap = smb3_fiemap,
	.llseek = smb3_llseek,
	.is_status_io_timeout = smb2_is_status_io_timeout,
	.is_network_name_deleted = smb2_is_network_name_deleted,
};

struct smb_version_operations smb30_operations = {
	.compare_fids = smb2_compare_fids,
	.setup_request = smb2_setup_request,
	.setup_async_request = smb2_setup_async_request,
	.check_receive = smb2_check_receive,
	.add_credits = smb2_add_credits,
	.set_credits = smb2_set_credits,
	.get_credits_field = smb2_get_credits_field,
	.get_credits = smb2_get_credits,
	.wait_mtu_credits = smb2_wait_mtu_credits,
	.adjust_credits = smb2_adjust_credits,
	.get_next_mid = smb2_get_next_mid,
	.revert_current_mid = smb2_revert_current_mid,
	.read_data_offset = smb2_read_data_offset,
	.read_data_length = smb2_read_data_length,
	.map_error = map_smb2_to_linux_error,
	.find_mid = smb2_find_mid,
	.check_message = smb2_check_message,
	.dump_detail = smb2_dump_detail,
	.clear_stats = smb2_clear_stats,
	.print_stats = smb2_print_stats,
	.dump_share_caps = smb2_dump_share_caps,
	.is_oplock_break = smb2_is_valid_oplock_break,
	.handle_cancelled_mid = smb2_handle_cancelled_mid,
	.downgrade_oplock = smb3_downgrade_oplock,
	.need_neg = smb2_need_neg,
	.negotiate = smb2_negotiate,
	.negotiate_wsize = smb3_negotiate_wsize,
	.negotiate_rsize = smb3_negotiate_rsize,
	.sess_setup = SMB2_sess_setup,
	.logoff = SMB2_logoff,
	.tree_connect = SMB2_tcon,
	.tree_disconnect = SMB2_tdis,
	.qfs_tcon = smb3_qfs_tcon,
	.query_server_interfaces = SMB3_request_interfaces,
	.is_path_accessible = smb2_is_path_accessible,
	.can_echo = smb2_can_echo,
	.echo = SMB2_echo,
	.query_path_info = smb2_query_path_info,
	/* WSL tags introduced long after smb2.1, enable for SMB3, 3.11 only */
	.query_reparse_point = smb2_query_reparse_point,
	.get_srv_inum = smb2_get_srv_inum,
	.query_file_info = smb2_query_file_info,
	.set_path_size = smb2_set_path_size,
	.set_file_size = smb2_set_file_size,
	.set_file_info = smb2_set_file_info,
	.set_compression = smb2_set_compression,
	.mkdir = smb2_mkdir,
	.mkdir_setinfo = smb2_mkdir_setinfo,
	.rmdir = smb2_rmdir,
	.unlink = smb2_unlink,
	.rename = smb2_rename_path,
	.create_hardlink = smb2_create_hardlink,
	.parse_reparse_point = smb2_parse_reparse_point,
	.query_mf_symlink = smb3_query_mf_symlink,
	.create_mf_symlink = smb3_create_mf_symlink,
	.create_reparse_symlink = smb2_create_reparse_symlink,
	.open = smb2_open_file,
	.set_fid = smb2_set_fid,
	.close = smb2_close_file,
	.close_getattr = smb2_close_getattr,
	.flush = smb2_flush_file,
	.async_readv = smb2_async_readv,
	.async_writev = smb2_async_writev,
	.sync_read = smb2_sync_read,
	.sync_write = smb2_sync_write,
	.query_dir_first = smb2_query_dir_first,
	.query_dir_next = smb2_query_dir_next,
	.close_dir = smb2_close_dir,
	.calc_smb_size = smb2_calc_size,
	.is_status_pending = smb2_is_status_pending,
	.is_session_expired = smb2_is_session_expired,
	.oplock_response = smb2_oplock_response,
	.queryfs = smb2_queryfs,
	.mand_lock = smb2_mand_lock,
	.mand_unlock_range = smb2_unlock_range,
	.push_mand_locks = smb2_push_mandatory_locks,
	.get_lease_key = smb2_get_lease_key,
	.set_lease_key = smb2_set_lease_key,
	.new_lease_key = smb2_new_lease_key,
	.generate_signingkey = generate_smb30signingkey,
	.calc_signature = smb3_calc_signature,
	.set_integrity  = smb3_set_integrity,
	.is_read_op = smb21_is_read_op,
	.set_oplock_level = smb3_set_oplock_level,
	.create_lease_buf = smb3_create_lease_buf,
	.parse_lease_buf = smb3_parse_lease_buf,
	.copychunk_range = smb2_copychunk_range,
	.duplicate_extents = smb2_duplicate_extents,
	.validate_negotiate = smb3_validate_negotiate,
	.wp_retry_size = smb2_wp_retry_size,
	.dir_needs_close = smb2_dir_needs_close,
	.fallocate = smb3_fallocate,
	.enum_snapshots = smb3_enum_snapshots,
	.notify = smb3_notify,
	.init_transform_rq = smb3_init_transform_rq,
	.is_transform_hdr = smb3_is_transform_hdr,
	.receive_transform = smb3_receive_transform,
	.get_dfs_refer = smb2_get_dfs_refer,
	.select_sectype = smb2_select_sectype,
#ifdef CONFIG_CIFS_XATTR
	.query_all_EAs = smb2_query_eas,
	.set_EA = smb2_set_ea,
#endif /* CIFS_XATTR */
	.get_acl = get_smb2_acl,
	.get_acl_by_fid = get_smb2_acl_by_fid,
	.set_acl = set_smb2_acl,
	.next_header = smb2_next_header,
	.ioctl_query_info = smb2_ioctl_query_info,
	.make_node = smb2_make_node,
	.fiemap = smb3_fiemap,
	.llseek = smb3_llseek,
	.is_status_io_timeout = smb2_is_status_io_timeout,
	.is_network_name_deleted = smb2_is_network_name_deleted,
};

struct smb_version_operations smb311_operations = {
	.compare_fids = smb2_compare_fids,
	.setup_request = smb2_setup_request,
	.setup_async_request = smb2_setup_async_request,
	.check_receive = smb2_check_receive,
	.add_credits = smb2_add_credits,
	.set_credits = smb2_set_credits,
	.get_credits_field = smb2_get_credits_field,
	.get_credits = smb2_get_credits,
	.wait_mtu_credits = smb2_wait_mtu_credits,
	.adjust_credits = smb2_adjust_credits,
	.get_next_mid = smb2_get_next_mid,
	.revert_current_mid = smb2_revert_current_mid,
	.read_data_offset = smb2_read_data_offset,
	.read_data_length = smb2_read_data_length,
	.map_error = map_smb2_to_linux_error,
	.find_mid = smb2_find_mid,
	.check_message = smb2_check_message,
	.dump_detail = smb2_dump_detail,
	.clear_stats = smb2_clear_stats,
	.print_stats = smb2_print_stats,
	.dump_share_caps = smb2_dump_share_caps,
	.is_oplock_break = smb2_is_valid_oplock_break,
	.handle_cancelled_mid = smb2_handle_cancelled_mid,
	.downgrade_oplock = smb3_downgrade_oplock,
	.need_neg = smb2_need_neg,
	.negotiate = smb2_negotiate,
	.negotiate_wsize = smb3_negotiate_wsize,
	.negotiate_rsize = smb3_negotiate_rsize,
	.sess_setup = SMB2_sess_setup,
	.logoff = SMB2_logoff,
	.tree_connect = SMB2_tcon,
	.tree_disconnect = SMB2_tdis,
	.qfs_tcon = smb3_qfs_tcon,
	.query_server_interfaces = SMB3_request_interfaces,
	.is_path_accessible = smb2_is_path_accessible,
	.can_echo = smb2_can_echo,
	.echo = SMB2_echo,
	.query_path_info = smb2_query_path_info,
	.query_reparse_point = smb2_query_reparse_point,
	.get_srv_inum = smb2_get_srv_inum,
	.query_file_info = smb2_query_file_info,
	.set_path_size = smb2_set_path_size,
	.set_file_size = smb2_set_file_size,
	.set_file_info = smb2_set_file_info,
	.set_compression = smb2_set_compression,
	.mkdir = smb2_mkdir,
	.mkdir_setinfo = smb2_mkdir_setinfo,
	.posix_mkdir = smb311_posix_mkdir,
	.rmdir = smb2_rmdir,
	.unlink = smb2_unlink,
	.rename = smb2_rename_path,
	.create_hardlink = smb2_create_hardlink,
	.parse_reparse_point = smb2_parse_reparse_point,
	.query_mf_symlink = smb3_query_mf_symlink,
	.create_mf_symlink = smb3_create_mf_symlink,
	.create_reparse_symlink = smb2_create_reparse_symlink,
	.open = smb2_open_file,
	.set_fid = smb2_set_fid,
	.close = smb2_close_file,
	.close_getattr = smb2_close_getattr,
	.flush = smb2_flush_file,
	.async_readv = smb2_async_readv,
	.async_writev = smb2_async_writev,
	.sync_read = smb2_sync_read,
	.sync_write = smb2_sync_write,
	.query_dir_first = smb2_query_dir_first,
	.query_dir_next = smb2_query_dir_next,
	.close_dir = smb2_close_dir,
	.calc_smb_size = smb2_calc_size,
	.is_status_pending = smb2_is_status_pending,
	.is_session_expired = smb2_is_session_expired,
	.oplock_response = smb2_oplock_response,
	.queryfs = smb311_queryfs,
	.mand_lock = smb2_mand_lock,
	.mand_unlock_range = smb2_unlock_range,
	.push_mand_locks = smb2_push_mandatory_locks,
	.get_lease_key = smb2_get_lease_key,
	.set_lease_key = smb2_set_lease_key,
	.new_lease_key = smb2_new_lease_key,
	.generate_signingkey = generate_smb311signingkey,
	.calc_signature = smb3_calc_signature,
	.set_integrity  = smb3_set_integrity,
	.is_read_op = smb21_is_read_op,
	.set_oplock_level = smb3_set_oplock_level,
	.create_lease_buf = smb3_create_lease_buf,
	.parse_lease_buf = smb3_parse_lease_buf,
	.copychunk_range = smb2_copychunk_range,
	.duplicate_extents = smb2_duplicate_extents,
/*	.validate_negotiate = smb3_validate_negotiate, */ /* not used in 3.11 */
	.wp_retry_size = smb2_wp_retry_size,
	.dir_needs_close = smb2_dir_needs_close,
	.fallocate = smb3_fallocate,
	.enum_snapshots = smb3_enum_snapshots,
	.notify = smb3_notify,
	.init_transform_rq = smb3_init_transform_rq,
	.is_transform_hdr = smb3_is_transform_hdr,
	.receive_transform = smb3_receive_transform,
	.get_dfs_refer = smb2_get_dfs_refer,
	.select_sectype = smb2_select_sectype,
#ifdef CONFIG_CIFS_XATTR
	.query_all_EAs = smb2_query_eas,
	.set_EA = smb2_set_ea,
#endif /* CIFS_XATTR */
	.get_acl = get_smb2_acl,
	.get_acl_by_fid = get_smb2_acl_by_fid,
	.set_acl = set_smb2_acl,
	.next_header = smb2_next_header,
	.ioctl_query_info = smb2_ioctl_query_info,
	.make_node = smb2_make_node,
	.fiemap = smb3_fiemap,
	.llseek = smb3_llseek,
	.is_status_io_timeout = smb2_is_status_io_timeout,
	.is_network_name_deleted = smb2_is_network_name_deleted,
};

#ifdef CONFIG_CIFS_ALLOW_INSECURE_LEGACY
struct smb_version_values smb20_values = {
	.version_string = SMB20_VERSION_STRING,
	.protocol_id = SMB20_PROT_ID,
	.req_capabilities = 0, /* MBZ */
	.large_lock_type = 0,
	.exclusive_lock_type = SMB2_LOCKFLAG_EXCLUSIVE,
	.shared_lock_type = SMB2_LOCKFLAG_SHARED,
	.unlock_lock_type = SMB2_LOCKFLAG_UNLOCK,
	.header_size = sizeof(struct smb2_hdr),
	.header_preamble_size = 0,
	.max_header_size = MAX_SMB2_HDR_SIZE,
	.read_rsp_size = sizeof(struct smb2_read_rsp),
	.lock_cmd = SMB2_LOCK,
	.cap_unix = 0,
	.cap_nt_find = SMB2_NT_FIND,
	.cap_large_files = SMB2_LARGE_FILES,
	.signing_enabled = SMB2_NEGOTIATE_SIGNING_ENABLED | SMB2_NEGOTIATE_SIGNING_REQUIRED,
	.signing_required = SMB2_NEGOTIATE_SIGNING_REQUIRED,
	.create_lease_size = sizeof(struct create_lease),
};
#endif /* ALLOW_INSECURE_LEGACY */

struct smb_version_values smb21_values = {
	.version_string = SMB21_VERSION_STRING,
	.protocol_id = SMB21_PROT_ID,
	.req_capabilities = 0, /* MBZ on negotiate req until SMB3 dialect */
	.large_lock_type = 0,
	.exclusive_lock_type = SMB2_LOCKFLAG_EXCLUSIVE,
	.shared_lock_type = SMB2_LOCKFLAG_SHARED,
	.unlock_lock_type = SMB2_LOCKFLAG_UNLOCK,
	.header_size = sizeof(struct smb2_hdr),
	.header_preamble_size = 0,
	.max_header_size = MAX_SMB2_HDR_SIZE,
	.read_rsp_size = sizeof(struct smb2_read_rsp),
	.lock_cmd = SMB2_LOCK,
	.cap_unix = 0,
	.cap_nt_find = SMB2_NT_FIND,
	.cap_large_files = SMB2_LARGE_FILES,
	.signing_enabled = SMB2_NEGOTIATE_SIGNING_ENABLED | SMB2_NEGOTIATE_SIGNING_REQUIRED,
	.signing_required = SMB2_NEGOTIATE_SIGNING_REQUIRED,
	.create_lease_size = sizeof(struct create_lease),
};

struct smb_version_values smb3any_values = {
	.version_string = SMB3ANY_VERSION_STRING,
	.protocol_id = SMB302_PROT_ID, /* doesn't matter, send protocol array */
	.req_capabilities = SMB2_GLOBAL_CAP_DFS | SMB2_GLOBAL_CAP_LEASING | SMB2_GLOBAL_CAP_LARGE_MTU | SMB2_GLOBAL_CAP_PERSISTENT_HANDLES | SMB2_GLOBAL_CAP_ENCRYPTION | SMB2_GLOBAL_CAP_DIRECTORY_LEASING,
	.large_lock_type = 0,
	.exclusive_lock_type = SMB2_LOCKFLAG_EXCLUSIVE,
	.shared_lock_type = SMB2_LOCKFLAG_SHARED,
	.unlock_lock_type = SMB2_LOCKFLAG_UNLOCK,
	.header_size = sizeof(struct smb2_hdr),
	.header_preamble_size = 0,
	.max_header_size = MAX_SMB2_HDR_SIZE,
	.read_rsp_size = sizeof(struct smb2_read_rsp),
	.lock_cmd = SMB2_LOCK,
	.cap_unix = 0,
	.cap_nt_find = SMB2_NT_FIND,
	.cap_large_files = SMB2_LARGE_FILES,
	.signing_enabled = SMB2_NEGOTIATE_SIGNING_ENABLED | SMB2_NEGOTIATE_SIGNING_REQUIRED,
	.signing_required = SMB2_NEGOTIATE_SIGNING_REQUIRED,
	.create_lease_size = sizeof(struct create_lease_v2),
};

struct smb_version_values smbdefault_values = {
	.version_string = SMBDEFAULT_VERSION_STRING,
	.protocol_id = SMB302_PROT_ID, /* doesn't matter, send protocol array */
	.req_capabilities = SMB2_GLOBAL_CAP_DFS | SMB2_GLOBAL_CAP_LEASING | SMB2_GLOBAL_CAP_LARGE_MTU | SMB2_GLOBAL_CAP_PERSISTENT_HANDLES | SMB2_GLOBAL_CAP_ENCRYPTION | SMB2_GLOBAL_CAP_DIRECTORY_LEASING,
	.large_lock_type = 0,
	.exclusive_lock_type = SMB2_LOCKFLAG_EXCLUSIVE,
	.shared_lock_type = SMB2_LOCKFLAG_SHARED,
	.unlock_lock_type = SMB2_LOCKFLAG_UNLOCK,
	.header_size = sizeof(struct smb2_hdr),
	.header_preamble_size = 0,
	.max_header_size = MAX_SMB2_HDR_SIZE,
	.read_rsp_size = sizeof(struct smb2_read_rsp),
	.lock_cmd = SMB2_LOCK,
	.cap_unix = 0,
	.cap_nt_find = SMB2_NT_FIND,
	.cap_large_files = SMB2_LARGE_FILES,
	.signing_enabled = SMB2_NEGOTIATE_SIGNING_ENABLED | SMB2_NEGOTIATE_SIGNING_REQUIRED,
	.signing_required = SMB2_NEGOTIATE_SIGNING_REQUIRED,
	.create_lease_size = sizeof(struct create_lease_v2),
};

struct smb_version_values smb30_values = {
	.version_string = SMB30_VERSION_STRING,
	.protocol_id = SMB30_PROT_ID,
	.req_capabilities = SMB2_GLOBAL_CAP_DFS | SMB2_GLOBAL_CAP_LEASING | SMB2_GLOBAL_CAP_LARGE_MTU | SMB2_GLOBAL_CAP_PERSISTENT_HANDLES | SMB2_GLOBAL_CAP_ENCRYPTION | SMB2_GLOBAL_CAP_DIRECTORY_LEASING,
	.large_lock_type = 0,
	.exclusive_lock_type = SMB2_LOCKFLAG_EXCLUSIVE,
	.shared_lock_type = SMB2_LOCKFLAG_SHARED,
	.unlock_lock_type = SMB2_LOCKFLAG_UNLOCK,
	.header_size = sizeof(struct smb2_hdr),
	.header_preamble_size = 0,
	.max_header_size = MAX_SMB2_HDR_SIZE,
	.read_rsp_size = sizeof(struct smb2_read_rsp),
	.lock_cmd = SMB2_LOCK,
	.cap_unix = 0,
	.cap_nt_find = SMB2_NT_FIND,
	.cap_large_files = SMB2_LARGE_FILES,
	.signing_enabled = SMB2_NEGOTIATE_SIGNING_ENABLED | SMB2_NEGOTIATE_SIGNING_REQUIRED,
	.signing_required = SMB2_NEGOTIATE_SIGNING_REQUIRED,
	.create_lease_size = sizeof(struct create_lease_v2),
};

struct smb_version_values smb302_values = {
	.version_string = SMB302_VERSION_STRING,
	.protocol_id = SMB302_PROT_ID,
	.req_capabilities = SMB2_GLOBAL_CAP_DFS | SMB2_GLOBAL_CAP_LEASING | SMB2_GLOBAL_CAP_LARGE_MTU | SMB2_GLOBAL_CAP_PERSISTENT_HANDLES | SMB2_GLOBAL_CAP_ENCRYPTION | SMB2_GLOBAL_CAP_DIRECTORY_LEASING,
	.large_lock_type = 0,
	.exclusive_lock_type = SMB2_LOCKFLAG_EXCLUSIVE,
	.shared_lock_type = SMB2_LOCKFLAG_SHARED,
	.unlock_lock_type = SMB2_LOCKFLAG_UNLOCK,
	.header_size = sizeof(struct smb2_hdr),
	.header_preamble_size = 0,
	.max_header_size = MAX_SMB2_HDR_SIZE,
	.read_rsp_size = sizeof(struct smb2_read_rsp),
	.lock_cmd = SMB2_LOCK,
	.cap_unix = 0,
	.cap_nt_find = SMB2_NT_FIND,
	.cap_large_files = SMB2_LARGE_FILES,
	.signing_enabled = SMB2_NEGOTIATE_SIGNING_ENABLED | SMB2_NEGOTIATE_SIGNING_REQUIRED,
	.signing_required = SMB2_NEGOTIATE_SIGNING_REQUIRED,
	.create_lease_size = sizeof(struct create_lease_v2),
};

struct smb_version_values smb311_values = {
	.version_string = SMB311_VERSION_STRING,
	.protocol_id = SMB311_PROT_ID,
	.req_capabilities = SMB2_GLOBAL_CAP_DFS | SMB2_GLOBAL_CAP_LEASING | SMB2_GLOBAL_CAP_LARGE_MTU | SMB2_GLOBAL_CAP_PERSISTENT_HANDLES | SMB2_GLOBAL_CAP_ENCRYPTION | SMB2_GLOBAL_CAP_DIRECTORY_LEASING,
	.large_lock_type = 0,
	.exclusive_lock_type = SMB2_LOCKFLAG_EXCLUSIVE,
	.shared_lock_type = SMB2_LOCKFLAG_SHARED,
	.unlock_lock_type = SMB2_LOCKFLAG_UNLOCK,
	.header_size = sizeof(struct smb2_hdr),
	.header_preamble_size = 0,
	.max_header_size = MAX_SMB2_HDR_SIZE,
	.read_rsp_size = sizeof(struct smb2_read_rsp),
	.lock_cmd = SMB2_LOCK,
	.cap_unix = 0,
	.cap_nt_find = SMB2_NT_FIND,
	.cap_large_files = SMB2_LARGE_FILES,
	.signing_enabled = SMB2_NEGOTIATE_SIGNING_ENABLED | SMB2_NEGOTIATE_SIGNING_REQUIRED,
	.signing_required = SMB2_NEGOTIATE_SIGNING_REQUIRED,
	.create_lease_size = sizeof(struct create_lease_v2),
};<|MERGE_RESOLUTION|>--- conflicted
+++ resolved
@@ -5151,11 +5151,7 @@
 			     FILE_CREATE, CREATE_NOT_DIR |
 			     CREATE_OPTION_SPECIAL, ACL_NO_MODE);
 	oparms.fid = &fid;
-<<<<<<< HEAD
-
-=======
 	idata.contains_posix_file_info = false;
->>>>>>> fe0fb583
 	rc = server->ops->open(xid, &oparms, &oplock, &idata);
 	if (rc)
 		goto out;
