// SPDX-License-Identifier: GPL-2.0
/*
 * Copyright (c) 2010 Red Hat, Inc. All Rights Reserved.
 */

#include "xfs.h"
#include "xfs_fs.h"
#include "xfs_format.h"
#include "xfs_log_format.h"
#include "xfs_shared.h"
#include "xfs_trans_resv.h"
#include "xfs_mount.h"
#include "xfs_extent_busy.h"
#include "xfs_trans.h"
#include "xfs_trans_priv.h"
#include "xfs_log.h"
#include "xfs_log_priv.h"
#include "xfs_trace.h"

struct workqueue_struct *xfs_discard_wq;

/*
 * Allocate a new ticket. Failing to get a new ticket makes it really hard to
 * recover, so we don't allow failure here. Also, we allocate in a context that
 * we don't want to be issuing transactions from, so we need to tell the
 * allocation code this as well.
 *
 * We don't reserve any space for the ticket - we are going to steal whatever
 * space we require from transactions as they commit. To ensure we reserve all
 * the space required, we need to set the current reservation of the ticket to
 * zero so that we know to steal the initial transaction overhead from the
 * first transaction commit.
 */
static struct xlog_ticket *
xlog_cil_ticket_alloc(
	struct xlog	*log)
{
	struct xlog_ticket *tic;

	tic = xlog_ticket_alloc(log, 0, 1, XFS_TRANSACTION, 0);

	/*
	 * set the current reservation to zero so we know to steal the basic
	 * transaction overhead reservation from the first transaction commit.
	 */
	tic->t_curr_res = 0;
	return tic;
}

/*
 * Unavoidable forward declaration - xlog_cil_push_work() calls
 * xlog_cil_ctx_alloc() itself.
 */
static void xlog_cil_push_work(struct work_struct *work);

static struct xfs_cil_ctx *
xlog_cil_ctx_alloc(void)
{
	struct xfs_cil_ctx	*ctx;

	ctx = kmem_zalloc(sizeof(*ctx), KM_NOFS);
	INIT_LIST_HEAD(&ctx->committing);
	INIT_LIST_HEAD(&ctx->busy_extents);
	INIT_WORK(&ctx->push_work, xlog_cil_push_work);
	return ctx;
}

static void
xlog_cil_ctx_switch(
	struct xfs_cil		*cil,
	struct xfs_cil_ctx	*ctx)
{
	ctx->sequence = ++cil->xc_current_sequence;
	ctx->cil = cil;
	cil->xc_ctx = ctx;
}

/*
 * After the first stage of log recovery is done, we know where the head and
 * tail of the log are. We need this log initialisation done before we can
 * initialise the first CIL checkpoint context.
 *
 * Here we allocate a log ticket to track space usage during a CIL push.  This
 * ticket is passed to xlog_write() directly so that we don't slowly leak log
 * space by failing to account for space used by log headers and additional
 * region headers for split regions.
 */
void
xlog_cil_init_post_recovery(
	struct xlog	*log)
{
	log->l_cilp->xc_ctx->ticket = xlog_cil_ticket_alloc(log);
	log->l_cilp->xc_ctx->sequence = 1;
}

static inline int
xlog_cil_iovec_space(
	uint	niovecs)
{
	return round_up((sizeof(struct xfs_log_vec) +
					niovecs * sizeof(struct xfs_log_iovec)),
			sizeof(uint64_t));
}

/*
 * shadow buffers can be large, so we need to use kvmalloc() here to ensure
 * success. Unfortunately, kvmalloc() only allows GFP_KERNEL contexts to fall
 * back to vmalloc, so we can't actually do anything useful with gfp flags to
 * control the kmalloc() behaviour within kvmalloc(). Hence kmalloc() will do
 * direct reclaim and compaction in the slow path, both of which are
 * horrendously expensive. We just want kmalloc to fail fast and fall back to
 * vmalloc if it can't get somethign straight away from the free lists or buddy
 * allocator. Hence we have to open code kvmalloc outselves here.
 *
 * Also, we are in memalloc_nofs_save task context here, so despite the use of
 * GFP_KERNEL here, we are actually going to be doing GFP_NOFS allocations. This
 * is actually the only way to make vmalloc() do GFP_NOFS allocations, so lets
 * just all pretend this is a GFP_KERNEL context operation....
 */
static inline void *
xlog_cil_kvmalloc(
	size_t		buf_size)
{
	gfp_t		flags = GFP_KERNEL;
	void		*p;

	flags &= ~__GFP_DIRECT_RECLAIM;
	flags |= __GFP_NOWARN | __GFP_NORETRY;
	do {
		p = kmalloc(buf_size, flags);
		if (!p)
			p = vmalloc(buf_size);
	} while (!p);

	return p;
}

/*
 * Allocate or pin log vector buffers for CIL insertion.
 *
 * The CIL currently uses disposable buffers for copying a snapshot of the
 * modified items into the log during a push. The biggest problem with this is
 * the requirement to allocate the disposable buffer during the commit if:
 *	a) does not exist; or
 *	b) it is too small
 *
 * If we do this allocation within xlog_cil_insert_format_items(), it is done
 * under the xc_ctx_lock, which means that a CIL push cannot occur during
 * the memory allocation. This means that we have a potential deadlock situation
 * under low memory conditions when we have lots of dirty metadata pinned in
 * the CIL and we need a CIL commit to occur to free memory.
 *
 * To avoid this, we need to move the memory allocation outside the
 * xc_ctx_lock, but because the log vector buffers are disposable, that opens
 * up a TOCTOU race condition w.r.t. the CIL committing and removing the log
 * vector buffers between the check and the formatting of the item into the
 * log vector buffer within the xc_ctx_lock.
 *
 * Because the log vector buffer needs to be unchanged during the CIL push
 * process, we cannot share the buffer between the transaction commit (which
 * modifies the buffer) and the CIL push context that is writing the changes
 * into the log. This means skipping preallocation of buffer space is
 * unreliable, but we most definitely do not want to be allocating and freeing
 * buffers unnecessarily during commits when overwrites can be done safely.
 *
 * The simplest solution to this problem is to allocate a shadow buffer when a
 * log item is committed for the second time, and then to only use this buffer
 * if necessary. The buffer can remain attached to the log item until such time
 * it is needed, and this is the buffer that is reallocated to match the size of
 * the incoming modification. Then during the formatting of the item we can swap
 * the active buffer with the new one if we can't reuse the existing buffer. We
 * don't free the old buffer as it may be reused on the next modification if
 * it's size is right, otherwise we'll free and reallocate it at that point.
 *
 * This function builds a vector for the changes in each log item in the
 * transaction. It then works out the length of the buffer needed for each log
 * item, allocates them and attaches the vector to the log item in preparation
 * for the formatting step which occurs under the xc_ctx_lock.
 *
 * While this means the memory footprint goes up, it avoids the repeated
 * alloc/free pattern that repeated modifications of an item would otherwise
 * cause, and hence minimises the CPU overhead of such behaviour.
 */
static void
xlog_cil_alloc_shadow_bufs(
	struct xlog		*log,
	struct xfs_trans	*tp)
{
	struct xfs_log_item	*lip;

	list_for_each_entry(lip, &tp->t_items, li_trans) {
		struct xfs_log_vec *lv;
		int	niovecs = 0;
		int	nbytes = 0;
		int	buf_size;
		bool	ordered = false;

		/* Skip items which aren't dirty in this transaction. */
		if (!test_bit(XFS_LI_DIRTY, &lip->li_flags))
			continue;

		/* get number of vecs and size of data to be stored */
		lip->li_ops->iop_size(lip, &niovecs, &nbytes);

		/*
		 * Ordered items need to be tracked but we do not wish to write
		 * them. We need a logvec to track the object, but we do not
		 * need an iovec or buffer to be allocated for copying data.
		 */
		if (niovecs == XFS_LOG_VEC_ORDERED) {
			ordered = true;
			niovecs = 0;
			nbytes = 0;
		}

		/*
		 * We 64-bit align the length of each iovec so that the start
		 * of the next one is naturally aligned.  We'll need to
		 * account for that slack space here. Then round nbytes up
		 * to 64-bit alignment so that the initial buffer alignment is
		 * easy to calculate and verify.
		 */
		nbytes += niovecs * sizeof(uint64_t);
		nbytes = round_up(nbytes, sizeof(uint64_t));

		/*
		 * The data buffer needs to start 64-bit aligned, so round up
		 * that space to ensure we can align it appropriately and not
		 * overrun the buffer.
		 */
		buf_size = nbytes + xlog_cil_iovec_space(niovecs);

		/*
		 * if we have no shadow buffer, or it is too small, we need to
		 * reallocate it.
		 */
		if (!lip->li_lv_shadow ||
		    buf_size > lip->li_lv_shadow->lv_size) {
			/*
			 * We free and allocate here as a realloc would copy
			 * unnecessary data. We don't use kvzalloc() for the
			 * same reason - we don't need to zero the data area in
			 * the buffer, only the log vector header and the iovec
			 * storage.
			 */
			kmem_free(lip->li_lv_shadow);
			lv = xlog_cil_kvmalloc(buf_size);

			memset(lv, 0, xlog_cil_iovec_space(niovecs));

			lv->lv_item = lip;
			lv->lv_size = buf_size;
			if (ordered)
				lv->lv_buf_len = XFS_LOG_VEC_ORDERED;
			else
				lv->lv_iovecp = (struct xfs_log_iovec *)&lv[1];
			lip->li_lv_shadow = lv;
		} else {
			/* same or smaller, optimise common overwrite case */
			lv = lip->li_lv_shadow;
			if (ordered)
				lv->lv_buf_len = XFS_LOG_VEC_ORDERED;
			else
				lv->lv_buf_len = 0;
			lv->lv_bytes = 0;
			lv->lv_next = NULL;
		}

		/* Ensure the lv is set up according to ->iop_size */
		lv->lv_niovecs = niovecs;

		/* The allocated data region lies beyond the iovec region */
		lv->lv_buf = (char *)lv + xlog_cil_iovec_space(niovecs);
	}

}

/*
 * Prepare the log item for insertion into the CIL. Calculate the difference in
 * log space and vectors it will consume, and if it is a new item pin it as
 * well.
 */
STATIC void
xfs_cil_prepare_item(
	struct xlog		*log,
	struct xfs_log_vec	*lv,
	struct xfs_log_vec	*old_lv,
	int			*diff_len,
	int			*diff_iovecs)
{
	/* Account for the new LV being passed in */
	if (lv->lv_buf_len != XFS_LOG_VEC_ORDERED) {
		*diff_len += lv->lv_bytes;
		*diff_iovecs += lv->lv_niovecs;
	}

	/*
	 * If there is no old LV, this is the first time we've seen the item in
	 * this CIL context and so we need to pin it. If we are replacing the
	 * old_lv, then remove the space it accounts for and make it the shadow
	 * buffer for later freeing. In both cases we are now switching to the
	 * shadow buffer, so update the pointer to it appropriately.
	 */
	if (!old_lv) {
		if (lv->lv_item->li_ops->iop_pin)
			lv->lv_item->li_ops->iop_pin(lv->lv_item);
		lv->lv_item->li_lv_shadow = NULL;
	} else if (old_lv != lv) {
		ASSERT(lv->lv_buf_len != XFS_LOG_VEC_ORDERED);

		*diff_len -= old_lv->lv_bytes;
		*diff_iovecs -= old_lv->lv_niovecs;
		lv->lv_item->li_lv_shadow = old_lv;
	}

	/* attach new log vector to log item */
	lv->lv_item->li_lv = lv;

	/*
	 * If this is the first time the item is being committed to the
	 * CIL, store the sequence number on the log item so we can
	 * tell in future commits whether this is the first checkpoint
	 * the item is being committed into.
	 */
	if (!lv->lv_item->li_seq)
		lv->lv_item->li_seq = log->l_cilp->xc_ctx->sequence;
}

/*
 * Format log item into a flat buffers
 *
 * For delayed logging, we need to hold a formatted buffer containing all the
 * changes on the log item. This enables us to relog the item in memory and
 * write it out asynchronously without needing to relock the object that was
 * modified at the time it gets written into the iclog.
 *
 * This function takes the prepared log vectors attached to each log item, and
 * formats the changes into the log vector buffer. The buffer it uses is
 * dependent on the current state of the vector in the CIL - the shadow lv is
 * guaranteed to be large enough for the current modification, but we will only
 * use that if we can't reuse the existing lv. If we can't reuse the existing
 * lv, then simple swap it out for the shadow lv. We don't free it - that is
 * done lazily either by th enext modification or the freeing of the log item.
 *
 * We don't set up region headers during this process; we simply copy the
 * regions into the flat buffer. We can do this because we still have to do a
 * formatting step to write the regions into the iclog buffer.  Writing the
 * ophdrs during the iclog write means that we can support splitting large
 * regions across iclog boundares without needing a change in the format of the
 * item/region encapsulation.
 *
 * Hence what we need to do now is change the rewrite the vector array to point
 * to the copied region inside the buffer we just allocated. This allows us to
 * format the regions into the iclog as though they are being formatted
 * directly out of the objects themselves.
 */
static void
xlog_cil_insert_format_items(
	struct xlog		*log,
	struct xfs_trans	*tp,
	int			*diff_len,
	int			*diff_iovecs)
{
	struct xfs_log_item	*lip;


	/* Bail out if we didn't find a log item.  */
	if (list_empty(&tp->t_items)) {
		ASSERT(0);
		return;
	}

	list_for_each_entry(lip, &tp->t_items, li_trans) {
		struct xfs_log_vec *lv;
		struct xfs_log_vec *old_lv = NULL;
		struct xfs_log_vec *shadow;
		bool	ordered = false;

		/* Skip items which aren't dirty in this transaction. */
		if (!test_bit(XFS_LI_DIRTY, &lip->li_flags))
			continue;

		/*
		 * The formatting size information is already attached to
		 * the shadow lv on the log item.
		 */
		shadow = lip->li_lv_shadow;
		if (shadow->lv_buf_len == XFS_LOG_VEC_ORDERED)
			ordered = true;

		/* Skip items that do not have any vectors for writing */
		if (!shadow->lv_niovecs && !ordered)
			continue;

		/* compare to existing item size */
		old_lv = lip->li_lv;
		if (lip->li_lv && shadow->lv_size <= lip->li_lv->lv_size) {
			/* same or smaller, optimise common overwrite case */
			lv = lip->li_lv;
			lv->lv_next = NULL;

			if (ordered)
				goto insert;

			/*
			 * set the item up as though it is a new insertion so
			 * that the space reservation accounting is correct.
			 */
			*diff_iovecs -= lv->lv_niovecs;
			*diff_len -= lv->lv_bytes;

			/* Ensure the lv is set up according to ->iop_size */
			lv->lv_niovecs = shadow->lv_niovecs;

			/* reset the lv buffer information for new formatting */
			lv->lv_buf_len = 0;
			lv->lv_bytes = 0;
			lv->lv_buf = (char *)lv +
					xlog_cil_iovec_space(lv->lv_niovecs);
		} else {
			/* switch to shadow buffer! */
			lv = shadow;
			lv->lv_item = lip;
			if (ordered) {
				/* track as an ordered logvec */
				ASSERT(lip->li_lv == NULL);
				goto insert;
			}
		}

		ASSERT(IS_ALIGNED((unsigned long)lv->lv_buf, sizeof(uint64_t)));
		lip->li_ops->iop_format(lip, lv);
insert:
		xfs_cil_prepare_item(log, lv, old_lv, diff_len, diff_iovecs);
	}
}

/*
 * Insert the log items into the CIL and calculate the difference in space
 * consumed by the item. Add the space to the checkpoint ticket and calculate
 * if the change requires additional log metadata. If it does, take that space
 * as well. Remove the amount of space we added to the checkpoint ticket from
 * the current transaction ticket so that the accounting works out correctly.
 */
static void
xlog_cil_insert_items(
	struct xlog		*log,
	struct xfs_trans	*tp)
{
	struct xfs_cil		*cil = log->l_cilp;
	struct xfs_cil_ctx	*ctx = cil->xc_ctx;
	struct xfs_log_item	*lip;
	int			len = 0;
	int			diff_iovecs = 0;
	int			iclog_space;
	int			iovhdr_res = 0, split_res = 0, ctx_res = 0;

	ASSERT(tp);

	/*
	 * We can do this safely because the context can't checkpoint until we
	 * are done so it doesn't matter exactly how we update the CIL.
	 */
	xlog_cil_insert_format_items(log, tp, &len, &diff_iovecs);

	spin_lock(&cil->xc_cil_lock);

	/* account for space used by new iovec headers  */
	iovhdr_res = diff_iovecs * sizeof(xlog_op_header_t);
	len += iovhdr_res;
	ctx->nvecs += diff_iovecs;

	/* attach the transaction to the CIL if it has any busy extents */
	if (!list_empty(&tp->t_busy))
		list_splice_init(&tp->t_busy, &ctx->busy_extents);

	/*
	 * Now transfer enough transaction reservation to the context ticket
	 * for the checkpoint. The context ticket is special - the unit
	 * reservation has to grow as well as the current reservation as we
	 * steal from tickets so we can correctly determine the space used
	 * during the transaction commit.
	 */
	if (ctx->ticket->t_curr_res == 0) {
		ctx_res = ctx->ticket->t_unit_res;
		ctx->ticket->t_curr_res = ctx_res;
		tp->t_ticket->t_curr_res -= ctx_res;
	}

	/* do we need space for more log record headers? */
	iclog_space = log->l_iclog_size - log->l_iclog_hsize;
	if (len > 0 && (ctx->space_used / iclog_space !=
				(ctx->space_used + len) / iclog_space)) {
		split_res = (len + iclog_space - 1) / iclog_space;
		/* need to take into account split region headers, too */
		split_res *= log->l_iclog_hsize + sizeof(struct xlog_op_header);
		ctx->ticket->t_unit_res += split_res;
		ctx->ticket->t_curr_res += split_res;
		tp->t_ticket->t_curr_res -= split_res;
		ASSERT(tp->t_ticket->t_curr_res >= len);
	}
	tp->t_ticket->t_curr_res -= len;
	ctx->space_used += len;

	/*
	 * If we've overrun the reservation, dump the tx details before we move
	 * the log items. Shutdown is imminent...
	 */
	if (WARN_ON(tp->t_ticket->t_curr_res < 0)) {
		xfs_warn(log->l_mp, "Transaction log reservation overrun:");
		xfs_warn(log->l_mp,
			 "  log items: %d bytes (iov hdrs: %d bytes)",
			 len, iovhdr_res);
		xfs_warn(log->l_mp, "  split region headers: %d bytes",
			 split_res);
		xfs_warn(log->l_mp, "  ctx ticket: %d bytes", ctx_res);
		xlog_print_trans(tp);
	}

	/*
	 * Now (re-)position everything modified at the tail of the CIL.
	 * We do this here so we only need to take the CIL lock once during
	 * the transaction commit.
	 */
	list_for_each_entry(lip, &tp->t_items, li_trans) {

		/* Skip items which aren't dirty in this transaction. */
		if (!test_bit(XFS_LI_DIRTY, &lip->li_flags))
			continue;

		/*
		 * Only move the item if it isn't already at the tail. This is
		 * to prevent a transient list_empty() state when reinserting
		 * an item that is already the only item in the CIL.
		 */
		if (!list_is_last(&lip->li_cil, &cil->xc_cil))
			list_move_tail(&lip->li_cil, &cil->xc_cil);
	}

	spin_unlock(&cil->xc_cil_lock);

	if (tp->t_ticket->t_curr_res < 0)
		xfs_force_shutdown(log->l_mp, SHUTDOWN_LOG_IO_ERROR);
}

static void
xlog_cil_free_logvec(
	struct xfs_log_vec	*log_vector)
{
	struct xfs_log_vec	*lv;

	for (lv = log_vector; lv; ) {
		struct xfs_log_vec *next = lv->lv_next;
		kmem_free(lv);
		lv = next;
	}
}

static void
xlog_discard_endio_work(
	struct work_struct	*work)
{
	struct xfs_cil_ctx	*ctx =
		container_of(work, struct xfs_cil_ctx, discard_endio_work);
	struct xfs_mount	*mp = ctx->cil->xc_log->l_mp;

	xfs_extent_busy_clear(mp, &ctx->busy_extents, false);
	kmem_free(ctx);
}

/*
 * Queue up the actual completion to a thread to avoid IRQ-safe locking for
 * pagb_lock.  Note that we need a unbounded workqueue, otherwise we might
 * get the execution delayed up to 30 seconds for weird reasons.
 */
static void
xlog_discard_endio(
	struct bio		*bio)
{
	struct xfs_cil_ctx	*ctx = bio->bi_private;

	INIT_WORK(&ctx->discard_endio_work, xlog_discard_endio_work);
	queue_work(xfs_discard_wq, &ctx->discard_endio_work);
	bio_put(bio);
}

static void
xlog_discard_busy_extents(
	struct xfs_mount	*mp,
	struct xfs_cil_ctx	*ctx)
{
	struct list_head	*list = &ctx->busy_extents;
	struct xfs_extent_busy	*busyp;
	struct bio		*bio = NULL;
	struct blk_plug		plug;
	int			error = 0;

	ASSERT(xfs_has_discard(mp));

	blk_start_plug(&plug);
	list_for_each_entry(busyp, list, list) {
		trace_xfs_discard_extent(mp, busyp->agno, busyp->bno,
					 busyp->length);

		error = __blkdev_issue_discard(mp->m_ddev_targp->bt_bdev,
				XFS_AGB_TO_DADDR(mp, busyp->agno, busyp->bno),
				XFS_FSB_TO_BB(mp, busyp->length),
				GFP_NOFS, 0, &bio);
		if (error && error != -EOPNOTSUPP) {
			xfs_info(mp,
	 "discard failed for extent [0x%llx,%u], error %d",
				 (unsigned long long)busyp->bno,
				 busyp->length,
				 error);
			break;
		}
	}

	if (bio) {
		bio->bi_private = ctx;
		bio->bi_end_io = xlog_discard_endio;
		submit_bio(bio);
	} else {
		xlog_discard_endio_work(&ctx->discard_endio_work);
	}
	blk_finish_plug(&plug);
}

/*
 * Mark all items committed and clear busy extents. We free the log vector
 * chains in a separate pass so that we unpin the log items as quickly as
 * possible.
 */
static void
xlog_cil_committed(
	struct xfs_cil_ctx	*ctx)
{
	struct xfs_mount	*mp = ctx->cil->xc_log->l_mp;
	bool			abort = xlog_is_shutdown(ctx->cil->xc_log);

	/*
	 * If the I/O failed, we're aborting the commit and already shutdown.
	 * Wake any commit waiters before aborting the log items so we don't
	 * block async log pushers on callbacks. Async log pushers explicitly do
	 * not wait on log force completion because they may be holding locks
	 * required to unpin items.
	 */
	if (abort) {
		spin_lock(&ctx->cil->xc_push_lock);
		wake_up_all(&ctx->cil->xc_start_wait);
		wake_up_all(&ctx->cil->xc_commit_wait);
		spin_unlock(&ctx->cil->xc_push_lock);
	}

	xfs_trans_committed_bulk(ctx->cil->xc_log->l_ailp, ctx->lv_chain,
					ctx->start_lsn, abort);

	xfs_extent_busy_sort(&ctx->busy_extents);
	xfs_extent_busy_clear(mp, &ctx->busy_extents,
			      xfs_has_discard(mp) && !abort);

	spin_lock(&ctx->cil->xc_push_lock);
	list_del(&ctx->committing);
	spin_unlock(&ctx->cil->xc_push_lock);

	xlog_cil_free_logvec(ctx->lv_chain);

	if (!list_empty(&ctx->busy_extents))
		xlog_discard_busy_extents(mp, ctx);
	else
		kmem_free(ctx);
}

void
xlog_cil_process_committed(
	struct list_head	*list)
{
	struct xfs_cil_ctx	*ctx;

	while ((ctx = list_first_entry_or_null(list,
			struct xfs_cil_ctx, iclog_entry))) {
		list_del(&ctx->iclog_entry);
		xlog_cil_committed(ctx);
	}
}

/*
* Record the LSN of the iclog we were just granted space to start writing into.
* If the context doesn't have a start_lsn recorded, then this iclog will
* contain the start record for the checkpoint. Otherwise this write contains
* the commit record for the checkpoint.
*/
void
xlog_cil_set_ctx_write_state(
	struct xfs_cil_ctx	*ctx,
	struct xlog_in_core	*iclog)
{
	struct xfs_cil		*cil = ctx->cil;
	xfs_lsn_t		lsn = be64_to_cpu(iclog->ic_header.h_lsn);

	ASSERT(!ctx->commit_lsn);
	if (!ctx->start_lsn) {
		spin_lock(&cil->xc_push_lock);
		/*
		 * The LSN we need to pass to the log items on transaction
		 * commit is the LSN reported by the first log vector write, not
		 * the commit lsn. If we use the commit record lsn then we can
		 * move the tail beyond the grant write head.
		 */
		ctx->start_lsn = lsn;
		wake_up_all(&cil->xc_start_wait);
		spin_unlock(&cil->xc_push_lock);
		return;
	}

	/*
	 * Take a reference to the iclog for the context so that we still hold
	 * it when xlog_write is done and has released it. This means the
	 * context controls when the iclog is released for IO.
	 */
	atomic_inc(&iclog->ic_refcnt);

	/*
	 * xlog_state_get_iclog_space() guarantees there is enough space in the
	 * iclog for an entire commit record, so we can attach the context
	 * callbacks now.  This needs to be done before we make the commit_lsn
	 * visible to waiters so that checkpoints with commit records in the
	 * same iclog order their IO completion callbacks in the same order that
	 * the commit records appear in the iclog.
	 */
	spin_lock(&cil->xc_log->l_icloglock);
	list_add_tail(&ctx->iclog_entry, &iclog->ic_callbacks);
	spin_unlock(&cil->xc_log->l_icloglock);

	/*
	 * Now we can record the commit LSN and wake anyone waiting for this
	 * sequence to have the ordered commit record assigned to a physical
	 * location in the log.
	 */
	spin_lock(&cil->xc_push_lock);
	ctx->commit_iclog = iclog;
	ctx->commit_lsn = lsn;
	wake_up_all(&cil->xc_commit_wait);
	spin_unlock(&cil->xc_push_lock);
}


/*
 * Ensure that the order of log writes follows checkpoint sequence order. This
 * relies on the context LSN being zero until the log write has guaranteed the
 * LSN that the log write will start at via xlog_state_get_iclog_space().
 */
enum _record_type {
	_START_RECORD,
	_COMMIT_RECORD,
};

static int
xlog_cil_order_write(
	struct xfs_cil		*cil,
	xfs_csn_t		sequence,
	enum _record_type	record)
{
	struct xfs_cil_ctx	*ctx;

restart:
	spin_lock(&cil->xc_push_lock);
	list_for_each_entry(ctx, &cil->xc_committing, committing) {
		/*
		 * Avoid getting stuck in this loop because we were woken by the
		 * shutdown, but then went back to sleep once already in the
		 * shutdown state.
		 */
		if (xlog_is_shutdown(cil->xc_log)) {
			spin_unlock(&cil->xc_push_lock);
			return -EIO;
		}

		/*
		 * Higher sequences will wait for this one so skip them.
		 * Don't wait for our own sequence, either.
		 */
		if (ctx->sequence >= sequence)
			continue;

		/* Wait until the LSN for the record has been recorded. */
		switch (record) {
		case _START_RECORD:
			if (!ctx->start_lsn) {
				xlog_wait(&cil->xc_start_wait, &cil->xc_push_lock);
				goto restart;
			}
			break;
		case _COMMIT_RECORD:
			if (!ctx->commit_lsn) {
				xlog_wait(&cil->xc_commit_wait, &cil->xc_push_lock);
				goto restart;
			}
			break;
		}
	}
	spin_unlock(&cil->xc_push_lock);
	return 0;
}

/*
 * Write out the log vector change now attached to the CIL context. This will
 * write a start record that needs to be strictly ordered in ascending CIL
 * sequence order so that log recovery will always use in-order start LSNs when
 * replaying checkpoints.
 */
static int
xlog_cil_write_chain(
	struct xfs_cil_ctx	*ctx,
	struct xfs_log_vec	*chain)
{
	struct xlog		*log = ctx->cil->xc_log;
	int			error;

	error = xlog_cil_order_write(ctx->cil, ctx->sequence, _START_RECORD);
	if (error)
		return error;
	return xlog_write(log, ctx, chain, ctx->ticket, XLOG_START_TRANS);
}

/*
 * Write out the commit record of a checkpoint transaction to close off a
 * running log write. These commit records are strictly ordered in ascending CIL
 * sequence order so that log recovery will always replay the checkpoints in the
 * correct order.
 */
static int
xlog_cil_write_commit_record(
	struct xfs_cil_ctx	*ctx)
{
	struct xlog		*log = ctx->cil->xc_log;
	struct xfs_log_iovec	reg = {
		.i_addr = NULL,
		.i_len = 0,
		.i_type = XLOG_REG_TYPE_COMMIT,
	};
	struct xfs_log_vec	vec = {
		.lv_niovecs = 1,
		.lv_iovecp = &reg,
	};
	int			error;

	if (xlog_is_shutdown(log))
		return -EIO;

	error = xlog_cil_order_write(ctx->cil, ctx->sequence, _COMMIT_RECORD);
	if (error)
		return error;

	error = xlog_write(log, ctx, &vec, ctx->ticket, XLOG_COMMIT_TRANS);
	if (error)
		xfs_force_shutdown(log->l_mp, SHUTDOWN_LOG_IO_ERROR);
	return error;
}

/*
 * Push the Committed Item List to the log.
 *
 * If the current sequence is the same as xc_push_seq we need to do a flush. If
 * xc_push_seq is less than the current sequence, then it has already been
 * flushed and we don't need to do anything - the caller will wait for it to
 * complete if necessary.
 *
 * xc_push_seq is checked unlocked against the sequence number for a match.
 * Hence we can allow log forces to run racily and not issue pushes for the
 * same sequence twice.  If we get a race between multiple pushes for the same
 * sequence they will block on the first one and then abort, hence avoiding
 * needless pushes.
 */
static void
xlog_cil_push_work(
	struct work_struct	*work)
{
	struct xfs_cil_ctx	*ctx =
		container_of(work, struct xfs_cil_ctx, push_work);
	struct xfs_cil		*cil = ctx->cil;
	struct xlog		*log = cil->xc_log;
	struct xfs_log_vec	*lv;
	struct xfs_cil_ctx	*new_ctx;
	struct xlog_ticket	*tic;
	int			num_iovecs;
	int			error = 0;
	struct xfs_trans_header thdr;
	struct xfs_log_iovec	lhdr;
	struct xfs_log_vec	lvhdr = { NULL };
	xfs_lsn_t		preflush_tail_lsn;
	xfs_csn_t		push_seq;
	struct bio		bio;
	DECLARE_COMPLETION_ONSTACK(bdev_flush);
	bool			push_commit_stable;

	new_ctx = xlog_cil_ctx_alloc();
	new_ctx->ticket = xlog_cil_ticket_alloc(log);

	down_write(&cil->xc_ctx_lock);

	spin_lock(&cil->xc_push_lock);
	push_seq = cil->xc_push_seq;
	ASSERT(push_seq <= ctx->sequence);
	push_commit_stable = cil->xc_push_commit_stable;
	cil->xc_push_commit_stable = false;

	/*
	 * As we are about to switch to a new, empty CIL context, we no longer
	 * need to throttle tasks on CIL space overruns. Wake any waiters that
	 * the hard push throttle may have caught so they can start committing
	 * to the new context. The ctx->xc_push_lock provides the serialisation
	 * necessary for safely using the lockless waitqueue_active() check in
	 * this context.
	 */
	if (waitqueue_active(&cil->xc_push_wait))
		wake_up_all(&cil->xc_push_wait);

	/*
	 * Check if we've anything to push. If there is nothing, then we don't
	 * move on to a new sequence number and so we have to be able to push
	 * this sequence again later.
	 */
	if (list_empty(&cil->xc_cil)) {
		cil->xc_push_seq = 0;
		spin_unlock(&cil->xc_push_lock);
		goto out_skip;
	}


	/* check for a previously pushed sequence */
	if (push_seq < ctx->sequence) {
		spin_unlock(&cil->xc_push_lock);
		goto out_skip;
	}

	/*
	 * We are now going to push this context, so add it to the committing
	 * list before we do anything else. This ensures that anyone waiting on
	 * this push can easily detect the difference between a "push in
	 * progress" and "CIL is empty, nothing to do".
	 *
	 * IOWs, a wait loop can now check for:
	 *	the current sequence not being found on the committing list;
	 *	an empty CIL; and
	 *	an unchanged sequence number
	 * to detect a push that had nothing to do and therefore does not need
	 * waiting on. If the CIL is not empty, we get put on the committing
	 * list before emptying the CIL and bumping the sequence number. Hence
	 * an empty CIL and an unchanged sequence number means we jumped out
	 * above after doing nothing.
	 *
	 * Hence the waiter will either find the commit sequence on the
	 * committing list or the sequence number will be unchanged and the CIL
	 * still dirty. In that latter case, the push has not yet started, and
	 * so the waiter will have to continue trying to check the CIL
	 * committing list until it is found. In extreme cases of delay, the
	 * sequence may fully commit between the attempts the wait makes to wait
	 * on the commit sequence.
	 */
	list_add(&ctx->committing, &cil->xc_committing);
	spin_unlock(&cil->xc_push_lock);

	/*
	 * The CIL is stable at this point - nothing new will be added to it
	 * because we hold the flush lock exclusively. Hence we can now issue
	 * a cache flush to ensure all the completed metadata in the journal we
	 * are about to overwrite is on stable storage.
	 *
	 * Because we are issuing this cache flush before we've written the
	 * tail lsn to the iclog, we can have metadata IO completions move the
	 * tail forwards between the completion of this flush and the iclog
	 * being written. In this case, we need to re-issue the cache flush
	 * before the iclog write. To detect whether the log tail moves, sample
	 * the tail LSN *before* we issue the flush.
	 */
	preflush_tail_lsn = atomic64_read(&log->l_tail_lsn);
	xfs_flush_bdev_async(&bio, log->l_mp->m_ddev_targp->bt_bdev,
				&bdev_flush);

	/*
	 * Pull all the log vectors off the items in the CIL, and remove the
	 * items from the CIL. We don't need the CIL lock here because it's only
	 * needed on the transaction commit side which is currently locked out
	 * by the flush lock.
	 */
	lv = NULL;
	num_iovecs = 0;
	while (!list_empty(&cil->xc_cil)) {
		struct xfs_log_item	*item;

		item = list_first_entry(&cil->xc_cil,
					struct xfs_log_item, li_cil);
		list_del_init(&item->li_cil);
		if (!ctx->lv_chain)
			ctx->lv_chain = item->li_lv;
		else
			lv->lv_next = item->li_lv;
		lv = item->li_lv;
		item->li_lv = NULL;
		num_iovecs += lv->lv_niovecs;
	}

	/*
	 * Switch the contexts so we can drop the context lock and move out
	 * of a shared context. We can't just go straight to the commit record,
	 * though - we need to synchronise with previous and future commits so
	 * that the commit records are correctly ordered in the log to ensure
	 * that we process items during log IO completion in the correct order.
	 *
	 * For example, if we get an EFI in one checkpoint and the EFD in the
	 * next (e.g. due to log forces), we do not want the checkpoint with
	 * the EFD to be committed before the checkpoint with the EFI.  Hence
	 * we must strictly order the commit records of the checkpoints so
	 * that: a) the checkpoint callbacks are attached to the iclogs in the
	 * correct order; and b) the checkpoints are replayed in correct order
	 * in log recovery.
	 *
	 * Hence we need to add this context to the committing context list so
	 * that higher sequences will wait for us to write out a commit record
	 * before they do.
	 *
	 * xfs_log_force_seq requires us to mirror the new sequence into the cil
	 * structure atomically with the addition of this sequence to the
	 * committing list. This also ensures that we can do unlocked checks
	 * against the current sequence in log forces without risking
	 * deferencing a freed context pointer.
	 */
	spin_lock(&cil->xc_push_lock);
	xlog_cil_ctx_switch(cil, new_ctx);
	spin_unlock(&cil->xc_push_lock);
	up_write(&cil->xc_ctx_lock);

	/*
	 * Build a checkpoint transaction header and write it to the log to
	 * begin the transaction. We need to account for the space used by the
	 * transaction header here as it is not accounted for in xlog_write().
	 *
	 * The LSN we need to pass to the log items on transaction commit is
	 * the LSN reported by the first log vector write. If we use the commit
	 * record lsn then we can move the tail beyond the grant write head.
	 */
	tic = ctx->ticket;
	thdr.th_magic = XFS_TRANS_HEADER_MAGIC;
	thdr.th_type = XFS_TRANS_CHECKPOINT;
	thdr.th_tid = tic->t_tid;
	thdr.th_num_items = num_iovecs;
	lhdr.i_addr = &thdr;
	lhdr.i_len = sizeof(xfs_trans_header_t);
	lhdr.i_type = XLOG_REG_TYPE_TRANSHDR;
	tic->t_curr_res -= lhdr.i_len + sizeof(xlog_op_header_t);

	lvhdr.lv_niovecs = 1;
	lvhdr.lv_iovecp = &lhdr;
	lvhdr.lv_next = ctx->lv_chain;

	/*
	 * Before we format and submit the first iclog, we have to ensure that
	 * the metadata writeback ordering cache flush is complete.
	 */
	wait_for_completion(&bdev_flush);

	error = xlog_cil_write_chain(ctx, &lvhdr);
	if (error)
		goto out_abort_free_ticket;

	error = xlog_cil_write_commit_record(ctx);
	if (error)
		goto out_abort_free_ticket;

	xfs_log_ticket_ungrant(log, tic);

	/*
	 * If the checkpoint spans multiple iclogs, wait for all previous iclogs
	 * to complete before we submit the commit_iclog. We can't use state
	 * checks for this - ACTIVE can be either a past completed iclog or a
	 * future iclog being filled, while WANT_SYNC through SYNC_DONE can be a
	 * past or future iclog awaiting IO or ordered IO completion to be run.
	 * In the latter case, if it's a future iclog and we wait on it, the we
	 * will hang because it won't get processed through to ic_force_wait
	 * wakeup until this commit_iclog is written to disk.  Hence we use the
	 * iclog header lsn and compare it to the commit lsn to determine if we
	 * need to wait on iclogs or not.
	 */
	spin_lock(&log->l_icloglock);
	if (ctx->start_lsn != ctx->commit_lsn) {
		xfs_lsn_t	plsn;

		plsn = be64_to_cpu(ctx->commit_iclog->ic_prev->ic_header.h_lsn);
		if (plsn && XFS_LSN_CMP(plsn, ctx->commit_lsn) < 0) {
			/*
			 * Waiting on ic_force_wait orders the completion of
			 * iclogs older than ic_prev. Hence we only need to wait
			 * on the most recent older iclog here.
			 */
			xlog_wait_on_iclog(ctx->commit_iclog->ic_prev);
			spin_lock(&log->l_icloglock);
		}

		/*
		 * We need to issue a pre-flush so that the ordering for this
		 * checkpoint is correctly preserved down to stable storage.
		 */
		ctx->commit_iclog->ic_flags |= XLOG_ICL_NEED_FLUSH;
	}

	/*
	 * The commit iclog must be written to stable storage to guarantee
	 * journal IO vs metadata writeback IO is correctly ordered on stable
	 * storage.
	 *
	 * If the push caller needs the commit to be immediately stable and the
	 * commit_iclog is not yet marked as XLOG_STATE_WANT_SYNC to indicate it
	 * will be written when released, switch it's state to WANT_SYNC right
	 * now.
	 */
	ctx->commit_iclog->ic_flags |= XLOG_ICL_NEED_FUA;
	if (push_commit_stable &&
	    ctx->commit_iclog->ic_state == XLOG_STATE_ACTIVE)
		xlog_state_switch_iclogs(log, ctx->commit_iclog, 0);
	xlog_state_release_iclog(log, ctx->commit_iclog, preflush_tail_lsn);

	/* Not safe to reference ctx now! */

	spin_unlock(&log->l_icloglock);
	return;

out_skip:
	up_write(&cil->xc_ctx_lock);
	xfs_log_ticket_put(new_ctx->ticket);
	kmem_free(new_ctx);
	return;

out_abort_free_ticket:
	xfs_log_ticket_ungrant(log, tic);
	ASSERT(xlog_is_shutdown(log));
	if (!ctx->commit_iclog) {
		xlog_cil_committed(ctx);
		return;
	}
	spin_lock(&log->l_icloglock);
	xlog_state_release_iclog(log, ctx->commit_iclog, 0);
	/* Not safe to reference ctx now! */
	spin_unlock(&log->l_icloglock);
}

/*
 * We need to push CIL every so often so we don't cache more than we can fit in
 * the log. The limit really is that a checkpoint can't be more than half the
 * log (the current checkpoint is not allowed to overwrite the previous
 * checkpoint), but commit latency and memory usage limit this to a smaller
 * size.
 */
static void
xlog_cil_push_background(
	struct xlog	*log) __releases(cil->xc_ctx_lock)
{
	struct xfs_cil	*cil = log->l_cilp;

	/*
	 * The cil won't be empty because we are called while holding the
	 * context lock so whatever we added to the CIL will still be there
	 */
	ASSERT(!list_empty(&cil->xc_cil));

	/*
	 * Don't do a background push if we haven't used up all the
	 * space available yet.
	 */
	if (cil->xc_ctx->space_used < XLOG_CIL_SPACE_LIMIT(log)) {
		up_read(&cil->xc_ctx_lock);
		return;
	}

	spin_lock(&cil->xc_push_lock);
	if (cil->xc_push_seq < cil->xc_current_sequence) {
		cil->xc_push_seq = cil->xc_current_sequence;
		queue_work(cil->xc_push_wq, &cil->xc_ctx->push_work);
	}

	/*
	 * Drop the context lock now, we can't hold that if we need to sleep
	 * because we are over the blocking threshold. The push_lock is still
	 * held, so blocking threshold sleep/wakeup is still correctly
	 * serialised here.
	 */
	up_read(&cil->xc_ctx_lock);

	/*
	 * If we are well over the space limit, throttle the work that is being
	 * done until the push work on this context has begun. Enforce the hard
	 * throttle on all transaction commits once it has been activated, even
	 * if the committing transactions have resulted in the space usage
	 * dipping back down under the hard limit.
	 *
	 * The ctx->xc_push_lock provides the serialisation necessary for safely
	 * using the lockless waitqueue_active() check in this context.
	 */
	if (cil->xc_ctx->space_used >= XLOG_CIL_BLOCKING_SPACE_LIMIT(log) ||
	    waitqueue_active(&cil->xc_push_wait)) {
		trace_xfs_log_cil_wait(log, cil->xc_ctx->ticket);
		ASSERT(cil->xc_ctx->space_used < log->l_logsize);
		xlog_wait(&cil->xc_push_wait, &cil->xc_push_lock);
		return;
	}

	spin_unlock(&cil->xc_push_lock);

}

/*
 * xlog_cil_push_now() is used to trigger an immediate CIL push to the sequence
 * number that is passed. When it returns, the work will be queued for
 * @push_seq, but it won't be completed.
 *
 * If the caller is performing a synchronous force, we will flush the workqueue
 * to get previously queued work moving to minimise the wait time they will
 * undergo waiting for all outstanding pushes to complete. The caller is
 * expected to do the required waiting for push_seq to complete.
 *
 * If the caller is performing an async push, we need to ensure that the
 * checkpoint is fully flushed out of the iclogs when we finish the push. If we
 * don't do this, then the commit record may remain sitting in memory in an
 * ACTIVE iclog. This then requires another full log force to push to disk,
 * which defeats the purpose of having an async, non-blocking CIL force
 * mechanism. Hence in this case we need to pass a flag to the push work to
 * indicate it needs to flush the commit record itself.
 */
static void
xlog_cil_push_now(
	struct xlog	*log,
	xfs_lsn_t	push_seq,
	bool		async)
{
	struct xfs_cil	*cil = log->l_cilp;

	if (!cil)
		return;

	ASSERT(push_seq && push_seq <= cil->xc_current_sequence);

	/* start on any pending background push to minimise wait time on it */
	if (!async)
		flush_workqueue(cil->xc_push_wq);

	spin_lock(&cil->xc_push_lock);

	/*
	 * If this is an async flush request, we always need to set the
	 * xc_push_commit_stable flag even if something else has already queued
	 * a push. The flush caller is asking for the CIL to be on stable
	 * storage when the next push completes, so regardless of who has queued
	 * the push, the flush requires stable semantics from it.
	 */
	cil->xc_push_commit_stable = async;

	/*
	 * If the CIL is empty or we've already pushed the sequence then
	 * there's no more work that we need to do.
	 */
	if (list_empty(&cil->xc_cil) || push_seq <= cil->xc_push_seq) {
		spin_unlock(&cil->xc_push_lock);
		return;
	}

	cil->xc_push_seq = push_seq;
	queue_work(cil->xc_push_wq, &cil->xc_ctx->push_work);
	spin_unlock(&cil->xc_push_lock);
}

bool
xlog_cil_empty(
	struct xlog	*log)
{
	struct xfs_cil	*cil = log->l_cilp;
	bool		empty = false;

	spin_lock(&cil->xc_push_lock);
	if (list_empty(&cil->xc_cil))
		empty = true;
	spin_unlock(&cil->xc_push_lock);
	return empty;
}

/*
 * Commit a transaction with the given vector to the Committed Item List.
 *
 * To do this, we need to format the item, pin it in memory if required and
 * account for the space used by the transaction. Once we have done that we
 * need to release the unused reservation for the transaction, attach the
 * transaction to the checkpoint context so we carry the busy extents through
 * to checkpoint completion, and then unlock all the items in the transaction.
 *
 * Called with the context lock already held in read mode to lock out
 * background commit, returns without it held once background commits are
 * allowed again.
 */
void
xlog_cil_commit(
	struct xlog		*log,
	struct xfs_trans	*tp,
	xfs_csn_t		*commit_seq,
	bool			regrant)
{
	struct xfs_cil		*cil = log->l_cilp;
	struct xfs_log_item	*lip, *next;

	/*
	 * Do all necessary memory allocation before we lock the CIL.
	 * This ensures the allocation does not deadlock with a CIL
	 * push in memory reclaim (e.g. from kswapd).
	 */
	xlog_cil_alloc_shadow_bufs(log, tp);

	/* lock out background commit */
	down_read(&cil->xc_ctx_lock);

	xlog_cil_insert_items(log, tp);

	if (regrant && !xlog_is_shutdown(log))
		xfs_log_ticket_regrant(log, tp->t_ticket);
	else
		xfs_log_ticket_ungrant(log, tp->t_ticket);
	tp->t_ticket = NULL;
	xfs_trans_unreserve_and_mod_sb(tp);

	/*
	 * Once all the items of the transaction have been copied to the CIL,
	 * the items can be unlocked and possibly freed.
	 *
	 * This needs to be done before we drop the CIL context lock because we
	 * have to update state in the log items and unlock them before they go
	 * to disk. If we don't, then the CIL checkpoint can race with us and
	 * we can run checkpoint completion before we've updated and unlocked
	 * the log items. This affects (at least) processing of stale buffers,
	 * inodes and EFIs.
	 */
	trace_xfs_trans_commit_items(tp, _RET_IP_);
	list_for_each_entry_safe(lip, next, &tp->t_items, li_trans) {
		xfs_trans_del_item(lip);
		if (lip->li_ops->iop_committing)
			lip->li_ops->iop_committing(lip, cil->xc_ctx->sequence);
	}
	if (commit_seq)
		*commit_seq = cil->xc_ctx->sequence;

	/* xlog_cil_push_background() releases cil->xc_ctx_lock */
	xlog_cil_push_background(log);
}

/*
 * Flush the CIL to stable storage but don't wait for it to complete. This
 * requires the CIL push to ensure the commit record for the push hits the disk,
 * but otherwise is no different to a push done from a log force.
 */
void
xlog_cil_flush(
	struct xlog	*log)
{
	xfs_csn_t	seq = log->l_cilp->xc_current_sequence;

	trace_xfs_log_force(log->l_mp, seq, _RET_IP_);
	xlog_cil_push_now(log, seq, true);

	/*
	 * If the CIL is empty, make sure that any previous checkpoint that may
	 * still be in an active iclog is pushed to stable storage.
	 */
	if (list_empty(&log->l_cilp->xc_cil))
		xfs_log_force(log->l_mp, 0);
}

/*
 * Conditionally push the CIL based on the sequence passed in.
 *
 * We only need to push if we haven't already pushed the sequence number given.
 * Hence the only time we will trigger a push here is if the push sequence is
 * the same as the current context.
 *
 * We return the current commit lsn to allow the callers to determine if a
 * iclog flush is necessary following this call.
 */
xfs_lsn_t
xlog_cil_force_seq(
	struct xlog	*log,
	xfs_csn_t	sequence)
{
	struct xfs_cil		*cil = log->l_cilp;
	struct xfs_cil_ctx	*ctx;
	xfs_lsn_t		commit_lsn = NULLCOMMITLSN;

	ASSERT(sequence <= cil->xc_current_sequence);

	if (!sequence)
		sequence = cil->xc_current_sequence;
	trace_xfs_log_force(log->l_mp, sequence, _RET_IP_);

	/*
	 * check to see if we need to force out the current context.
	 * xlog_cil_push() handles racing pushes for the same sequence,
	 * so no need to deal with it here.
	 */
restart:
	xlog_cil_push_now(log, sequence, false);

	/*
	 * See if we can find a previous sequence still committing.
	 * We need to wait for all previous sequence commits to complete
	 * before allowing the force of push_seq to go ahead. Hence block
	 * on commits for those as well.
	 */
	spin_lock(&cil->xc_push_lock);
	list_for_each_entry(ctx, &cil->xc_committing, committing) {
		/*
		 * Avoid getting stuck in this loop because we were woken by the
		 * shutdown, but then went back to sleep once already in the
		 * shutdown state.
		 */
		if (xlog_is_shutdown(log))
			goto out_shutdown;
		if (ctx->sequence > sequence)
			continue;
		if (!ctx->commit_lsn) {
			/*
			 * It is still being pushed! Wait for the push to
			 * complete, then start again from the beginning.
			 */
			XFS_STATS_INC(log->l_mp, xs_log_force_sleep);
			xlog_wait(&cil->xc_commit_wait, &cil->xc_push_lock);
			goto restart;
		}
		if (ctx->sequence != sequence)
			continue;
		/* found it! */
		commit_lsn = ctx->commit_lsn;
	}

	/*
	 * The call to xlog_cil_push_now() executes the push in the background.
	 * Hence by the time we have got here it our sequence may not have been
	 * pushed yet. This is true if the current sequence still matches the
	 * push sequence after the above wait loop and the CIL still contains
	 * dirty objects. This is guaranteed by the push code first adding the
	 * context to the committing list before emptying the CIL.
	 *
	 * Hence if we don't find the context in the committing list and the
	 * current sequence number is unchanged then the CIL contents are
	 * significant.  If the CIL is empty, if means there was nothing to push
	 * and that means there is nothing to wait for. If the CIL is not empty,
	 * it means we haven't yet started the push, because if it had started
	 * we would have found the context on the committing list.
	 */
	if (sequence == cil->xc_current_sequence &&
	    !list_empty(&cil->xc_cil)) {
		spin_unlock(&cil->xc_push_lock);
		goto restart;
	}

	spin_unlock(&cil->xc_push_lock);
	return commit_lsn;

	/*
	 * We detected a shutdown in progress. We need to trigger the log force
	 * to pass through it's iclog state machine error handling, even though
	 * we are already in a shutdown state. Hence we can't return
	 * NULLCOMMITLSN here as that has special meaning to log forces (i.e.
	 * LSN is already stable), so we return a zero LSN instead.
	 */
out_shutdown:
	spin_unlock(&cil->xc_push_lock);
	return 0;
}

/*
 * Check if the current log item was first committed in this sequence.
 * We can't rely on just the log item being in the CIL, we have to check
 * the recorded commit sequence number.
 *
 * Note: for this to be used in a non-racy manner, it has to be called with
 * CIL flushing locked out. As a result, it should only be used during the
 * transaction commit process when deciding what to format into the item.
 */
bool
xfs_log_item_in_current_chkpt(
	struct xfs_log_item	*lip)
{
<<<<<<< HEAD
	struct xfs_cil		*cil = lip->li_mountp->m_log->l_cilp;
=======
	struct xfs_cil		*cil = lip->li_log->l_cilp;
>>>>>>> 95cd2cdc

	if (list_empty(&lip->li_cil))
		return false;

	/*
	 * li_seq is written on the first commit of a log item to record the
	 * first checkpoint it is written to. Hence if it is different to the
	 * current sequence, we're in a new checkpoint.
	 */
	return lip->li_seq == READ_ONCE(cil->xc_current_sequence);
}

/*
 * Perform initial CIL structure initialisation.
 */
int
xlog_cil_init(
	struct xlog	*log)
{
	struct xfs_cil	*cil;
	struct xfs_cil_ctx *ctx;

	cil = kmem_zalloc(sizeof(*cil), KM_MAYFAIL);
	if (!cil)
		return -ENOMEM;
	/*
	 * Limit the CIL pipeline depth to 4 concurrent works to bound the
	 * concurrency the log spinlocks will be exposed to.
	 */
	cil->xc_push_wq = alloc_workqueue("xfs-cil/%s",
			XFS_WQFLAGS(WQ_FREEZABLE | WQ_MEM_RECLAIM | WQ_UNBOUND),
			4, log->l_mp->m_super->s_id);
	if (!cil->xc_push_wq)
		goto out_destroy_cil;

	INIT_LIST_HEAD(&cil->xc_cil);
	INIT_LIST_HEAD(&cil->xc_committing);
	spin_lock_init(&cil->xc_cil_lock);
	spin_lock_init(&cil->xc_push_lock);
	init_waitqueue_head(&cil->xc_push_wait);
	init_rwsem(&cil->xc_ctx_lock);
	init_waitqueue_head(&cil->xc_start_wait);
	init_waitqueue_head(&cil->xc_commit_wait);
	cil->xc_log = log;
	log->l_cilp = cil;

	ctx = xlog_cil_ctx_alloc();
	xlog_cil_ctx_switch(cil, ctx);

	return 0;

out_destroy_cil:
	kmem_free(cil);
	return -ENOMEM;
}

void
xlog_cil_destroy(
	struct xlog	*log)
{
	if (log->l_cilp->xc_ctx) {
		if (log->l_cilp->xc_ctx->ticket)
			xfs_log_ticket_put(log->l_cilp->xc_ctx->ticket);
		kmem_free(log->l_cilp->xc_ctx);
	}

	ASSERT(list_empty(&log->l_cilp->xc_cil));
	destroy_workqueue(log->l_cilp->xc_push_wq);
	kmem_free(log->l_cilp);
}
<|MERGE_RESOLUTION|>--- conflicted
+++ resolved
@@ -1484,11 +1484,7 @@
 xfs_log_item_in_current_chkpt(
 	struct xfs_log_item	*lip)
 {
-<<<<<<< HEAD
-	struct xfs_cil		*cil = lip->li_mountp->m_log->l_cilp;
-=======
 	struct xfs_cil		*cil = lip->li_log->l_cilp;
->>>>>>> 95cd2cdc
 
 	if (list_empty(&lip->li_cil))
 		return false;
