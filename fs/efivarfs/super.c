// SPDX-License-Identifier: GPL-2.0-only
/*
 * Copyright (C) 2012 Red Hat, Inc.
 * Copyright (C) 2012 Jeremy Kerr <jeremy.kerr@canonical.com>
 */

#include <linux/ctype.h>
#include <linux/efi.h>
#include <linux/fs.h>
#include <linux/fs_context.h>
#include <linux/fs_parser.h>
#include <linux/module.h>
#include <linux/pagemap.h>
#include <linux/ucs2_string.h>
#include <linux/slab.h>
#include <linux/suspend.h>
#include <linux/magic.h>
#include <linux/statfs.h>
#include <linux/notifier.h>
#include <linux/printk.h>

#include "internal.h"

static int efivarfs_ops_notifier(struct notifier_block *nb, unsigned long event,
				 void *data)
{
	struct efivarfs_fs_info *sfi = container_of(nb, struct efivarfs_fs_info, nb);

	switch (event) {
	case EFIVAR_OPS_RDONLY:
		sfi->sb->s_flags |= SB_RDONLY;
		break;
	case EFIVAR_OPS_RDWR:
		sfi->sb->s_flags &= ~SB_RDONLY;
		break;
	default:
		return NOTIFY_DONE;
	}

	return NOTIFY_OK;
}

static struct inode *efivarfs_alloc_inode(struct super_block *sb)
{
	struct efivar_entry *entry = kzalloc(sizeof(*entry), GFP_KERNEL);

	if (!entry)
		return NULL;

	inode_init_once(&entry->vfs_inode);
	entry->removed = false;

	return &entry->vfs_inode;
}

static void efivarfs_free_inode(struct inode *inode)
{
	struct efivar_entry *entry = efivar_entry(inode);

	kfree(entry);
}

static int efivarfs_show_options(struct seq_file *m, struct dentry *root)
{
	struct super_block *sb = root->d_sb;
	struct efivarfs_fs_info *sbi = sb->s_fs_info;
	struct efivarfs_mount_opts *opts = &sbi->mount_opts;

	if (!uid_eq(opts->uid, GLOBAL_ROOT_UID))
		seq_printf(m, ",uid=%u",
				from_kuid_munged(&init_user_ns, opts->uid));
	if (!gid_eq(opts->gid, GLOBAL_ROOT_GID))
		seq_printf(m, ",gid=%u",
				from_kgid_munged(&init_user_ns, opts->gid));
	return 0;
}

static int efivarfs_statfs(struct dentry *dentry, struct kstatfs *buf)
{
	const u32 attr = EFI_VARIABLE_NON_VOLATILE |
			 EFI_VARIABLE_BOOTSERVICE_ACCESS |
			 EFI_VARIABLE_RUNTIME_ACCESS;
	u64 storage_space, remaining_space, max_variable_size;
	u64 id = huge_encode_dev(dentry->d_sb->s_dev);
	efi_status_t status;

	/* Some UEFI firmware does not implement QueryVariableInfo() */
	storage_space = remaining_space = 0;
	if (efi_rt_services_supported(EFI_RT_SUPPORTED_QUERY_VARIABLE_INFO)) {
		status = efivar_query_variable_info(attr, &storage_space,
						    &remaining_space,
						    &max_variable_size);
		if (status != EFI_SUCCESS && status != EFI_UNSUPPORTED)
			pr_warn_ratelimited("query_variable_info() failed: 0x%lx\n",
					    status);
	}

	/*
	 * This is not a normal filesystem, so no point in pretending it has a block
	 * size; we declare f_bsize to 1, so that we can then report the exact value
	 * sent by EFI QueryVariableInfo in f_blocks and f_bfree
	 */
	buf->f_bsize	= 1;
	buf->f_namelen	= NAME_MAX;
	buf->f_blocks	= storage_space;
	buf->f_bfree	= remaining_space;
	buf->f_type	= dentry->d_sb->s_magic;
	buf->f_fsid	= u64_to_fsid(id);

	/*
	 * In f_bavail we declare the free space that the kernel will allow writing
	 * when the storage_paranoia x86 quirk is active. To use more, users
	 * should boot the kernel with efi_no_storage_paranoia.
	 */
	if (remaining_space > efivar_reserved_space())
		buf->f_bavail = remaining_space - efivar_reserved_space();
	else
		buf->f_bavail = 0;

	return 0;
}
static const struct super_operations efivarfs_ops = {
	.statfs = efivarfs_statfs,
	.drop_inode = generic_delete_inode,
	.alloc_inode = efivarfs_alloc_inode,
	.free_inode = efivarfs_free_inode,
	.show_options = efivarfs_show_options,
};

/*
 * Compare two efivarfs file names.
 *
 * An efivarfs filename is composed of two parts,
 *
 *	1. A case-sensitive variable name
 *	2. A case-insensitive GUID
 *
 * So we need to perform a case-sensitive match on part 1 and a
 * case-insensitive match on part 2.
 */
static int efivarfs_d_compare(const struct dentry *dentry,
			      unsigned int len, const char *str,
			      const struct qstr *name)
{
	int guid = len - EFI_VARIABLE_GUID_LEN;

	if (name->len != len)
		return 1;

	/* Case-sensitive compare for the variable name */
	if (memcmp(str, name->name, guid))
		return 1;

	/* Case-insensitive compare for the GUID */
	return strncasecmp(name->name + guid, str + guid, EFI_VARIABLE_GUID_LEN);
}

static int efivarfs_d_hash(const struct dentry *dentry, struct qstr *qstr)
{
	unsigned long hash = init_name_hash(dentry);
	const unsigned char *s = qstr->name;
	unsigned int len = qstr->len;

	while (len-- > EFI_VARIABLE_GUID_LEN)
		hash = partial_name_hash(*s++, hash);

	/* GUID is case-insensitive. */
	while (len--)
		hash = partial_name_hash(tolower(*s++), hash);

	qstr->hash = end_name_hash(hash);
	return 0;
}

static const struct dentry_operations efivarfs_d_ops = {
	.d_compare = efivarfs_d_compare,
	.d_hash = efivarfs_d_hash,
	.d_delete = always_delete_dentry,
};

static struct dentry *efivarfs_alloc_dentry(struct dentry *parent, char *name)
{
	struct dentry *d;
	struct qstr q;
	int err;

	q.name = name;
	q.len = strlen(name);

	err = efivarfs_d_hash(parent, &q);
	if (err)
		return ERR_PTR(err);

	d = d_alloc(parent, &q);
	if (d)
		return d;

	return ERR_PTR(-ENOMEM);
}

bool efivarfs_variable_is_present(efi_char16_t *variable_name,
				  efi_guid_t *vendor, void *data)
{
	char *name = efivar_get_utf8name(variable_name, vendor);
	struct super_block *sb = data;
	struct dentry *dentry;
	struct qstr qstr;

	if (!name)
		/*
		 * If the allocation failed there'll already be an
		 * error in the log (and likely a huge and growing
		 * number of them since they system will be under
		 * extreme memory pressure), so simply assume
		 * collision for safety but don't add to the log
		 * flood.
		 */
		return true;

	qstr.name = name;
	qstr.len = strlen(name);
	dentry = d_hash_and_lookup(sb->s_root, &qstr);
	kfree(name);
	if (!IS_ERR_OR_NULL(dentry))
		dput(dentry);

	return dentry != NULL;
}

static int efivarfs_create_dentry(struct super_block *sb, efi_char16_t *name16,
				  unsigned long name_size, efi_guid_t vendor,
				  char *name)
{
	struct efivar_entry *entry;
	struct inode *inode;
	struct dentry *dentry, *root = sb->s_root;
	unsigned long size = 0;
	int len;
	int err = -ENOMEM;
	bool is_removable = false;

	/* length of the variable name itself: remove GUID and separator */
	len = strlen(name) - EFI_VARIABLE_GUID_LEN - 1;

	if (efivar_variable_is_removable(vendor, name, len))
		is_removable = true;

	inode = efivarfs_get_inode(sb, d_inode(root), S_IFREG | 0644, 0,
				   is_removable);
	if (!inode)
		goto fail_name;

	entry = efivar_entry(inode);

	memcpy(entry->var.VariableName, name16, name_size);
	memcpy(&(entry->var.VendorGuid), &vendor, sizeof(efi_guid_t));

	dentry = efivarfs_alloc_dentry(root, name);
	if (IS_ERR(dentry)) {
		err = PTR_ERR(dentry);
		goto fail_inode;
	}

	__efivar_entry_get(entry, NULL, &size, NULL);

	/* copied by the above to local storage in the dentry. */
	kfree(name);

	inode_lock(inode);
	inode->i_private = entry;
	i_size_write(inode, size + sizeof(__u32)); /* attributes + data */
	inode_unlock(inode);
	d_add(dentry, inode);

	return 0;

fail_inode:
	iput(inode);
fail_name:
	kfree(name);

	return err;
}

static int efivarfs_callback(efi_char16_t *name16, efi_guid_t vendor,
			     unsigned long name_size, void *data)
{
	struct super_block *sb = (struct super_block *)data;
	char *name;

	if (guid_equal(&vendor, &LINUX_EFI_RANDOM_SEED_TABLE_GUID))
		return 0;

	name = efivar_get_utf8name(name16, &vendor);
	if (!name)
		return -ENOMEM;

	return efivarfs_create_dentry(sb, name16, name_size, vendor, name);
}

enum {
	Opt_uid, Opt_gid,
};

static const struct fs_parameter_spec efivarfs_parameters[] = {
	fsparam_uid("uid", Opt_uid),
	fsparam_gid("gid", Opt_gid),
	{},
};

static int efivarfs_parse_param(struct fs_context *fc, struct fs_parameter *param)
{
	struct efivarfs_fs_info *sbi = fc->s_fs_info;
	struct efivarfs_mount_opts *opts = &sbi->mount_opts;
	struct fs_parse_result result;
	int opt;

	opt = fs_parse(fc, efivarfs_parameters, param, &result);
	if (opt < 0)
		return opt;

	switch (opt) {
	case Opt_uid:
		opts->uid = result.uid;
		break;
	case Opt_gid:
		opts->gid = result.gid;
		break;
	default:
		return -EINVAL;
	}

	return 0;
}

static int efivarfs_fill_super(struct super_block *sb, struct fs_context *fc)
{
	struct efivarfs_fs_info *sfi = sb->s_fs_info;
	struct inode *inode = NULL;
	struct dentry *root;
	int err;

	sb->s_maxbytes          = MAX_LFS_FILESIZE;
	sb->s_blocksize         = PAGE_SIZE;
	sb->s_blocksize_bits    = PAGE_SHIFT;
	sb->s_magic             = EFIVARFS_MAGIC;
	sb->s_op                = &efivarfs_ops;
	sb->s_d_op		= &efivarfs_d_ops;
	sb->s_time_gran         = 1;

	if (!efivar_supports_writes())
		sb->s_flags |= SB_RDONLY;

	inode = efivarfs_get_inode(sb, NULL, S_IFDIR | 0755, 0, true);
	if (!inode)
		return -ENOMEM;
	inode->i_op = &efivarfs_dir_inode_operations;

	root = d_make_root(inode);
	sb->s_root = root;
	if (!root)
		return -ENOMEM;

	sfi->sb = sb;
	sfi->nb.notifier_call = efivarfs_ops_notifier;
	err = blocking_notifier_chain_register(&efivar_ops_nh, &sfi->nb);
	if (err)
		return err;

<<<<<<< HEAD
=======
	register_pm_notifier(&sfi->pm_nb);

>>>>>>> fe0fb583
	return efivar_init(efivarfs_callback, sb, true);
}

static int efivarfs_get_tree(struct fs_context *fc)
{
	return get_tree_single(fc, efivarfs_fill_super);
}

static int efivarfs_reconfigure(struct fs_context *fc)
{
	if (!efivar_supports_writes() && !(fc->sb_flags & SB_RDONLY)) {
		pr_err("Firmware does not support SetVariableRT. Can not remount with rw\n");
		return -EINVAL;
	}

	return 0;
}

static const struct fs_context_operations efivarfs_context_ops = {
	.get_tree	= efivarfs_get_tree,
	.parse_param	= efivarfs_parse_param,
	.reconfigure	= efivarfs_reconfigure,
};

struct efivarfs_ctx {
	struct dir_context ctx;
	struct super_block *sb;
	struct dentry *dentry;
};

static bool efivarfs_actor(struct dir_context *ctx, const char *name, int len,
			   loff_t offset, u64 ino, unsigned mode)
{
	unsigned long size;
	struct efivarfs_ctx *ectx = container_of(ctx, struct efivarfs_ctx, ctx);
	struct qstr qstr = { .name = name, .len = len };
	struct dentry *dentry = d_hash_and_lookup(ectx->sb->s_root, &qstr);
	struct inode *inode;
	struct efivar_entry *entry;
	int err;

	if (IS_ERR_OR_NULL(dentry))
		return true;

	inode = d_inode(dentry);
	entry = efivar_entry(inode);

	err = efivar_entry_size(entry, &size);
	size += sizeof(__u32);	/* attributes */
	if (err)
		size = 0;

	inode_lock(inode);
	i_size_write(inode, size);
	inode_unlock(inode);

	if (!size) {
		ectx->dentry = dentry;
		return false;
	}

	dput(dentry);

	return true;
}

static int efivarfs_check_missing(efi_char16_t *name16, efi_guid_t vendor,
				  unsigned long name_size, void *data)
{
	char *name;
	struct super_block *sb = data;
	struct dentry *dentry;
	struct qstr qstr;
	int err;

	if (guid_equal(&vendor, &LINUX_EFI_RANDOM_SEED_TABLE_GUID))
		return 0;

	name = efivar_get_utf8name(name16, &vendor);
	if (!name)
		return -ENOMEM;

	qstr.name = name;
	qstr.len = strlen(name);
	dentry = d_hash_and_lookup(sb->s_root, &qstr);
	if (IS_ERR(dentry)) {
		err = PTR_ERR(dentry);
		goto out;
	}

	if (!dentry) {
		/* found missing entry */
		pr_info("efivarfs: creating variable %s\n", name);
		return efivarfs_create_dentry(sb, name16, name_size, vendor, name);
	}

	dput(dentry);
	err = 0;

 out:
	kfree(name);

	return err;
}

static int efivarfs_pm_notify(struct notifier_block *nb, unsigned long action,
			      void *ptr)
{
	struct efivarfs_fs_info *sfi = container_of(nb, struct efivarfs_fs_info,
						    pm_nb);
	struct path path = { .mnt = NULL, .dentry = sfi->sb->s_root, };
	struct efivarfs_ctx ectx = {
		.ctx = {
			.actor	= efivarfs_actor,
		},
		.sb = sfi->sb,
	};
	struct file *file;
	static bool rescan_done = true;

	if (action == PM_HIBERNATION_PREPARE) {
		rescan_done = false;
		return NOTIFY_OK;
	} else if (action != PM_POST_HIBERNATION) {
		return NOTIFY_DONE;
	}

	if (rescan_done)
		return NOTIFY_DONE;

	pr_info("efivarfs: resyncing variable state\n");

	/* O_NOATIME is required to prevent oops on NULL mnt */
	file = kernel_file_open(&path, O_RDONLY | O_DIRECTORY | O_NOATIME,
				current_cred());
	if (IS_ERR(file))
		return NOTIFY_DONE;

	rescan_done = true;

	/*
	 * First loop over the directory and verify each entry exists,
	 * removing it if it doesn't
	 */
	file->f_pos = 2;	/* skip . and .. */
	do {
		ectx.dentry = NULL;
		iterate_dir(file, &ectx.ctx);
		if (ectx.dentry) {
			pr_info("efivarfs: removing variable %pd\n",
				ectx.dentry);
			simple_recursive_removal(ectx.dentry, NULL);
			dput(ectx.dentry);
		}
	} while (ectx.dentry);
	fput(file);

	/*
	 * then loop over variables, creating them if there's no matching
	 * dentry
	 */
	efivar_init(efivarfs_check_missing, sfi->sb, false);

	return NOTIFY_OK;
}

static int efivarfs_init_fs_context(struct fs_context *fc)
{
	struct efivarfs_fs_info *sfi;

	if (!efivar_is_available())
		return -EOPNOTSUPP;

	sfi = kzalloc(sizeof(*sfi), GFP_KERNEL);
	if (!sfi)
		return -ENOMEM;

	sfi->mount_opts.uid = GLOBAL_ROOT_UID;
	sfi->mount_opts.gid = GLOBAL_ROOT_GID;

	fc->s_fs_info = sfi;
	fc->ops = &efivarfs_context_ops;

	sfi->pm_nb.notifier_call = efivarfs_pm_notify;
	sfi->pm_nb.priority = 0;
<<<<<<< HEAD
	register_pm_notifier(&sfi->pm_nb);
=======
>>>>>>> fe0fb583

	return 0;
}

static void efivarfs_kill_sb(struct super_block *sb)
{
	struct efivarfs_fs_info *sfi = sb->s_fs_info;

	blocking_notifier_chain_unregister(&efivar_ops_nh, &sfi->nb);
	kill_litter_super(sb);
	unregister_pm_notifier(&sfi->pm_nb);

	kfree(sfi);
}

static struct file_system_type efivarfs_type = {
	.owner   = THIS_MODULE,
	.name    = "efivarfs",
	.init_fs_context = efivarfs_init_fs_context,
	.kill_sb = efivarfs_kill_sb,
	.parameters = efivarfs_parameters,
};

static __init int efivarfs_init(void)
{
	return register_filesystem(&efivarfs_type);
}

static __exit void efivarfs_exit(void)
{
	unregister_filesystem(&efivarfs_type);
}

MODULE_AUTHOR("Matthew Garrett, Jeremy Kerr");
MODULE_DESCRIPTION("EFI Variable Filesystem");
MODULE_LICENSE("GPL");
MODULE_ALIAS_FS("efivarfs");

module_init(efivarfs_init);
module_exit(efivarfs_exit);<|MERGE_RESOLUTION|>--- conflicted
+++ resolved
@@ -367,11 +367,8 @@
 	if (err)
 		return err;
 
-<<<<<<< HEAD
-=======
 	register_pm_notifier(&sfi->pm_nb);
 
->>>>>>> fe0fb583
 	return efivar_init(efivarfs_callback, sb, true);
 }
 
@@ -557,10 +554,6 @@
 
 	sfi->pm_nb.notifier_call = efivarfs_pm_notify;
 	sfi->pm_nb.priority = 0;
-<<<<<<< HEAD
-	register_pm_notifier(&sfi->pm_nb);
-=======
->>>>>>> fe0fb583
 
 	return 0;
 }
