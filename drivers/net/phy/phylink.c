--- conflicted
+++ resolved
@@ -2922,7 +2922,6 @@
 	}
 
 	pl->link_port = pl->sfp_port;
-<<<<<<< HEAD
 
 	phylink_sfp_set_config(pl, mode, support, &config);
 
@@ -2943,28 +2942,6 @@
 		    (int)PHY_INTERFACE_MODE_MAX,
 		    pl->sfp_interfaces);
 
-=======
-
-	phylink_sfp_set_config(pl, mode, support, &config);
-
-	return 0;
-}
-
-static int phylink_sfp_config_optical(struct phylink *pl)
-{
-	__ETHTOOL_DECLARE_LINK_MODE_MASK(support);
-	DECLARE_PHY_INTERFACE_MASK(interfaces);
-	struct phylink_link_state config;
-	phy_interface_t interface;
-	int ret;
-
-	phylink_dbg(pl, "optical SFP: interfaces=[mac=%*pbl, sfp=%*pbl]\n",
-		    (int)PHY_INTERFACE_MODE_MAX,
-		    pl->config->supported_interfaces,
-		    (int)PHY_INTERFACE_MODE_MAX,
-		    pl->sfp_interfaces);
-
->>>>>>> 3cf241c3
 	/* Find the union of the supported interfaces by the PCS/MAC and
 	 * the SFP module.
 	 */
