// SPDX-License-Identifier: GPL-2.0
/*
 * Microchip / Atmel ECC (I2C) driver.
 *
 * Copyright (c) 2017, Microchip Technology Inc.
 * Author: Tudor Ambarus <tudor.ambarus@microchip.com>
 */

#include <linux/delay.h>
#include <linux/device.h>
#include <linux/err.h>
#include <linux/errno.h>
#include <linux/i2c.h>
#include <linux/init.h>
#include <linux/kernel.h>
#include <linux/module.h>
#include <linux/of_device.h>
#include <linux/scatterlist.h>
#include <linux/slab.h>
#include <linux/workqueue.h>
#include <crypto/internal/kpp.h>
#include <crypto/ecdh.h>
#include <crypto/kpp.h>
#include "atmel-i2c.h"

static struct atmel_ecc_driver_data driver_data;

/**
 * struct atmel_ecdh_ctx - transformation context
 * @client     : pointer to i2c client device
 * @fallback   : used for unsupported curves or when user wants to use its own
 *               private key.
 * @public_key : generated when calling set_secret(). It's the responsibility
 *               of the user to not call set_secret() while
 *               generate_public_key() or compute_shared_secret() are in flight.
 * @curve_id   : elliptic curve id
 * @do_fallback: true when the device doesn't support the curve or when the user
 *               wants to use its own private key.
 */
struct atmel_ecdh_ctx {
	struct i2c_client *client;
	struct crypto_kpp *fallback;
	const u8 *public_key;
	unsigned int curve_id;
	bool do_fallback;
};

static void atmel_ecdh_done(struct atmel_i2c_work_data *work_data, void *areq,
			    int status)
{
	struct kpp_request *req = areq;
	struct atmel_i2c_cmd *cmd = &work_data->cmd;
	size_t copied, n_sz;

	if (status)
		goto free_work_data;

	/* might want less than we've got */
	n_sz = min_t(size_t, ATMEL_ECC_NIST_P256_N_SIZE, req->dst_len);

	/* copy the shared secret */
	copied = sg_copy_from_buffer(req->dst, sg_nents_for_len(req->dst, n_sz),
				     &cmd->data[RSP_DATA_IDX], n_sz);
	if (copied != n_sz)
		status = -EINVAL;

	/* fall through */
free_work_data:
	kfree_sensitive(work_data);
	kpp_request_complete(req, status);
}

/*
 * A random private key is generated and stored in the device. The device
 * returns the pair public key.
 */
static int atmel_ecdh_set_secret(struct crypto_kpp *tfm, const void *buf,
				 unsigned int len)
{
	struct atmel_ecdh_ctx *ctx = kpp_tfm_ctx(tfm);
	struct atmel_i2c_cmd *cmd;
	void *public_key;
	struct ecdh params;
	int ret = -ENOMEM;

	/* free the old public key, if any */
	kfree(ctx->public_key);
	/* make sure you don't free the old public key twice */
	ctx->public_key = NULL;

	if (crypto_ecdh_decode_key(buf, len, &params) < 0) {
		dev_err(&ctx->client->dev, "crypto_ecdh_decode_key failed\n");
		return -EINVAL;
	}

	if (params.key_size) {
		/* fallback to ecdh software implementation */
		ctx->do_fallback = true;
		return crypto_kpp_set_secret(ctx->fallback, buf, len);
	}

	cmd = kmalloc(sizeof(*cmd), GFP_KERNEL);
	if (!cmd)
		return -ENOMEM;

	/*
	 * The device only supports NIST P256 ECC keys. The public key size will
	 * always be the same. Use a macro for the key size to avoid unnecessary
	 * computations.
	 */
	public_key = kmalloc(ATMEL_ECC_PUBKEY_SIZE, GFP_KERNEL);
	if (!public_key)
		goto free_cmd;

	ctx->do_fallback = false;

	atmel_i2c_init_genkey_cmd(cmd, DATA_SLOT_2);

	ret = atmel_i2c_send_receive(ctx->client, cmd);
	if (ret)
		goto free_public_key;

	/* save the public key */
	memcpy(public_key, &cmd->data[RSP_DATA_IDX], ATMEL_ECC_PUBKEY_SIZE);
	ctx->public_key = public_key;

	kfree(cmd);
	return 0;

free_public_key:
	kfree(public_key);
free_cmd:
	kfree(cmd);
	return ret;
}

static int atmel_ecdh_generate_public_key(struct kpp_request *req)
{
	struct crypto_kpp *tfm = crypto_kpp_reqtfm(req);
	struct atmel_ecdh_ctx *ctx = kpp_tfm_ctx(tfm);
	size_t copied, nbytes;
	int ret = 0;

	if (ctx->do_fallback) {
		kpp_request_set_tfm(req, ctx->fallback);
		return crypto_kpp_generate_public_key(req);
	}

	if (!ctx->public_key)
		return -EINVAL;

	/* might want less than we've got */
	nbytes = min_t(size_t, ATMEL_ECC_PUBKEY_SIZE, req->dst_len);

	/* public key was saved at private key generation */
	copied = sg_copy_from_buffer(req->dst,
				     sg_nents_for_len(req->dst, nbytes),
				     ctx->public_key, nbytes);
	if (copied != nbytes)
		ret = -EINVAL;

	return ret;
}

static int atmel_ecdh_compute_shared_secret(struct kpp_request *req)
{
	struct crypto_kpp *tfm = crypto_kpp_reqtfm(req);
	struct atmel_ecdh_ctx *ctx = kpp_tfm_ctx(tfm);
	struct atmel_i2c_work_data *work_data;
	gfp_t gfp;
	int ret;

	if (ctx->do_fallback) {
		kpp_request_set_tfm(req, ctx->fallback);
		return crypto_kpp_compute_shared_secret(req);
	}

	/* must have exactly two points to be on the curve */
	if (req->src_len != ATMEL_ECC_PUBKEY_SIZE)
		return -EINVAL;

	gfp = (req->base.flags & CRYPTO_TFM_REQ_MAY_SLEEP) ? GFP_KERNEL :
							     GFP_ATOMIC;

	work_data = kmalloc(sizeof(*work_data), gfp);
	if (!work_data)
		return -ENOMEM;

	work_data->ctx = ctx;
	work_data->client = ctx->client;

	ret = atmel_i2c_init_ecdh_cmd(&work_data->cmd, req->src);
	if (ret)
		goto free_work_data;

	atmel_i2c_enqueue(work_data, atmel_ecdh_done, req);

	return -EINPROGRESS;

free_work_data:
	kfree(work_data);
	return ret;
}

static struct i2c_client *atmel_ecc_i2c_client_alloc(void)
{
	struct atmel_i2c_client_priv *i2c_priv, *min_i2c_priv = NULL;
	struct i2c_client *client = ERR_PTR(-ENODEV);
	int min_tfm_cnt = INT_MAX;
	int tfm_cnt;

	spin_lock(&driver_data.i2c_list_lock);

	if (list_empty(&driver_data.i2c_client_list)) {
		spin_unlock(&driver_data.i2c_list_lock);
		return ERR_PTR(-ENODEV);
	}

	list_for_each_entry(i2c_priv, &driver_data.i2c_client_list,
			    i2c_client_list_node) {
		tfm_cnt = atomic_read(&i2c_priv->tfm_count);
		if (tfm_cnt < min_tfm_cnt) {
			min_tfm_cnt = tfm_cnt;
			min_i2c_priv = i2c_priv;
		}
		if (!min_tfm_cnt)
			break;
	}

	if (min_i2c_priv) {
		atomic_inc(&min_i2c_priv->tfm_count);
		client = min_i2c_priv->client;
	}

	spin_unlock(&driver_data.i2c_list_lock);

	return client;
}

static void atmel_ecc_i2c_client_free(struct i2c_client *client)
{
	struct atmel_i2c_client_priv *i2c_priv = i2c_get_clientdata(client);

	atomic_dec(&i2c_priv->tfm_count);
}

static int atmel_ecdh_init_tfm(struct crypto_kpp *tfm)
{
	const char *alg = kpp_alg_name(tfm);
	struct crypto_kpp *fallback;
	struct atmel_ecdh_ctx *ctx = kpp_tfm_ctx(tfm);

	ctx->curve_id = ECC_CURVE_NIST_P256;
	ctx->client = atmel_ecc_i2c_client_alloc();
	if (IS_ERR(ctx->client)) {
		pr_err("tfm - i2c_client binding failed\n");
		return PTR_ERR(ctx->client);
	}

	fallback = crypto_alloc_kpp(alg, 0, CRYPTO_ALG_NEED_FALLBACK);
	if (IS_ERR(fallback)) {
		dev_err(&ctx->client->dev, "Failed to allocate transformation for '%s': %ld\n",
			alg, PTR_ERR(fallback));
		return PTR_ERR(fallback);
	}

	crypto_kpp_set_flags(fallback, crypto_kpp_get_flags(tfm));
	ctx->fallback = fallback;

	return 0;
}

static void atmel_ecdh_exit_tfm(struct crypto_kpp *tfm)
{
	struct atmel_ecdh_ctx *ctx = kpp_tfm_ctx(tfm);

	kfree(ctx->public_key);
	crypto_free_kpp(ctx->fallback);
	atmel_ecc_i2c_client_free(ctx->client);
}

static unsigned int atmel_ecdh_max_size(struct crypto_kpp *tfm)
{
	struct atmel_ecdh_ctx *ctx = kpp_tfm_ctx(tfm);

	if (ctx->fallback)
		return crypto_kpp_maxsize(ctx->fallback);

	/*
	 * The device only supports NIST P256 ECC keys. The public key size will
	 * always be the same. Use a macro for the key size to avoid unnecessary
	 * computations.
	 */
	return ATMEL_ECC_PUBKEY_SIZE;
}

static struct kpp_alg atmel_ecdh_nist_p256 = {
	.set_secret = atmel_ecdh_set_secret,
	.generate_public_key = atmel_ecdh_generate_public_key,
	.compute_shared_secret = atmel_ecdh_compute_shared_secret,
	.init = atmel_ecdh_init_tfm,
	.exit = atmel_ecdh_exit_tfm,
	.max_size = atmel_ecdh_max_size,
	.base = {
		.cra_flags = CRYPTO_ALG_NEED_FALLBACK,
		.cra_name = "ecdh-nist-p256",
		.cra_driver_name = "atmel-ecdh",
		.cra_priority = ATMEL_ECC_PRIORITY,
		.cra_module = THIS_MODULE,
		.cra_ctxsize = sizeof(struct atmel_ecdh_ctx),
	},
};

static int atmel_ecc_probe(struct i2c_client *client,
			   const struct i2c_device_id *id)
{
	struct atmel_i2c_client_priv *i2c_priv;
	int ret;

	ret = atmel_i2c_probe(client, id);
	if (ret)
		return ret;

	i2c_priv = i2c_get_clientdata(client);

	spin_lock(&driver_data.i2c_list_lock);
	list_add_tail(&i2c_priv->i2c_client_list_node,
		      &driver_data.i2c_client_list);
	spin_unlock(&driver_data.i2c_list_lock);

	ret = crypto_register_kpp(&atmel_ecdh_nist_p256);
	if (ret) {
		spin_lock(&driver_data.i2c_list_lock);
		list_del(&i2c_priv->i2c_client_list_node);
		spin_unlock(&driver_data.i2c_list_lock);

		dev_err(&client->dev, "%s alg registration failed\n",
			atmel_ecdh_nist_p256.base.cra_driver_name);
	} else {
		dev_info(&client->dev, "atmel ecc algorithms registered in /proc/crypto\n");
	}

	return ret;
}

static void atmel_ecc_remove(struct i2c_client *client)
{
	struct atmel_i2c_client_priv *i2c_priv = i2c_get_clientdata(client);

	/* Return EBUSY if i2c client already allocated. */
	if (atomic_read(&i2c_priv->tfm_count)) {
		/*
		 * After we return here, the memory backing the device is freed.
		 * That happens no matter what the return value of this function
		 * is because in the Linux device model there is no error
		 * handling for unbinding a driver.
		 * If there is still some action pending, it probably involves
		 * accessing the freed memory.
		 */
		dev_emerg(&client->dev, "Device is busy, expect memory corruption.\n");
<<<<<<< HEAD
		return 0;
=======
		return;
>>>>>>> 7365df19
	}

	crypto_unregister_kpp(&atmel_ecdh_nist_p256);

	spin_lock(&driver_data.i2c_list_lock);
	list_del(&i2c_priv->i2c_client_list_node);
	spin_unlock(&driver_data.i2c_list_lock);
}

#ifdef CONFIG_OF
static const struct of_device_id atmel_ecc_dt_ids[] = {
	{
		.compatible = "atmel,atecc508a",
	}, {
		/* sentinel */
	}
};
MODULE_DEVICE_TABLE(of, atmel_ecc_dt_ids);
#endif

static const struct i2c_device_id atmel_ecc_id[] = {
	{ "atecc508a", 0 },
	{ }
};
MODULE_DEVICE_TABLE(i2c, atmel_ecc_id);

static struct i2c_driver atmel_ecc_driver = {
	.driver = {
		.name	= "atmel-ecc",
		.of_match_table = of_match_ptr(atmel_ecc_dt_ids),
	},
	.probe		= atmel_ecc_probe,
	.remove		= atmel_ecc_remove,
	.id_table	= atmel_ecc_id,
};

static int __init atmel_ecc_init(void)
{
	spin_lock_init(&driver_data.i2c_list_lock);
	INIT_LIST_HEAD(&driver_data.i2c_client_list);
	return i2c_add_driver(&atmel_ecc_driver);
}

static void __exit atmel_ecc_exit(void)
{
	atmel_i2c_flush_queue();
	i2c_del_driver(&atmel_ecc_driver);
}

module_init(atmel_ecc_init);
module_exit(atmel_ecc_exit);

MODULE_AUTHOR("Tudor Ambarus <tudor.ambarus@microchip.com>");
MODULE_DESCRIPTION("Microchip / Atmel ECC (I2C) driver");
MODULE_LICENSE("GPL v2");<|MERGE_RESOLUTION|>--- conflicted
+++ resolved
@@ -358,11 +358,7 @@
 		 * accessing the freed memory.
 		 */
 		dev_emerg(&client->dev, "Device is busy, expect memory corruption.\n");
-<<<<<<< HEAD
-		return 0;
-=======
 		return;
->>>>>>> 7365df19
 	}
 
 	crypto_unregister_kpp(&atmel_ecdh_nist_p256);
