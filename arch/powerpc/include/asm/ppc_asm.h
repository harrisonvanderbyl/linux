--- conflicted
+++ resolved
@@ -43,17 +43,10 @@
 #define SAVE_NVGPRS(base)		SAVE_GPRS(14, 31, base)
 #define REST_NVGPRS(base)		REST_GPRS(14, 31, base)
 #else
-<<<<<<< HEAD
-#define SAVE_GPR(n, base)	stw	n,GPR0+4*(n)(base)
-#define REST_GPR(n, base)	lwz	n,GPR0+4*(n)(base)
-#define SAVE_NVGPRS(base)	SAVE_GPR(13, base); SAVE_8GPRS(14, base); SAVE_10GPRS(22, base)
-#define REST_NVGPRS(base)	REST_GPR(13, base); REST_8GPRS(14, base); REST_10GPRS(22, base)
-=======
 #define SAVE_GPRS(start, end, base)	OP_REGS stw, 4, start, end, base, GPR0
 #define REST_GPRS(start, end, base)	OP_REGS lwz, 4, start, end, base, GPR0
 #define SAVE_NVGPRS(base)		SAVE_GPRS(13, 31, base)
 #define REST_NVGPRS(base)		REST_GPRS(13, 31, base)
->>>>>>> 754e0b0e
 #endif
 
 #define SAVE_GPR(n, base)		SAVE_GPRS(n, n, base)
