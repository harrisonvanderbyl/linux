--- conflicted
+++ resolved
@@ -1583,11 +1583,7 @@
 	if (i2c_imx->dma)
 		i2c_imx_dma_free(i2c_imx);
 
-<<<<<<< HEAD
-	if (ret == 0) {
-=======
 	if (ret >= 0) {
->>>>>>> 8950f345
 		/* setup chip registers to defaults */
 		imx_i2c_write_reg(0, i2c_imx, IMX_I2C_IADR);
 		imx_i2c_write_reg(0, i2c_imx, IMX_I2C_IFDR);
