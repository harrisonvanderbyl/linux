--- conflicted
+++ resolved
@@ -38,12 +38,8 @@
 	 ice_repr.o	\
 	 ice_tc_lib.o	\
 	 ice_fwlog.o	\
-<<<<<<< HEAD
-	 ice_debugfs.o
-=======
 	 ice_debugfs.o  \
 	 ice_adapter.o
->>>>>>> 0c383648
 ice-$(CONFIG_PCI_IOV) +=	\
 	ice_sriov.o		\
 	ice_virtchnl.o		\
