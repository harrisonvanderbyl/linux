// SPDX-License-Identifier: GPL-2.0-only
/*
 * IOMMU API for MTK architected m4u v1 implementations
 *
 * Copyright (c) 2015-2016 MediaTek Inc.
 * Author: Honghui Zhang <honghui.zhang@mediatek.com>
 *
 * Based on driver/iommu/mtk_iommu.c
 */
#include <linux/bug.h>
#include <linux/clk.h>
#include <linux/component.h>
#include <linux/device.h>
#include <linux/dma-mapping.h>
#include <linux/err.h>
#include <linux/interrupt.h>
#include <linux/io.h>
#include <linux/iommu.h>
#include <linux/iopoll.h>
#include <linux/list.h>
#include <linux/module.h>
#include <linux/of_address.h>
#include <linux/of_irq.h>
#include <linux/of_platform.h>
#include <linux/platform_device.h>
#include <linux/slab.h>
#include <linux/spinlock.h>
#include <asm/barrier.h>
#include <asm/dma-iommu.h>
#include <dt-bindings/memory/mtk-memory-port.h>
#include <dt-bindings/memory/mt2701-larb-port.h>
#include <soc/mediatek/smi.h>

#define REG_MMU_PT_BASE_ADDR			0x000

#define F_ALL_INVLD				0x2
#define F_MMU_INV_RANGE				0x1
#define F_INVLD_EN0				BIT(0)
#define F_INVLD_EN1				BIT(1)

#define F_MMU_FAULT_VA_MSK			0xfffff000
#define MTK_PROTECT_PA_ALIGN			128

#define REG_MMU_CTRL_REG			0x210
#define F_MMU_CTRL_COHERENT_EN			BIT(8)
#define REG_MMU_IVRP_PADDR			0x214
#define REG_MMU_INT_CONTROL			0x220
#define F_INT_TRANSLATION_FAULT			BIT(0)
#define F_INT_MAIN_MULTI_HIT_FAULT		BIT(1)
#define F_INT_INVALID_PA_FAULT			BIT(2)
#define F_INT_ENTRY_REPLACEMENT_FAULT		BIT(3)
#define F_INT_TABLE_WALK_FAULT			BIT(4)
#define F_INT_TLB_MISS_FAULT			BIT(5)
#define F_INT_PFH_DMA_FIFO_OVERFLOW		BIT(6)
#define F_INT_MISS_DMA_FIFO_OVERFLOW		BIT(7)

#define F_MMU_TF_PROTECT_SEL(prot)		(((prot) & 0x3) << 5)
#define F_INT_CLR_BIT				BIT(12)

#define REG_MMU_FAULT_ST			0x224
#define REG_MMU_FAULT_VA			0x228
#define REG_MMU_INVLD_PA			0x22C
#define REG_MMU_INT_ID				0x388
#define REG_MMU_INVALIDATE			0x5c0
#define REG_MMU_INVLD_START_A			0x5c4
#define REG_MMU_INVLD_END_A			0x5c8

#define REG_MMU_INV_SEL				0x5d8
#define REG_MMU_STANDARD_AXI_MODE		0x5e8

#define REG_MMU_DCM				0x5f0
#define F_MMU_DCM_ON				BIT(1)
#define REG_MMU_CPE_DONE			0x60c
#define F_DESC_VALID				0x2
#define F_DESC_NONSEC				BIT(3)
#define MT2701_M4U_TF_LARB(TF)			(6 - (((TF) >> 13) & 0x7))
#define MT2701_M4U_TF_PORT(TF)			(((TF) >> 8) & 0xF)
/* MTK generation one iommu HW only support 4K size mapping */
#define MT2701_IOMMU_PAGE_SHIFT			12
#define MT2701_IOMMU_PAGE_SIZE			(1UL << MT2701_IOMMU_PAGE_SHIFT)
#define MT2701_LARB_NR_MAX			3

/*
 * MTK m4u support 4GB iova address space, and only support 4K page
 * mapping. So the pagetable size should be exactly as 4M.
 */
#define M2701_IOMMU_PGT_SIZE			SZ_4M

struct mtk_iommu_v1_suspend_reg {
	u32			standard_axi_mode;
	u32			dcm_dis;
	u32			ctrl_reg;
	u32			int_control0;
};

struct mtk_iommu_v1_data {
	void __iomem			*base;
	int				irq;
	struct device			*dev;
	struct clk			*bclk;
	phys_addr_t			protect_base; /* protect memory base */
	struct mtk_iommu_v1_domain	*m4u_dom;

	struct iommu_device		iommu;
	struct dma_iommu_mapping	*mapping;
	struct mtk_smi_larb_iommu	larb_imu[MTK_LARB_NR_MAX];

	struct mtk_iommu_v1_suspend_reg	reg;
};

struct mtk_iommu_v1_domain {
	spinlock_t			pgtlock; /* lock for page table */
	struct iommu_domain		domain;
	u32				*pgt_va;
	dma_addr_t			pgt_pa;
	struct mtk_iommu_v1_data	*data;
};

static int mtk_iommu_v1_bind(struct device *dev)
{
	struct mtk_iommu_v1_data *data = dev_get_drvdata(dev);

	return component_bind_all(dev, &data->larb_imu);
}

static void mtk_iommu_v1_unbind(struct device *dev)
{
	struct mtk_iommu_v1_data *data = dev_get_drvdata(dev);

	component_unbind_all(dev, &data->larb_imu);
}

static struct mtk_iommu_v1_domain *to_mtk_domain(struct iommu_domain *dom)
{
	return container_of(dom, struct mtk_iommu_v1_domain, domain);
}

static const int mt2701_m4u_in_larb[] = {
	LARB0_PORT_OFFSET, LARB1_PORT_OFFSET,
	LARB2_PORT_OFFSET, LARB3_PORT_OFFSET
};

static inline int mt2701_m4u_to_larb(int id)
{
	int i;

	for (i = ARRAY_SIZE(mt2701_m4u_in_larb) - 1; i >= 0; i--)
		if ((id) >= mt2701_m4u_in_larb[i])
			return i;

	return 0;
}

static inline int mt2701_m4u_to_port(int id)
{
	int larb = mt2701_m4u_to_larb(id);

	return id - mt2701_m4u_in_larb[larb];
}

static void mtk_iommu_v1_tlb_flush_all(struct mtk_iommu_v1_data *data)
{
	writel_relaxed(F_INVLD_EN1 | F_INVLD_EN0,
			data->base + REG_MMU_INV_SEL);
	writel_relaxed(F_ALL_INVLD, data->base + REG_MMU_INVALIDATE);
	wmb(); /* Make sure the tlb flush all done */
}

static void mtk_iommu_v1_tlb_flush_range(struct mtk_iommu_v1_data *data,
					 unsigned long iova, size_t size)
{
	int ret;
	u32 tmp;

	writel_relaxed(F_INVLD_EN1 | F_INVLD_EN0,
		data->base + REG_MMU_INV_SEL);
	writel_relaxed(iova & F_MMU_FAULT_VA_MSK,
		data->base + REG_MMU_INVLD_START_A);
	writel_relaxed((iova + size - 1) & F_MMU_FAULT_VA_MSK,
		data->base + REG_MMU_INVLD_END_A);
	writel_relaxed(F_MMU_INV_RANGE, data->base + REG_MMU_INVALIDATE);

	ret = readl_poll_timeout_atomic(data->base + REG_MMU_CPE_DONE,
				tmp, tmp != 0, 10, 100000);
	if (ret) {
		dev_warn(data->dev,
			 "Partial TLB flush timed out, falling back to full flush\n");
		mtk_iommu_v1_tlb_flush_all(data);
	}
	/* Clear the CPE status */
	writel_relaxed(0, data->base + REG_MMU_CPE_DONE);
}

static irqreturn_t mtk_iommu_v1_isr(int irq, void *dev_id)
{
	struct mtk_iommu_v1_data *data = dev_id;
	struct mtk_iommu_v1_domain *dom = data->m4u_dom;
	u32 int_state, regval, fault_iova, fault_pa;
	unsigned int fault_larb, fault_port;

	/* Read error information from registers */
	int_state = readl_relaxed(data->base + REG_MMU_FAULT_ST);
	fault_iova = readl_relaxed(data->base + REG_MMU_FAULT_VA);

	fault_iova &= F_MMU_FAULT_VA_MSK;
	fault_pa = readl_relaxed(data->base + REG_MMU_INVLD_PA);
	regval = readl_relaxed(data->base + REG_MMU_INT_ID);
	fault_larb = MT2701_M4U_TF_LARB(regval);
	fault_port = MT2701_M4U_TF_PORT(regval);

	/*
	 * MTK v1 iommu HW could not determine whether the fault is read or
	 * write fault, report as read fault.
	 */
	if (report_iommu_fault(&dom->domain, data->dev, fault_iova,
			IOMMU_FAULT_READ))
		dev_err_ratelimited(data->dev,
			"fault type=0x%x iova=0x%x pa=0x%x larb=%d port=%d\n",
			int_state, fault_iova, fault_pa,
			fault_larb, fault_port);

	/* Interrupt clear */
	regval = readl_relaxed(data->base + REG_MMU_INT_CONTROL);
	regval |= F_INT_CLR_BIT;
	writel_relaxed(regval, data->base + REG_MMU_INT_CONTROL);

	mtk_iommu_v1_tlb_flush_all(data);

	return IRQ_HANDLED;
}

static void mtk_iommu_v1_config(struct mtk_iommu_v1_data *data,
				struct device *dev, bool enable)
{
	struct mtk_smi_larb_iommu    *larb_mmu;
	unsigned int                 larbid, portid;
	struct iommu_fwspec *fwspec = dev_iommu_fwspec_get(dev);
	int i;

	for (i = 0; i < fwspec->num_ids; ++i) {
		larbid = mt2701_m4u_to_larb(fwspec->ids[i]);
		portid = mt2701_m4u_to_port(fwspec->ids[i]);
		larb_mmu = &data->larb_imu[larbid];

		dev_dbg(dev, "%s iommu port: %d\n",
			enable ? "enable" : "disable", portid);

		if (enable)
			larb_mmu->mmu |= MTK_SMI_MMU_EN(portid);
		else
			larb_mmu->mmu &= ~MTK_SMI_MMU_EN(portid);
	}
}

static int mtk_iommu_v1_domain_finalise(struct mtk_iommu_v1_data *data)
{
	struct mtk_iommu_v1_domain *dom = data->m4u_dom;

	spin_lock_init(&dom->pgtlock);

	dom->pgt_va = dma_alloc_coherent(data->dev, M2701_IOMMU_PGT_SIZE,
					 &dom->pgt_pa, GFP_KERNEL);
	if (!dom->pgt_va)
		return -ENOMEM;

	writel(dom->pgt_pa, data->base + REG_MMU_PT_BASE_ADDR);

	dom->data = data;

	return 0;
}

static struct iommu_domain *mtk_iommu_v1_domain_alloc(unsigned type)
{
	struct mtk_iommu_v1_domain *dom;

	if (type != IOMMU_DOMAIN_UNMANAGED)
		return NULL;

	dom = kzalloc(sizeof(*dom), GFP_KERNEL);
	if (!dom)
		return NULL;

	return &dom->domain;
}

static void mtk_iommu_v1_domain_free(struct iommu_domain *domain)
{
	struct mtk_iommu_v1_domain *dom = to_mtk_domain(domain);
	struct mtk_iommu_v1_data *data = dom->data;

	dma_free_coherent(data->dev, M2701_IOMMU_PGT_SIZE,
			dom->pgt_va, dom->pgt_pa);
	kfree(to_mtk_domain(domain));
}

static int mtk_iommu_v1_attach_device(struct iommu_domain *domain, struct device *dev)
{
	struct mtk_iommu_v1_data *data = dev_iommu_priv_get(dev);
	struct mtk_iommu_v1_domain *dom = to_mtk_domain(domain);
	struct dma_iommu_mapping *mtk_mapping;
	int ret;

	/* Only allow the domain created internally. */
	mtk_mapping = data->mapping;
	if (mtk_mapping->domain != domain)
		return 0;

	if (!data->m4u_dom) {
		data->m4u_dom = dom;
		ret = mtk_iommu_v1_domain_finalise(data);
		if (ret) {
			data->m4u_dom = NULL;
			return ret;
		}
	}

	mtk_iommu_v1_config(data, dev, true);
	return 0;
}

static void mtk_iommu_v1_detach_device(struct iommu_domain *domain, struct device *dev)
{
	struct mtk_iommu_v1_data *data = dev_iommu_priv_get(dev);

	mtk_iommu_v1_config(data, dev, false);
}

static int mtk_iommu_v1_map(struct iommu_domain *domain, unsigned long iova,
			    phys_addr_t paddr, size_t size, int prot, gfp_t gfp)
{
	struct mtk_iommu_v1_domain *dom = to_mtk_domain(domain);
	unsigned int page_num = size >> MT2701_IOMMU_PAGE_SHIFT;
	unsigned long flags;
	unsigned int i;
	u32 *pgt_base_iova = dom->pgt_va + (iova  >> MT2701_IOMMU_PAGE_SHIFT);
	u32 pabase = (u32)paddr;
	int map_size = 0;

	spin_lock_irqsave(&dom->pgtlock, flags);
	for (i = 0; i < page_num; i++) {
		if (pgt_base_iova[i]) {
			memset(pgt_base_iova, 0, i * sizeof(u32));
			break;
		}
		pgt_base_iova[i] = pabase | F_DESC_VALID | F_DESC_NONSEC;
		pabase += MT2701_IOMMU_PAGE_SIZE;
		map_size += MT2701_IOMMU_PAGE_SIZE;
	}

	spin_unlock_irqrestore(&dom->pgtlock, flags);

	mtk_iommu_v1_tlb_flush_range(dom->data, iova, size);

	return map_size == size ? 0 : -EEXIST;
}

static size_t mtk_iommu_v1_unmap(struct iommu_domain *domain, unsigned long iova,
				 size_t size, struct iommu_iotlb_gather *gather)
{
	struct mtk_iommu_v1_domain *dom = to_mtk_domain(domain);
	unsigned long flags;
	u32 *pgt_base_iova = dom->pgt_va + (iova  >> MT2701_IOMMU_PAGE_SHIFT);
	unsigned int page_num = size >> MT2701_IOMMU_PAGE_SHIFT;

	spin_lock_irqsave(&dom->pgtlock, flags);
	memset(pgt_base_iova, 0, page_num * sizeof(u32));
	spin_unlock_irqrestore(&dom->pgtlock, flags);

	mtk_iommu_v1_tlb_flush_range(dom->data, iova, size);

	return size;
}

static phys_addr_t mtk_iommu_v1_iova_to_phys(struct iommu_domain *domain, dma_addr_t iova)
{
	struct mtk_iommu_v1_domain *dom = to_mtk_domain(domain);
	unsigned long flags;
	phys_addr_t pa;

	spin_lock_irqsave(&dom->pgtlock, flags);
	pa = *(dom->pgt_va + (iova >> MT2701_IOMMU_PAGE_SHIFT));
	pa = pa & (~(MT2701_IOMMU_PAGE_SIZE - 1));
	spin_unlock_irqrestore(&dom->pgtlock, flags);

	return pa;
}

static const struct iommu_ops mtk_iommu_v1_ops;

/*
 * MTK generation one iommu HW only support one iommu domain, and all the client
 * sharing the same iova address space.
 */
static int mtk_iommu_v1_create_mapping(struct device *dev, struct of_phandle_args *args)
{
	struct iommu_fwspec *fwspec = dev_iommu_fwspec_get(dev);
	struct mtk_iommu_v1_data *data;
	struct platform_device *m4updev;
	struct dma_iommu_mapping *mtk_mapping;
	int ret;

	if (args->args_count != 1) {
		dev_err(dev, "invalid #iommu-cells(%d) property for IOMMU\n",
			args->args_count);
		return -EINVAL;
	}

	if (!fwspec) {
		ret = iommu_fwspec_init(dev, &args->np->fwnode, &mtk_iommu_v1_ops);
		if (ret)
			return ret;
		fwspec = dev_iommu_fwspec_get(dev);
	} else if (dev_iommu_fwspec_get(dev)->ops != &mtk_iommu_v1_ops) {
		return -EINVAL;
	}

	if (!dev_iommu_priv_get(dev)) {
		/* Get the m4u device */
		m4updev = of_find_device_by_node(args->np);
		if (WARN_ON(!m4updev))
			return -EINVAL;

		dev_iommu_priv_set(dev, platform_get_drvdata(m4updev));
	}

	ret = iommu_fwspec_add_ids(dev, args->args, 1);
	if (ret)
		return ret;

	data = dev_iommu_priv_get(dev);
	mtk_mapping = data->mapping;
	if (!mtk_mapping) {
		/* MTK iommu support 4GB iova address space. */
		mtk_mapping = arm_iommu_create_mapping(&platform_bus_type,
						0, 1ULL << 32);
		if (IS_ERR(mtk_mapping))
			return PTR_ERR(mtk_mapping);

		data->mapping = mtk_mapping;
	}

	return 0;
}

static int mtk_iommu_v1_def_domain_type(struct device *dev)
{
	return IOMMU_DOMAIN_UNMANAGED;
}

static struct iommu_device *mtk_iommu_v1_probe_device(struct device *dev)
{
	struct iommu_fwspec *fwspec = dev_iommu_fwspec_get(dev);
	struct of_phandle_args iommu_spec;
	struct mtk_iommu_v1_data *data;
	int err, idx = 0, larbid, larbidx;
	struct device_link *link;
	struct device *larbdev;

	/*
	 * In the deferred case, free the existed fwspec.
	 * Always initialize the fwspec internally.
	 */
	if (fwspec) {
		iommu_fwspec_free(dev);
		fwspec = dev_iommu_fwspec_get(dev);
	}

	while (!of_parse_phandle_with_args(dev->of_node, "iommus",
					   "#iommu-cells",
					   idx, &iommu_spec)) {

		err = mtk_iommu_v1_create_mapping(dev, &iommu_spec);
		of_node_put(iommu_spec.np);
		if (err)
			return ERR_PTR(err);

		/* dev->iommu_fwspec might have changed */
		fwspec = dev_iommu_fwspec_get(dev);
		idx++;
	}

	if (!fwspec || fwspec->ops != &mtk_iommu_v1_ops)
		return ERR_PTR(-ENODEV); /* Not a iommu client device */

	data = dev_iommu_priv_get(dev);

	/* Link the consumer device with the smi-larb device(supplier) */
	larbid = mt2701_m4u_to_larb(fwspec->ids[0]);
	if (larbid >= MT2701_LARB_NR_MAX)
		return ERR_PTR(-EINVAL);

	for (idx = 1; idx < fwspec->num_ids; idx++) {
		larbidx = mt2701_m4u_to_larb(fwspec->ids[idx]);
		if (larbid != larbidx) {
			dev_err(dev, "Can only use one larb. Fail@larb%d-%d.\n",
				larbid, larbidx);
			return ERR_PTR(-EINVAL);
		}
	}

	larbdev = data->larb_imu[larbid].dev;
	if (!larbdev)
		return ERR_PTR(-EINVAL);

	link = device_link_add(dev, larbdev,
			       DL_FLAG_PM_RUNTIME | DL_FLAG_STATELESS);
	if (!link)
		dev_err(dev, "Unable to link %s\n", dev_name(larbdev));

	return &data->iommu;
}

static void mtk_iommu_v1_probe_finalize(struct device *dev)
{
	struct dma_iommu_mapping *mtk_mapping;
	struct mtk_iommu_v1_data *data;
	int err;

	data        = dev_iommu_priv_get(dev);
	mtk_mapping = data->mapping;

	err = arm_iommu_attach_device(dev, mtk_mapping);
	if (err)
		dev_err(dev, "Can't create IOMMU mapping - DMA-OPS will not work\n");
}

static void mtk_iommu_v1_release_device(struct device *dev)
{
	struct iommu_fwspec *fwspec = dev_iommu_fwspec_get(dev);
	struct mtk_iommu_v1_data *data;
	struct device *larbdev;
	unsigned int larbid;

<<<<<<< HEAD
	if (!fwspec || fwspec->ops != &mtk_iommu_v1_ops)
		return;

=======
>>>>>>> 7365df19
	data = dev_iommu_priv_get(dev);
	larbid = mt2701_m4u_to_larb(fwspec->ids[0]);
	larbdev = data->larb_imu[larbid].dev;
	device_link_remove(dev, larbdev);
}

static int mtk_iommu_v1_hw_init(const struct mtk_iommu_v1_data *data)
{
	u32 regval;
	int ret;

	ret = clk_prepare_enable(data->bclk);
	if (ret) {
		dev_err(data->dev, "Failed to enable iommu bclk(%d)\n", ret);
		return ret;
	}

	regval = F_MMU_CTRL_COHERENT_EN | F_MMU_TF_PROTECT_SEL(2);
	writel_relaxed(regval, data->base + REG_MMU_CTRL_REG);

	regval = F_INT_TRANSLATION_FAULT |
		F_INT_MAIN_MULTI_HIT_FAULT |
		F_INT_INVALID_PA_FAULT |
		F_INT_ENTRY_REPLACEMENT_FAULT |
		F_INT_TABLE_WALK_FAULT |
		F_INT_TLB_MISS_FAULT |
		F_INT_PFH_DMA_FIFO_OVERFLOW |
		F_INT_MISS_DMA_FIFO_OVERFLOW;
	writel_relaxed(regval, data->base + REG_MMU_INT_CONTROL);

	/* protect memory,hw will write here while translation fault */
	writel_relaxed(data->protect_base,
			data->base + REG_MMU_IVRP_PADDR);

	writel_relaxed(F_MMU_DCM_ON, data->base + REG_MMU_DCM);

	if (devm_request_irq(data->dev, data->irq, mtk_iommu_v1_isr, 0,
			     dev_name(data->dev), (void *)data)) {
		writel_relaxed(0, data->base + REG_MMU_PT_BASE_ADDR);
		clk_disable_unprepare(data->bclk);
		dev_err(data->dev, "Failed @ IRQ-%d Request\n", data->irq);
		return -ENODEV;
	}

	return 0;
}

static const struct iommu_ops mtk_iommu_v1_ops = {
	.domain_alloc	= mtk_iommu_v1_domain_alloc,
	.probe_device	= mtk_iommu_v1_probe_device,
	.probe_finalize = mtk_iommu_v1_probe_finalize,
	.release_device	= mtk_iommu_v1_release_device,
	.def_domain_type = mtk_iommu_v1_def_domain_type,
	.device_group	= generic_device_group,
	.pgsize_bitmap	= ~0UL << MT2701_IOMMU_PAGE_SHIFT,
	.owner          = THIS_MODULE,
	.default_domain_ops = &(const struct iommu_domain_ops) {
		.attach_dev	= mtk_iommu_v1_attach_device,
		.detach_dev	= mtk_iommu_v1_detach_device,
		.map		= mtk_iommu_v1_map,
		.unmap		= mtk_iommu_v1_unmap,
		.iova_to_phys	= mtk_iommu_v1_iova_to_phys,
		.free		= mtk_iommu_v1_domain_free,
	}
};

static const struct of_device_id mtk_iommu_v1_of_ids[] = {
	{ .compatible = "mediatek,mt2701-m4u", },
	{}
};

static const struct component_master_ops mtk_iommu_v1_com_ops = {
	.bind		= mtk_iommu_v1_bind,
	.unbind		= mtk_iommu_v1_unbind,
};

static int mtk_iommu_v1_probe(struct platform_device *pdev)
{
	struct device			*dev = &pdev->dev;
	struct mtk_iommu_v1_data	*data;
	struct resource			*res;
	struct component_match		*match = NULL;
	void				*protect;
	int				larb_nr, ret, i;

	data = devm_kzalloc(dev, sizeof(*data), GFP_KERNEL);
	if (!data)
		return -ENOMEM;

	data->dev = dev;

	/* Protect memory. HW will access here while translation fault.*/
	protect = devm_kzalloc(dev, MTK_PROTECT_PA_ALIGN * 2,
			GFP_KERNEL | GFP_DMA);
	if (!protect)
		return -ENOMEM;
	data->protect_base = ALIGN(virt_to_phys(protect), MTK_PROTECT_PA_ALIGN);

	res = platform_get_resource(pdev, IORESOURCE_MEM, 0);
	data->base = devm_ioremap_resource(dev, res);
	if (IS_ERR(data->base))
		return PTR_ERR(data->base);

	data->irq = platform_get_irq(pdev, 0);
	if (data->irq < 0)
		return data->irq;

	data->bclk = devm_clk_get(dev, "bclk");
	if (IS_ERR(data->bclk))
		return PTR_ERR(data->bclk);

	larb_nr = of_count_phandle_with_args(dev->of_node,
					     "mediatek,larbs", NULL);
	if (larb_nr < 0)
		return larb_nr;

	for (i = 0; i < larb_nr; i++) {
		struct device_node *larbnode;
		struct platform_device *plarbdev;

		larbnode = of_parse_phandle(dev->of_node, "mediatek,larbs", i);
		if (!larbnode)
			return -EINVAL;

		if (!of_device_is_available(larbnode)) {
			of_node_put(larbnode);
			continue;
		}

		plarbdev = of_find_device_by_node(larbnode);
		if (!plarbdev) {
			of_node_put(larbnode);
			return -ENODEV;
		}
		if (!plarbdev->dev.driver) {
			of_node_put(larbnode);
			return -EPROBE_DEFER;
		}
		data->larb_imu[i].dev = &plarbdev->dev;

		component_match_add_release(dev, &match, component_release_of,
					    component_compare_of, larbnode);
	}

	platform_set_drvdata(pdev, data);

	ret = mtk_iommu_v1_hw_init(data);
	if (ret)
		return ret;

	ret = iommu_device_sysfs_add(&data->iommu, &pdev->dev, NULL,
				     dev_name(&pdev->dev));
	if (ret)
		return ret;

	ret = iommu_device_register(&data->iommu, &mtk_iommu_v1_ops, dev);
	if (ret)
		goto out_sysfs_remove;

	if (!iommu_present(&platform_bus_type)) {
		ret = bus_set_iommu(&platform_bus_type,  &mtk_iommu_v1_ops);
		if (ret)
			goto out_dev_unreg;
	}

	ret = component_master_add_with_match(dev, &mtk_iommu_v1_com_ops, match);
	if (ret)
		goto out_bus_set_null;
	return ret;

out_bus_set_null:
	bus_set_iommu(&platform_bus_type, NULL);
out_dev_unreg:
	iommu_device_unregister(&data->iommu);
out_sysfs_remove:
	iommu_device_sysfs_remove(&data->iommu);
	return ret;
}

static int mtk_iommu_v1_remove(struct platform_device *pdev)
{
	struct mtk_iommu_v1_data *data = platform_get_drvdata(pdev);

	iommu_device_sysfs_remove(&data->iommu);
	iommu_device_unregister(&data->iommu);

	if (iommu_present(&platform_bus_type))
		bus_set_iommu(&platform_bus_type, NULL);

	clk_disable_unprepare(data->bclk);
	devm_free_irq(&pdev->dev, data->irq, data);
	component_master_del(&pdev->dev, &mtk_iommu_v1_com_ops);
	return 0;
}

static int __maybe_unused mtk_iommu_v1_suspend(struct device *dev)
{
	struct mtk_iommu_v1_data *data = dev_get_drvdata(dev);
	struct mtk_iommu_v1_suspend_reg *reg = &data->reg;
	void __iomem *base = data->base;

	reg->standard_axi_mode = readl_relaxed(base +
					       REG_MMU_STANDARD_AXI_MODE);
	reg->dcm_dis = readl_relaxed(base + REG_MMU_DCM);
	reg->ctrl_reg = readl_relaxed(base + REG_MMU_CTRL_REG);
	reg->int_control0 = readl_relaxed(base + REG_MMU_INT_CONTROL);
	return 0;
}

static int __maybe_unused mtk_iommu_v1_resume(struct device *dev)
{
	struct mtk_iommu_v1_data *data = dev_get_drvdata(dev);
	struct mtk_iommu_v1_suspend_reg *reg = &data->reg;
	void __iomem *base = data->base;

	writel_relaxed(data->m4u_dom->pgt_pa, base + REG_MMU_PT_BASE_ADDR);
	writel_relaxed(reg->standard_axi_mode,
		       base + REG_MMU_STANDARD_AXI_MODE);
	writel_relaxed(reg->dcm_dis, base + REG_MMU_DCM);
	writel_relaxed(reg->ctrl_reg, base + REG_MMU_CTRL_REG);
	writel_relaxed(reg->int_control0, base + REG_MMU_INT_CONTROL);
	writel_relaxed(data->protect_base, base + REG_MMU_IVRP_PADDR);
	return 0;
}

static const struct dev_pm_ops mtk_iommu_v1_pm_ops = {
	SET_SYSTEM_SLEEP_PM_OPS(mtk_iommu_v1_suspend, mtk_iommu_v1_resume)
};

static struct platform_driver mtk_iommu_v1_driver = {
	.probe	= mtk_iommu_v1_probe,
	.remove	= mtk_iommu_v1_remove,
	.driver	= {
		.name = "mtk-iommu-v1",
		.of_match_table = mtk_iommu_v1_of_ids,
		.pm = &mtk_iommu_v1_pm_ops,
	}
};
module_platform_driver(mtk_iommu_v1_driver);

MODULE_DESCRIPTION("IOMMU API for MediaTek M4U v1 implementations");
MODULE_LICENSE("GPL v2");<|MERGE_RESOLUTION|>--- conflicted
+++ resolved
@@ -532,12 +532,6 @@
 	struct device *larbdev;
 	unsigned int larbid;
 
-<<<<<<< HEAD
-	if (!fwspec || fwspec->ops != &mtk_iommu_v1_ops)
-		return;
-
-=======
->>>>>>> 7365df19
 	data = dev_iommu_priv_get(dev);
 	larbid = mt2701_m4u_to_larb(fwspec->ids[0]);
 	larbdev = data->larb_imu[larbid].dev;
