--- conflicted
+++ resolved
@@ -109,16 +109,15 @@
 #define CPUIDLE_FLAG_ALWAYS_ENABLE	BIT(15)
 
 /*
-<<<<<<< HEAD
  * Disable IBRS across idle (when KERNEL_IBRS), is exclusive vs IRQ_ENABLE
  * above.
  */
 #define CPUIDLE_FLAG_IBRS		BIT(16)
-=======
+
+/*
  * Initialize large xstate for the C6-state entrance.
  */
-#define CPUIDLE_FLAG_INIT_XSTATE	BIT(16)
->>>>>>> 3c1ec304
+#define CPUIDLE_FLAG_INIT_XSTATE	BIT(17)
 
 /*
  * MWAIT takes an 8-bit "hint" in EAX "suggesting"
@@ -174,7 +173,6 @@
 	return ret;
 }
 
-<<<<<<< HEAD
 static __cpuidle int intel_idle_ibrs(struct cpuidle_device *dev,
 				     struct cpuidle_driver *drv, int index)
 {
@@ -191,13 +189,13 @@
 		wrmsrl(MSR_IA32_SPEC_CTRL, spec_ctrl);
 
 	return ret;
-=======
+}
+
 static __cpuidle int intel_idle_xstate(struct cpuidle_device *dev,
 				       struct cpuidle_driver *drv, int index)
 {
 	fpu_idle_fpregs();
 	return __intel_idle(dev, drv, index);
->>>>>>> 3c1ec304
 }
 
 /**
@@ -1865,16 +1863,14 @@
 		if (cpuidle_state_table[cstate].flags & CPUIDLE_FLAG_IRQ_ENABLE)
 			drv->states[drv->state_count].enter = intel_idle_irq;
 
-<<<<<<< HEAD
 		if (cpu_feature_enabled(X86_FEATURE_KERNEL_IBRS) &&
 		    cpuidle_state_table[cstate].flags & CPUIDLE_FLAG_IBRS) {
 			WARN_ON_ONCE(cpuidle_state_table[cstate].flags & CPUIDLE_FLAG_IRQ_ENABLE);
 			drv->states[drv->state_count].enter = intel_idle_ibrs;
 		}
-=======
+
 		if (cpuidle_state_table[cstate].flags & CPUIDLE_FLAG_INIT_XSTATE)
 			drv->states[drv->state_count].enter = intel_idle_xstate;
->>>>>>> 3c1ec304
 
 		if ((disabled_states_mask & BIT(drv->state_count)) ||
 		    ((icpu->use_acpi || force_use_acpi) &&
