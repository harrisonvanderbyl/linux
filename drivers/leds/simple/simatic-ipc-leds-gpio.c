--- conflicted
+++ resolved
@@ -20,21 +20,12 @@
 static struct gpiod_lookup_table simatic_ipc_led_gpio_table_127e = {
 	.dev_id = "leds-gpio",
 	.table = {
-<<<<<<< HEAD
-		GPIO_LOOKUP_IDX("apollolake-pinctrl.0", 52, NULL, 1, GPIO_ACTIVE_LOW),
-		GPIO_LOOKUP_IDX("apollolake-pinctrl.0", 53, NULL, 2, GPIO_ACTIVE_LOW),
-		GPIO_LOOKUP_IDX("apollolake-pinctrl.0", 57, NULL, 3, GPIO_ACTIVE_LOW),
-		GPIO_LOOKUP_IDX("apollolake-pinctrl.0", 58, NULL, 4, GPIO_ACTIVE_LOW),
-		GPIO_LOOKUP_IDX("apollolake-pinctrl.0", 60, NULL, 5, GPIO_ACTIVE_LOW),
-		GPIO_LOOKUP_IDX("apollolake-pinctrl.0", 51, NULL, 0, GPIO_ACTIVE_LOW),
-=======
 		GPIO_LOOKUP_IDX("apollolake-pinctrl.0", 52, NULL, 0, GPIO_ACTIVE_LOW),
 		GPIO_LOOKUP_IDX("apollolake-pinctrl.0", 53, NULL, 1, GPIO_ACTIVE_LOW),
 		GPIO_LOOKUP_IDX("apollolake-pinctrl.0", 57, NULL, 2, GPIO_ACTIVE_LOW),
 		GPIO_LOOKUP_IDX("apollolake-pinctrl.0", 58, NULL, 3, GPIO_ACTIVE_LOW),
 		GPIO_LOOKUP_IDX("apollolake-pinctrl.0", 60, NULL, 4, GPIO_ACTIVE_LOW),
 		GPIO_LOOKUP_IDX("apollolake-pinctrl.0", 51, NULL, 5, GPIO_ACTIVE_LOW),
->>>>>>> 3cf241c3
 		GPIO_LOOKUP_IDX("apollolake-pinctrl.0", 56, NULL, 6, GPIO_ACTIVE_LOW),
 		GPIO_LOOKUP_IDX("apollolake-pinctrl.0", 59, NULL, 7, GPIO_ACTIVE_HIGH),
 	},
