--- conflicted
+++ resolved
@@ -154,38 +154,6 @@
 /*
  * External user API
  */
-<<<<<<< HEAD
-extern struct iommu_group *vfio_file_iommu_group(struct file *file);
-extern bool vfio_file_enforced_coherent(struct file *file);
-extern void vfio_file_set_kvm(struct file *file, struct kvm *kvm);
-extern bool vfio_file_has_dev(struct file *file, struct vfio_device *device);
-
-#define VFIO_PIN_PAGES_MAX_ENTRIES	(PAGE_SIZE/sizeof(unsigned long))
-
-extern int vfio_pin_pages(struct vfio_device *device, unsigned long *user_pfn,
-			  int npage, int prot, unsigned long *phys_pfn);
-extern int vfio_unpin_pages(struct vfio_device *device, unsigned long *user_pfn,
-			    int npage);
-extern int vfio_dma_rw(struct vfio_device *device, dma_addr_t user_iova,
-		       void *data, size_t len, bool write);
-
-/* each type has independent events */
-enum vfio_notify_type {
-	VFIO_IOMMU_NOTIFY = 0,
-};
-
-/* events for VFIO_IOMMU_NOTIFY */
-#define VFIO_IOMMU_NOTIFY_DMA_UNMAP	BIT(0)
-
-extern int vfio_register_notifier(struct vfio_device *device,
-				  enum vfio_notify_type type,
-				  unsigned long *required_events,
-				  struct notifier_block *nb);
-extern int vfio_unregister_notifier(struct vfio_device *device,
-				    enum vfio_notify_type type,
-				    struct notifier_block *nb);
-
-=======
 struct iommu_group *vfio_file_iommu_group(struct file *file);
 bool vfio_file_enforced_coherent(struct file *file);
 void vfio_file_set_kvm(struct file *file, struct kvm *kvm);
@@ -198,7 +166,6 @@
 void vfio_unpin_pages(struct vfio_device *device, dma_addr_t iova, int npage);
 int vfio_dma_rw(struct vfio_device *device, dma_addr_t iova,
 		void *data, size_t len, bool write);
->>>>>>> 7365df19
 
 /*
  * Sub-module helpers
