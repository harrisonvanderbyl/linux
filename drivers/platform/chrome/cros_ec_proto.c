// SPDX-License-Identifier: GPL-2.0
// ChromeOS EC communication protocol helper functions
//
// Copyright (C) 2015 Google, Inc

#include <linux/delay.h>
#include <linux/device.h>
#include <linux/module.h>
#include <linux/platform_data/cros_ec_commands.h>
#include <linux/platform_data/cros_ec_proto.h>
#include <linux/slab.h>
#include <asm/unaligned.h>

#include "cros_ec_trace.h"

#define EC_COMMAND_RETRIES	50

static const int cros_ec_error_map[] = {
	[EC_RES_INVALID_COMMAND] = -EOPNOTSUPP,
	[EC_RES_ERROR] = -EIO,
	[EC_RES_INVALID_PARAM] = -EINVAL,
	[EC_RES_ACCESS_DENIED] = -EACCES,
	[EC_RES_INVALID_RESPONSE] = -EPROTO,
	[EC_RES_INVALID_VERSION] = -ENOPROTOOPT,
	[EC_RES_INVALID_CHECKSUM] = -EBADMSG,
	[EC_RES_IN_PROGRESS] = -EINPROGRESS,
	[EC_RES_UNAVAILABLE] = -ENODATA,
	[EC_RES_TIMEOUT] = -ETIMEDOUT,
	[EC_RES_OVERFLOW] = -EOVERFLOW,
	[EC_RES_INVALID_HEADER] = -EBADR,
	[EC_RES_REQUEST_TRUNCATED] = -EBADR,
	[EC_RES_RESPONSE_TOO_BIG] = -EFBIG,
	[EC_RES_BUS_ERROR] = -EFAULT,
	[EC_RES_BUSY] = -EBUSY,
	[EC_RES_INVALID_HEADER_VERSION] = -EBADMSG,
	[EC_RES_INVALID_HEADER_CRC] = -EBADMSG,
	[EC_RES_INVALID_DATA_CRC] = -EBADMSG,
	[EC_RES_DUP_UNAVAILABLE] = -ENODATA,
};

static int cros_ec_map_error(uint32_t result)
{
	int ret = 0;

	if (result != EC_RES_SUCCESS) {
		if (result < ARRAY_SIZE(cros_ec_error_map) && cros_ec_error_map[result])
			ret = cros_ec_error_map[result];
		else
			ret = -EPROTO;
	}

	return ret;
}

static int prepare_tx(struct cros_ec_device *ec_dev,
		      struct cros_ec_command *msg)
{
	struct ec_host_request *request;
	u8 *out;
	int i;
	u8 csum = 0;

	if (msg->outsize + sizeof(*request) > ec_dev->dout_size)
		return -EINVAL;

	out = ec_dev->dout;
	request = (struct ec_host_request *)out;
	request->struct_version = EC_HOST_REQUEST_VERSION;
	request->checksum = 0;
	request->command = msg->command;
	request->command_version = msg->version;
	request->reserved = 0;
	request->data_len = msg->outsize;

	for (i = 0; i < sizeof(*request); i++)
		csum += out[i];

	/* Copy data and update checksum */
	memcpy(out + sizeof(*request), msg->data, msg->outsize);
	for (i = 0; i < msg->outsize; i++)
		csum += msg->data[i];

	request->checksum = -csum;

	return sizeof(*request) + msg->outsize;
}

static int prepare_tx_legacy(struct cros_ec_device *ec_dev,
			     struct cros_ec_command *msg)
{
	u8 *out;
	u8 csum;
	int i;

	if (msg->outsize > EC_PROTO2_MAX_PARAM_SIZE)
		return -EINVAL;

	out = ec_dev->dout;
	out[0] = EC_CMD_VERSION0 + msg->version;
	out[1] = msg->command;
	out[2] = msg->outsize;
	csum = out[0] + out[1] + out[2];
	for (i = 0; i < msg->outsize; i++)
		csum += out[EC_MSG_TX_HEADER_BYTES + i] = msg->data[i];
	out[EC_MSG_TX_HEADER_BYTES + msg->outsize] = csum;

	return EC_MSG_TX_PROTO_BYTES + msg->outsize;
}

static int cros_ec_xfer_command(struct cros_ec_device *ec_dev, struct cros_ec_command *msg)
{
	int ret;
	int (*xfer_fxn)(struct cros_ec_device *ec, struct cros_ec_command *msg);

	if (ec_dev->proto_version > 2)
		xfer_fxn = ec_dev->pkt_xfer;
	else
		xfer_fxn = ec_dev->cmd_xfer;

	if (!xfer_fxn) {
		/*
		 * This error can happen if a communication error happened and
		 * the EC is trying to use protocol v2, on an underlying
		 * communication mechanism that does not support v2.
		 */
		dev_err_once(ec_dev->dev, "missing EC transfer API, cannot send command\n");
		return -EIO;
	}

	trace_cros_ec_request_start(msg);
	ret = (*xfer_fxn)(ec_dev, msg);
	trace_cros_ec_request_done(msg, ret);

	return ret;
}
<<<<<<< HEAD

static int cros_ec_wait_until_complete(struct cros_ec_device *ec_dev, uint32_t *result)
{
	struct {
		struct cros_ec_command msg;
		struct ec_response_get_comms_status status;
	} __packed buf;
	struct cros_ec_command *msg = &buf.msg;
	struct ec_response_get_comms_status *status = &buf.status;
	int ret = 0, i;

	msg->version = 0;
	msg->command = EC_CMD_GET_COMMS_STATUS;
	msg->insize = sizeof(*status);
	msg->outsize = 0;

	/* Query the EC's status until it's no longer busy or we encounter an error. */
	for (i = 0; i < EC_COMMAND_RETRIES; ++i) {
		usleep_range(10000, 11000);

		ret = cros_ec_xfer_command(ec_dev, msg);
		if (ret == -EAGAIN)
			continue;
		if (ret < 0)
			return ret;

=======

static int cros_ec_wait_until_complete(struct cros_ec_device *ec_dev, uint32_t *result)
{
	struct {
		struct cros_ec_command msg;
		struct ec_response_get_comms_status status;
	} __packed buf;
	struct cros_ec_command *msg = &buf.msg;
	struct ec_response_get_comms_status *status = &buf.status;
	int ret = 0, i;

	msg->version = 0;
	msg->command = EC_CMD_GET_COMMS_STATUS;
	msg->insize = sizeof(*status);
	msg->outsize = 0;

	/* Query the EC's status until it's no longer busy or we encounter an error. */
	for (i = 0; i < EC_COMMAND_RETRIES; ++i) {
		usleep_range(10000, 11000);

		ret = cros_ec_xfer_command(ec_dev, msg);
		if (ret == -EAGAIN)
			continue;
		if (ret < 0)
			return ret;

>>>>>>> 9fecab24
		*result = msg->result;
		if (msg->result != EC_RES_SUCCESS)
			return ret;

		if (ret == 0) {
			ret = -EPROTO;
			break;
		}

		if (!(status->flags & EC_COMMS_STATUS_PROCESSING))
			return ret;
	}

	if (i >= EC_COMMAND_RETRIES)
		ret = -EAGAIN;

	return ret;
}

static int cros_ec_send_command(struct cros_ec_device *ec_dev, struct cros_ec_command *msg)
{
	int ret = cros_ec_xfer_command(ec_dev, msg);

	if (msg->result == EC_RES_IN_PROGRESS)
		ret = cros_ec_wait_until_complete(ec_dev, &msg->result);

	return ret;
}

/**
 * cros_ec_prepare_tx() - Prepare an outgoing message in the output buffer.
 * @ec_dev: Device to register.
 * @msg: Message to write.
 *
 * This is used by all ChromeOS EC drivers to prepare the outgoing message
 * according to different protocol versions.
 *
 * Return: number of prepared bytes on success or negative error code.
 */
int cros_ec_prepare_tx(struct cros_ec_device *ec_dev,
		       struct cros_ec_command *msg)
{
	if (ec_dev->proto_version > 2)
		return prepare_tx(ec_dev, msg);

	return prepare_tx_legacy(ec_dev, msg);
}
EXPORT_SYMBOL(cros_ec_prepare_tx);

/**
 * cros_ec_check_result() - Check ec_msg->result.
 * @ec_dev: EC device.
 * @msg: Message to check.
 *
 * This is used by ChromeOS EC drivers to check the ec_msg->result for
 * EC_RES_IN_PROGRESS and to warn about them.
 *
 * The function should not check for furthermore error codes.  Otherwise,
 * it would break the ABI.
 *
 * Return: -EAGAIN if ec_msg->result == EC_RES_IN_PROGRESS.  Otherwise, 0.
 */
int cros_ec_check_result(struct cros_ec_device *ec_dev,
			 struct cros_ec_command *msg)
{
	switch (msg->result) {
	case EC_RES_SUCCESS:
		return 0;
	case EC_RES_IN_PROGRESS:
		dev_dbg(ec_dev->dev, "command 0x%02x in progress\n",
			msg->command);
		return -EAGAIN;
	default:
		dev_dbg(ec_dev->dev, "command 0x%02x returned %d\n",
			msg->command, msg->result);
		return 0;
	}
}
EXPORT_SYMBOL(cros_ec_check_result);

/*
 * cros_ec_get_host_event_wake_mask
 *
 * Get the mask of host events that cause wake from suspend.
 *
 * @ec_dev: EC device to call
 * @msg: message structure to use
 * @mask: result when function returns 0.
 *
 * LOCKING:
 * the caller has ec_dev->lock mutex, or the caller knows there is
 * no other command in progress.
 */
static int cros_ec_get_host_event_wake_mask(struct cros_ec_device *ec_dev, uint32_t *mask)
{
	struct cros_ec_command *msg;
	struct ec_response_host_event_mask *r;
	int ret, mapped;

	msg = kzalloc(sizeof(*msg) + sizeof(*r), GFP_KERNEL);
	if (!msg)
		return -ENOMEM;

	msg->command = EC_CMD_HOST_EVENT_GET_WAKE_MASK;
	msg->insize = sizeof(*r);

	ret = cros_ec_send_command(ec_dev, msg);
	if (ret < 0)
		goto exit;

	mapped = cros_ec_map_error(msg->result);
	if (mapped) {
		ret = mapped;
		goto exit;
	}

	if (ret == 0) {
		ret = -EPROTO;
		goto exit;
	}

	r = (struct ec_response_host_event_mask *)msg->data;
	*mask = r->mask;
	ret = 0;
exit:
	kfree(msg);
	return ret;
}

static int cros_ec_get_proto_info(struct cros_ec_device *ec_dev, int devidx)
{
	struct cros_ec_command *msg;
	struct ec_response_get_protocol_info *info;
	int ret, mapped;

	ec_dev->proto_version = 3;
	if (devidx > 0)
		ec_dev->max_passthru = 0;

	msg = kzalloc(sizeof(*msg) + sizeof(*info), GFP_KERNEL);
	if (!msg)
		return -ENOMEM;

	msg->command = EC_CMD_PASSTHRU_OFFSET(devidx) | EC_CMD_GET_PROTOCOL_INFO;
	msg->insize = sizeof(*info);

	ret = cros_ec_send_command(ec_dev, msg);
	/*
	 * Send command once again when timeout occurred.
	 * Fingerprint MCU (FPMCU) is restarted during system boot which
	 * introduces small window in which FPMCU won't respond for any
	 * messages sent by kernel. There is no need to wait before next
	 * attempt because we waited at least EC_MSG_DEADLINE_MS.
	 */
	if (ret == -ETIMEDOUT)
		ret = cros_ec_send_command(ec_dev, msg);

	if (ret < 0) {
		dev_dbg(ec_dev->dev,
			"failed to check for EC[%d] protocol version: %d\n",
			devidx, ret);
		goto exit;
<<<<<<< HEAD
	}

	mapped = cros_ec_map_error(msg->result);
	if (mapped) {
		ret = mapped;
		goto exit;
	}

	if (ret == 0) {
		ret = -EPROTO;
		goto exit;
	}

	info = (struct ec_response_get_protocol_info *)msg->data;

	switch (devidx) {
	case CROS_EC_DEV_EC_INDEX:
		ec_dev->max_request = info->max_request_packet_size -
						sizeof(struct ec_host_request);
		ec_dev->max_response = info->max_response_packet_size -
						sizeof(struct ec_host_response);
		ec_dev->proto_version = min(EC_HOST_REQUEST_VERSION,
					    fls(info->protocol_versions) - 1);
		ec_dev->din_size = info->max_response_packet_size + EC_MAX_RESPONSE_OVERHEAD;
		ec_dev->dout_size = info->max_request_packet_size + EC_MAX_REQUEST_OVERHEAD;

		dev_dbg(ec_dev->dev, "using proto v%u\n", ec_dev->proto_version);
		break;
	case CROS_EC_DEV_PD_INDEX:
		ec_dev->max_passthru = info->max_request_packet_size -
						sizeof(struct ec_host_request);

		dev_dbg(ec_dev->dev, "found PD chip\n");
		break;
	default:
		dev_dbg(ec_dev->dev, "unknown passthru index: %d\n", devidx);
		break;
	}

=======
	}

	mapped = cros_ec_map_error(msg->result);
	if (mapped) {
		ret = mapped;
		goto exit;
	}

	if (ret == 0) {
		ret = -EPROTO;
		goto exit;
	}

	info = (struct ec_response_get_protocol_info *)msg->data;

	switch (devidx) {
	case CROS_EC_DEV_EC_INDEX:
		ec_dev->max_request = info->max_request_packet_size -
						sizeof(struct ec_host_request);
		ec_dev->max_response = info->max_response_packet_size -
						sizeof(struct ec_host_response);
		ec_dev->proto_version = min(EC_HOST_REQUEST_VERSION,
					    fls(info->protocol_versions) - 1);
		ec_dev->din_size = info->max_response_packet_size + EC_MAX_RESPONSE_OVERHEAD;
		ec_dev->dout_size = info->max_request_packet_size + EC_MAX_REQUEST_OVERHEAD;

		dev_dbg(ec_dev->dev, "using proto v%u\n", ec_dev->proto_version);
		break;
	case CROS_EC_DEV_PD_INDEX:
		ec_dev->max_passthru = info->max_request_packet_size -
						sizeof(struct ec_host_request);

		dev_dbg(ec_dev->dev, "found PD chip\n");
		break;
	default:
		dev_dbg(ec_dev->dev, "unknown passthru index: %d\n", devidx);
		break;
	}

>>>>>>> 9fecab24
	ret = 0;
exit:
	kfree(msg);
	return ret;
}

static int cros_ec_get_proto_info_legacy(struct cros_ec_device *ec_dev)
{
	struct cros_ec_command *msg;
	struct ec_params_hello *params;
	struct ec_response_hello *response;
	int ret, mapped;

	ec_dev->proto_version = 2;

	msg = kzalloc(sizeof(*msg) + max(sizeof(*params), sizeof(*response)), GFP_KERNEL);
	if (!msg)
		return -ENOMEM;

	msg->command = EC_CMD_HELLO;
	msg->insize = sizeof(*response);
	msg->outsize = sizeof(*params);

	params = (struct ec_params_hello *)msg->data;
	params->in_data = 0xa0b0c0d0;

	ret = cros_ec_send_command(ec_dev, msg);
	if (ret < 0) {
		dev_dbg(ec_dev->dev, "EC failed to respond to v2 hello: %d\n", ret);
		goto exit;
	}

	mapped = cros_ec_map_error(msg->result);
	if (mapped) {
		ret = mapped;
		dev_err(ec_dev->dev, "EC responded to v2 hello with error: %d\n", msg->result);
		goto exit;
	}

	if (ret == 0) {
		ret = -EPROTO;
		goto exit;
	}

	response = (struct ec_response_hello *)msg->data;
	if (response->out_data != 0xa1b2c3d4) {
		dev_err(ec_dev->dev,
			"EC responded to v2 hello with bad result: %u\n",
			response->out_data);
		ret = -EBADMSG;
		goto exit;
	}

	ec_dev->max_request = EC_PROTO2_MAX_PARAM_SIZE;
	ec_dev->max_response = EC_PROTO2_MAX_PARAM_SIZE;
	ec_dev->max_passthru = 0;
	ec_dev->pkt_xfer = NULL;
	ec_dev->din_size = EC_PROTO2_MSG_BYTES;
	ec_dev->dout_size = EC_PROTO2_MSG_BYTES;

	dev_dbg(ec_dev->dev, "falling back to proto v2\n");
	ret = 0;
exit:
	kfree(msg);
	return ret;
}

/*
 * cros_ec_get_host_command_version_mask
 *
 * Get the version mask of a given command.
 *
 * @ec_dev: EC device to call
 * @msg: message structure to use
 * @cmd: command to get the version of.
 * @mask: result when function returns 0.
 *
 * @return 0 on success, error code otherwise
 *
 * LOCKING:
 * the caller has ec_dev->lock mutex or the caller knows there is
 * no other command in progress.
 */
static int cros_ec_get_host_command_version_mask(struct cros_ec_device *ec_dev, u16 cmd, u32 *mask)
{
	struct ec_params_get_cmd_versions *pver;
	struct ec_response_get_cmd_versions *rver;
	struct cros_ec_command *msg;
	int ret, mapped;

	msg = kmalloc(sizeof(*msg) + max(sizeof(*rver), sizeof(*pver)),
		      GFP_KERNEL);
	if (!msg)
		return -ENOMEM;

	msg->version = 0;
	msg->command = EC_CMD_GET_CMD_VERSIONS;
	msg->insize = sizeof(*rver);
	msg->outsize = sizeof(*pver);

	pver = (struct ec_params_get_cmd_versions *)msg->data;
	pver->cmd = cmd;

	ret = cros_ec_send_command(ec_dev, msg);
	if (ret < 0)
		goto exit;

	mapped = cros_ec_map_error(msg->result);
	if (mapped) {
		ret = mapped;
		goto exit;
	}

	if (ret == 0) {
		ret = -EPROTO;
		goto exit;
	}

	rver = (struct ec_response_get_cmd_versions *)msg->data;
	*mask = rver->version_mask;
	ret = 0;
exit:
	kfree(msg);
	return ret;
}

/**
 * cros_ec_query_all() -  Query the protocol version supported by the
 *         ChromeOS EC.
 * @ec_dev: Device to register.
 *
 * Return: 0 on success or negative error code.
 */
int cros_ec_query_all(struct cros_ec_device *ec_dev)
{
	struct device *dev = ec_dev->dev;
	u32 ver_mask;
	int ret;

	/* First try sending with proto v3. */
	if (!cros_ec_get_proto_info(ec_dev, CROS_EC_DEV_EC_INDEX)) {
		/* Check for PD. */
		cros_ec_get_proto_info(ec_dev, CROS_EC_DEV_PD_INDEX);
	} else {
		/* Try querying with a v2 hello message. */
		ret = cros_ec_get_proto_info_legacy(ec_dev);
		if (ret) {
			/*
			 * It's possible for a test to occur too early when
			 * the EC isn't listening. If this happens, we'll
			 * test later when the first command is run.
			 */
			ec_dev->proto_version = EC_PROTO_VERSION_UNKNOWN;
			dev_dbg(ec_dev->dev, "EC query failed: %d\n", ret);
			return ret;
		}
	}

	devm_kfree(dev, ec_dev->din);
	devm_kfree(dev, ec_dev->dout);

	ec_dev->din = devm_kzalloc(dev, ec_dev->din_size, GFP_KERNEL);
	if (!ec_dev->din) {
		ret = -ENOMEM;
		goto exit;
	}

	ec_dev->dout = devm_kzalloc(dev, ec_dev->dout_size, GFP_KERNEL);
	if (!ec_dev->dout) {
		devm_kfree(dev, ec_dev->din);
		ret = -ENOMEM;
		goto exit;
	}

	/* Probe if MKBP event is supported */
	ret = cros_ec_get_host_command_version_mask(ec_dev, EC_CMD_GET_NEXT_EVENT, &ver_mask);
	if (ret < 0 || ver_mask == 0) {
		ec_dev->mkbp_event_supported = 0;
	} else {
		ec_dev->mkbp_event_supported = fls(ver_mask);

		dev_dbg(ec_dev->dev, "MKBP support version %u\n", ec_dev->mkbp_event_supported - 1);
	}

	/* Probe if host sleep v1 is supported for S0ix failure detection. */
	ret = cros_ec_get_host_command_version_mask(ec_dev, EC_CMD_HOST_SLEEP_EVENT, &ver_mask);
	ec_dev->host_sleep_v1 = (ret == 0 && (ver_mask & EC_VER_MASK(1)));

	/* Get host event wake mask. */
	ret = cros_ec_get_host_event_wake_mask(ec_dev, &ec_dev->host_event_wake_mask);
	if (ret < 0) {
		/*
		 * If the EC doesn't support EC_CMD_HOST_EVENT_GET_WAKE_MASK,
		 * use a reasonable default. Note that we ignore various
		 * battery, AC status, and power-state events, because (a)
		 * those can be quite common (e.g., when sitting at full
		 * charge, on AC) and (b) these are not actionable wake events;
		 * if anything, we'd like to continue suspending (to save
		 * power), not wake up.
		 */
		ec_dev->host_event_wake_mask = U32_MAX &
			~(EC_HOST_EVENT_MASK(EC_HOST_EVENT_LID_CLOSED) |
			  EC_HOST_EVENT_MASK(EC_HOST_EVENT_AC_DISCONNECTED) |
			  EC_HOST_EVENT_MASK(EC_HOST_EVENT_BATTERY_LOW) |
			  EC_HOST_EVENT_MASK(EC_HOST_EVENT_BATTERY_CRITICAL) |
			  EC_HOST_EVENT_MASK(EC_HOST_EVENT_BATTERY) |
			  EC_HOST_EVENT_MASK(EC_HOST_EVENT_PD_MCU) |
			  EC_HOST_EVENT_MASK(EC_HOST_EVENT_BATTERY_STATUS));
		/*
		 * Old ECs may not support this command. Complain about all
		 * other errors.
		 */
		if (ret != -EOPNOTSUPP)
			dev_err(ec_dev->dev,
				"failed to retrieve wake mask: %d\n", ret);
	}

	ret = 0;

exit:
	return ret;
}
EXPORT_SYMBOL(cros_ec_query_all);

/**
 * cros_ec_cmd_xfer() - Send a command to the ChromeOS EC.
 * @ec_dev: EC device.
 * @msg: Message to write.
 *
 * Call this to send a command to the ChromeOS EC. This should be used instead
 * of calling the EC's cmd_xfer() callback directly. This function does not
 * convert EC command execution error codes to Linux error codes. Most
 * in-kernel users will want to use cros_ec_cmd_xfer_status() instead since
 * that function implements the conversion.
 *
 * Return:
 * >0 - EC command was executed successfully. The return value is the number
 *      of bytes returned by the EC (excluding the header).
 * =0 - EC communication was successful. EC command execution results are
 *      reported in msg->result. The result will be EC_RES_SUCCESS if the
 *      command was executed successfully or report an EC command execution
 *      error.
 * <0 - EC communication error. Return value is the Linux error code.
 */
int cros_ec_cmd_xfer(struct cros_ec_device *ec_dev, struct cros_ec_command *msg)
{
	int ret;

	mutex_lock(&ec_dev->lock);
	if (ec_dev->proto_version == EC_PROTO_VERSION_UNKNOWN) {
		ret = cros_ec_query_all(ec_dev);
		if (ret) {
			dev_err(ec_dev->dev,
				"EC version unknown and query failed; aborting command\n");
			mutex_unlock(&ec_dev->lock);
			return ret;
		}
	}

	if (msg->insize > ec_dev->max_response) {
		dev_dbg(ec_dev->dev, "clamping message receive buffer\n");
		msg->insize = ec_dev->max_response;
	}

	if (msg->command < EC_CMD_PASSTHRU_OFFSET(CROS_EC_DEV_PD_INDEX)) {
		if (msg->outsize > ec_dev->max_request) {
			dev_err(ec_dev->dev,
				"request of size %u is too big (max: %u)\n",
				msg->outsize,
				ec_dev->max_request);
			mutex_unlock(&ec_dev->lock);
			return -EMSGSIZE;
		}
	} else {
		if (msg->outsize > ec_dev->max_passthru) {
			dev_err(ec_dev->dev,
				"passthru rq of size %u is too big (max: %u)\n",
				msg->outsize,
				ec_dev->max_passthru);
			mutex_unlock(&ec_dev->lock);
			return -EMSGSIZE;
		}
	}

	ret = cros_ec_send_command(ec_dev, msg);
	mutex_unlock(&ec_dev->lock);

	return ret;
}
EXPORT_SYMBOL(cros_ec_cmd_xfer);

/**
 * cros_ec_cmd_xfer_status() - Send a command to the ChromeOS EC.
 * @ec_dev: EC device.
 * @msg: Message to write.
 *
 * Call this to send a command to the ChromeOS EC. This should be used instead of calling the EC's
 * cmd_xfer() callback directly. It returns success status only if both the command was transmitted
 * successfully and the EC replied with success status.
 *
 * Return:
 * >=0 - The number of bytes transferred.
 * <0 - Linux error code
 */
int cros_ec_cmd_xfer_status(struct cros_ec_device *ec_dev,
			    struct cros_ec_command *msg)
{
	int ret, mapped;

	ret = cros_ec_cmd_xfer(ec_dev, msg);
	if (ret < 0)
		return ret;

	mapped = cros_ec_map_error(msg->result);
	if (mapped) {
		dev_dbg(ec_dev->dev, "Command result (err: %d [%d])\n",
			msg->result, mapped);
		ret = mapped;
	}

	return ret;
}
EXPORT_SYMBOL(cros_ec_cmd_xfer_status);

static int get_next_event_xfer(struct cros_ec_device *ec_dev,
			       struct cros_ec_command *msg,
			       struct ec_response_get_next_event_v1 *event,
			       int version, uint32_t size)
{
	int ret;

	msg->version = version;
	msg->command = EC_CMD_GET_NEXT_EVENT;
	msg->insize = size;
	msg->outsize = 0;

	ret = cros_ec_cmd_xfer_status(ec_dev, msg);
	if (ret > 0) {
		ec_dev->event_size = ret - 1;
		ec_dev->event_data = *event;
	}

	return ret;
}

static int get_next_event(struct cros_ec_device *ec_dev)
{
	struct {
		struct cros_ec_command msg;
		struct ec_response_get_next_event_v1 event;
	} __packed buf;
	struct cros_ec_command *msg = &buf.msg;
	struct ec_response_get_next_event_v1 *event = &buf.event;
	const int cmd_version = ec_dev->mkbp_event_supported - 1;

	memset(msg, 0, sizeof(*msg));
	if (ec_dev->suspended) {
		dev_dbg(ec_dev->dev, "Device suspended.\n");
		return -EHOSTDOWN;
	}

	if (cmd_version == 0)
		return get_next_event_xfer(ec_dev, msg, event, 0,
				  sizeof(struct ec_response_get_next_event));

	return get_next_event_xfer(ec_dev, msg, event, cmd_version,
				sizeof(struct ec_response_get_next_event_v1));
}

static int get_keyboard_state_event(struct cros_ec_device *ec_dev)
{
	u8 buffer[sizeof(struct cros_ec_command) +
		  sizeof(ec_dev->event_data.data)];
	struct cros_ec_command *msg = (struct cros_ec_command *)&buffer;

	msg->version = 0;
	msg->command = EC_CMD_MKBP_STATE;
	msg->insize = sizeof(ec_dev->event_data.data);
	msg->outsize = 0;

	ec_dev->event_size = cros_ec_cmd_xfer_status(ec_dev, msg);
	ec_dev->event_data.event_type = EC_MKBP_EVENT_KEY_MATRIX;
	memcpy(&ec_dev->event_data.data, msg->data,
	       sizeof(ec_dev->event_data.data));

	return ec_dev->event_size;
}

/**
 * cros_ec_get_next_event() - Fetch next event from the ChromeOS EC.
 * @ec_dev: Device to fetch event from.
 * @wake_event: Pointer to a bool set to true upon return if the event might be
 *              treated as a wake event. Ignored if null.
 * @has_more_events: Pointer to bool set to true if more than one event is
 *              pending.
 *              Some EC will set this flag to indicate cros_ec_get_next_event()
 *              can be called multiple times in a row.
 *              It is an optimization to prevent issuing a EC command for
 *              nothing or wait for another interrupt from the EC to process
 *              the next message.
 *              Ignored if null.
 *
 * Return: negative error code on errors; 0 for no data; or else number of
 * bytes received (i.e., an event was retrieved successfully). Event types are
 * written out to @ec_dev->event_data.event_type on success.
 */
int cros_ec_get_next_event(struct cros_ec_device *ec_dev,
			   bool *wake_event,
			   bool *has_more_events)
{
	u8 event_type;
	u32 host_event;
	int ret;
	u32 ver_mask;

	/*
	 * Default value for wake_event.
	 * Wake up on keyboard event, wake up for spurious interrupt or link
	 * error to the EC.
	 */
	if (wake_event)
		*wake_event = true;

	/*
	 * Default value for has_more_events.
	 * EC will raise another interrupt if AP does not process all events
	 * anyway.
	 */
	if (has_more_events)
		*has_more_events = false;

	if (!ec_dev->mkbp_event_supported)
		return get_keyboard_state_event(ec_dev);

	ret = get_next_event(ec_dev);
	/*
	 * -ENOPROTOOPT is returned when EC returns EC_RES_INVALID_VERSION.
	 * This can occur when EC based device (e.g. Fingerprint MCU) jumps to
	 * the RO image which doesn't support newer version of the command. In
	 * this case we will attempt to update maximum supported version of the
	 * EC_CMD_GET_NEXT_EVENT.
	 */
	if (ret == -ENOPROTOOPT) {
		dev_dbg(ec_dev->dev,
			"GET_NEXT_EVENT returned invalid version error.\n");
		ret = cros_ec_get_host_command_version_mask(ec_dev,
							EC_CMD_GET_NEXT_EVENT,
							&ver_mask);
		if (ret < 0 || ver_mask == 0)
			/*
			 * Do not change the MKBP supported version if we can't
			 * obtain supported version correctly. Please note that
			 * calling EC_CMD_GET_NEXT_EVENT returned
			 * EC_RES_INVALID_VERSION which means that the command
			 * is present.
			 */
			return -ENOPROTOOPT;

		ec_dev->mkbp_event_supported = fls(ver_mask);
		dev_dbg(ec_dev->dev, "MKBP support version changed to %u\n",
			ec_dev->mkbp_event_supported - 1);

		/* Try to get next event with new MKBP support version set. */
		ret = get_next_event(ec_dev);
	}

	if (ret <= 0)
		return ret;

	if (has_more_events)
		*has_more_events = ec_dev->event_data.event_type &
			EC_MKBP_HAS_MORE_EVENTS;
	ec_dev->event_data.event_type &= EC_MKBP_EVENT_TYPE_MASK;

	if (wake_event) {
		event_type = ec_dev->event_data.event_type;
		host_event = cros_ec_get_host_event(ec_dev);

		/*
		 * Sensor events need to be parsed by the sensor sub-device.
		 * Defer them, and don't report the wakeup here.
		 */
		if (event_type == EC_MKBP_EVENT_SENSOR_FIFO) {
			*wake_event = false;
		} else if (host_event) {
			/* rtc_update_irq() already handles wakeup events. */
			if (host_event & EC_HOST_EVENT_MASK(EC_HOST_EVENT_RTC))
				*wake_event = false;
			/* Masked host-events should not count as wake events. */
			if (!(host_event & ec_dev->host_event_wake_mask))
				*wake_event = false;
		}
	}

	return ret;
}
EXPORT_SYMBOL(cros_ec_get_next_event);

/**
 * cros_ec_get_host_event() - Return a mask of event set by the ChromeOS EC.
 * @ec_dev: Device to fetch event from.
 *
 * When MKBP is supported, when the EC raises an interrupt, we collect the
 * events raised and call the functions in the ec notifier. This function
 * is a helper to know which events are raised.
 *
 * Return: 0 on error or non-zero bitmask of one or more EC_HOST_EVENT_*.
 */
u32 cros_ec_get_host_event(struct cros_ec_device *ec_dev)
{
	u32 host_event;

	if (!ec_dev->mkbp_event_supported)
		return 0;

	if (ec_dev->event_data.event_type != EC_MKBP_EVENT_HOST_EVENT)
		return 0;

	if (ec_dev->event_size != sizeof(host_event)) {
		dev_warn(ec_dev->dev, "Invalid host event size\n");
		return 0;
	}

	host_event = get_unaligned_le32(&ec_dev->event_data.data.host_event);

	return host_event;
}
EXPORT_SYMBOL(cros_ec_get_host_event);

/**
 * cros_ec_check_features() - Test for the presence of EC features
 *
 * @ec: EC device, does not have to be connected directly to the AP,
 *      can be daisy chained through another device.
 * @feature: One of ec_feature_code bit.
 *
 * Call this function to test whether the ChromeOS EC supports a feature.
 *
 * Return: true if supported, false if not (or if an error was encountered).
 */
bool cros_ec_check_features(struct cros_ec_dev *ec, int feature)
{
	struct ec_response_get_features *features = &ec->features;
	int ret;

	if (features->flags[0] == -1U && features->flags[1] == -1U) {
		/* features bitmap not read yet */
		ret = cros_ec_cmd(ec->ec_dev, 0, EC_CMD_GET_FEATURES + ec->cmd_offset,
				  NULL, 0, features, sizeof(*features));
		if (ret < 0) {
			dev_warn(ec->dev, "cannot get EC features: %d\n", ret);
			memset(features, 0, sizeof(*features));
		}

		dev_dbg(ec->dev, "EC features %08x %08x\n",
			features->flags[0], features->flags[1]);
	}

	return !!(features->flags[feature / 32] & EC_FEATURE_MASK_0(feature));
}
EXPORT_SYMBOL_GPL(cros_ec_check_features);

/**
 * cros_ec_get_sensor_count() - Return the number of MEMS sensors supported.
 *
 * @ec: EC device, does not have to be connected directly to the AP,
 *      can be daisy chained through another device.
 * Return: < 0 in case of error.
 */
int cros_ec_get_sensor_count(struct cros_ec_dev *ec)
{
	/*
	 * Issue a command to get the number of sensor reported.
	 * If not supported, check for legacy mode.
	 */
	int ret, sensor_count;
	struct ec_params_motion_sense *params;
	struct ec_response_motion_sense *resp;
	struct cros_ec_command *msg;
	struct cros_ec_device *ec_dev = ec->ec_dev;
	u8 status;

	msg = kzalloc(sizeof(*msg) + max(sizeof(*params), sizeof(*resp)),
		      GFP_KERNEL);
	if (!msg)
		return -ENOMEM;

	msg->version = 1;
	msg->command = EC_CMD_MOTION_SENSE_CMD + ec->cmd_offset;
	msg->outsize = sizeof(*params);
	msg->insize = sizeof(*resp);

	params = (struct ec_params_motion_sense *)msg->data;
	params->cmd = MOTIONSENSE_CMD_DUMP;

	ret = cros_ec_cmd_xfer_status(ec->ec_dev, msg);
	if (ret < 0) {
		sensor_count = ret;
	} else {
		resp = (struct ec_response_motion_sense *)msg->data;
		sensor_count = resp->dump.sensor_count;
	}
	kfree(msg);

	/*
	 * Check legacy mode: Let's find out if sensors are accessible
	 * via LPC interface.
	 */
	if (sensor_count < 0 && ec->cmd_offset == 0 && ec_dev->cmd_readmem) {
		ret = ec_dev->cmd_readmem(ec_dev, EC_MEMMAP_ACC_STATUS,
				1, &status);
		if (ret >= 0 &&
		    (status & EC_MEMMAP_ACC_STATUS_PRESENCE_BIT)) {
			/*
			 * We have 2 sensors, one in the lid, one in the base.
			 */
			sensor_count = 2;
		} else {
			/*
			 * EC uses LPC interface and no sensors are presented.
			 */
			sensor_count = 0;
		}
	}
	return sensor_count;
}
EXPORT_SYMBOL_GPL(cros_ec_get_sensor_count);

/**
 * cros_ec_cmd - Send a command to the EC.
 *
 * @ec_dev: EC device
 * @version: EC command version
 * @command: EC command
 * @outdata: EC command output data
 * @outsize: Size of outdata
 * @indata: EC command input data
 * @insize: Size of indata
 *
 * Return: >= 0 on success, negative error number on failure.
 */
int cros_ec_cmd(struct cros_ec_device *ec_dev,
		unsigned int version,
		int command,
		void *outdata,
		size_t outsize,
		void *indata,
		size_t insize)
{
	struct cros_ec_command *msg;
	int ret;

	msg = kzalloc(sizeof(*msg) + max(insize, outsize), GFP_KERNEL);
	if (!msg)
		return -ENOMEM;

	msg->version = version;
	msg->command = command;
	msg->outsize = outsize;
	msg->insize = insize;

	if (outsize)
		memcpy(msg->data, outdata, outsize);

	ret = cros_ec_cmd_xfer_status(ec_dev, msg);
	if (ret < 0)
		goto error;

	if (insize)
		memcpy(indata, msg->data, insize);
error:
	kfree(msg);
	return ret;
}
EXPORT_SYMBOL_GPL(cros_ec_cmd);<|MERGE_RESOLUTION|>--- conflicted
+++ resolved
@@ -133,7 +133,6 @@
 
 	return ret;
 }
-<<<<<<< HEAD
 
 static int cros_ec_wait_until_complete(struct cros_ec_device *ec_dev, uint32_t *result)
 {
@@ -160,34 +159,6 @@
 		if (ret < 0)
 			return ret;
 
-=======
-
-static int cros_ec_wait_until_complete(struct cros_ec_device *ec_dev, uint32_t *result)
-{
-	struct {
-		struct cros_ec_command msg;
-		struct ec_response_get_comms_status status;
-	} __packed buf;
-	struct cros_ec_command *msg = &buf.msg;
-	struct ec_response_get_comms_status *status = &buf.status;
-	int ret = 0, i;
-
-	msg->version = 0;
-	msg->command = EC_CMD_GET_COMMS_STATUS;
-	msg->insize = sizeof(*status);
-	msg->outsize = 0;
-
-	/* Query the EC's status until it's no longer busy or we encounter an error. */
-	for (i = 0; i < EC_COMMAND_RETRIES; ++i) {
-		usleep_range(10000, 11000);
-
-		ret = cros_ec_xfer_command(ec_dev, msg);
-		if (ret == -EAGAIN)
-			continue;
-		if (ret < 0)
-			return ret;
-
->>>>>>> 9fecab24
 		*result = msg->result;
 		if (msg->result != EC_RES_SUCCESS)
 			return ret;
@@ -350,7 +321,6 @@
 			"failed to check for EC[%d] protocol version: %d\n",
 			devidx, ret);
 		goto exit;
-<<<<<<< HEAD
 	}
 
 	mapped = cros_ec_map_error(msg->result);
@@ -390,47 +360,6 @@
 		break;
 	}
 
-=======
-	}
-
-	mapped = cros_ec_map_error(msg->result);
-	if (mapped) {
-		ret = mapped;
-		goto exit;
-	}
-
-	if (ret == 0) {
-		ret = -EPROTO;
-		goto exit;
-	}
-
-	info = (struct ec_response_get_protocol_info *)msg->data;
-
-	switch (devidx) {
-	case CROS_EC_DEV_EC_INDEX:
-		ec_dev->max_request = info->max_request_packet_size -
-						sizeof(struct ec_host_request);
-		ec_dev->max_response = info->max_response_packet_size -
-						sizeof(struct ec_host_response);
-		ec_dev->proto_version = min(EC_HOST_REQUEST_VERSION,
-					    fls(info->protocol_versions) - 1);
-		ec_dev->din_size = info->max_response_packet_size + EC_MAX_RESPONSE_OVERHEAD;
-		ec_dev->dout_size = info->max_request_packet_size + EC_MAX_REQUEST_OVERHEAD;
-
-		dev_dbg(ec_dev->dev, "using proto v%u\n", ec_dev->proto_version);
-		break;
-	case CROS_EC_DEV_PD_INDEX:
-		ec_dev->max_passthru = info->max_request_packet_size -
-						sizeof(struct ec_host_request);
-
-		dev_dbg(ec_dev->dev, "found PD chip\n");
-		break;
-	default:
-		dev_dbg(ec_dev->dev, "unknown passthru index: %d\n", devidx);
-		break;
-	}
-
->>>>>>> 9fecab24
 	ret = 0;
 exit:
 	kfree(msg);
