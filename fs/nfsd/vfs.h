/* SPDX-License-Identifier: GPL-2.0 */
/*
 * Copyright (C) 1995-1997 Olaf Kirch <okir@monad.swb.de>
 */

#ifndef LINUX_NFSD_VFS_H
#define LINUX_NFSD_VFS_H

#include "nfsfh.h"
#include "nfsd.h"

/*
 * Flags for nfsd_permission
 */
#define NFSD_MAY_NOP			0
#define NFSD_MAY_EXEC			0x001 /* == MAY_EXEC */
#define NFSD_MAY_WRITE			0x002 /* == MAY_WRITE */
#define NFSD_MAY_READ			0x004 /* == MAY_READ */
#define NFSD_MAY_SATTR			0x008
#define NFSD_MAY_TRUNC			0x010
#define NFSD_MAY_LOCK			0x020
#define NFSD_MAY_MASK			0x03f

/* extra hints to permission and open routines: */
#define NFSD_MAY_OWNER_OVERRIDE		0x040
#define NFSD_MAY_LOCAL_ACCESS		0x080 /* for device special files */
#define NFSD_MAY_BYPASS_GSS_ON_ROOT	0x100
#define NFSD_MAY_NOT_BREAK_LEASE	0x200
#define NFSD_MAY_BYPASS_GSS		0x400
#define NFSD_MAY_READ_IF_EXEC		0x800

#define NFSD_MAY_64BIT_COOKIE		0x1000 /* 64 bit readdir cookies for >= NFSv3 */

#define NFSD_MAY_CREATE		(NFSD_MAY_EXEC|NFSD_MAY_WRITE)
#define NFSD_MAY_REMOVE		(NFSD_MAY_EXEC|NFSD_MAY_WRITE|NFSD_MAY_TRUNC)

struct nfsd_file;

/*
 * Callback function for readdir
 */
typedef int (*nfsd_filldir_t)(void *, const char *, int, loff_t, u64, unsigned);

/* nfsd/vfs.c */
int		nfsd_cross_mnt(struct svc_rqst *rqstp, struct dentry **dpp,
		                struct svc_export **expp);
__be32		nfsd_lookup(struct svc_rqst *, struct svc_fh *,
				const char *, unsigned int, struct svc_fh *);
__be32		 nfsd_lookup_dentry(struct svc_rqst *, struct svc_fh *,
				const char *, unsigned int,
				struct svc_export **, struct dentry **);
__be32		nfsd_setattr(struct svc_rqst *, struct svc_fh *,
				struct iattr *, int, time64_t);
int nfsd_mountpoint(struct dentry *, struct svc_export *);
#ifdef CONFIG_NFSD_V4
__be32          nfsd4_set_nfs4_label(struct svc_rqst *, struct svc_fh *,
		    struct xdr_netobj *);
__be32		nfsd4_vfs_fallocate(struct svc_rqst *, struct svc_fh *,
				    struct file *, loff_t, loff_t, int);
__be32		nfsd4_clone_file_range(struct svc_rqst *rqstp,
				       struct nfsd_file *nf_src, u64 src_pos,
				       struct nfsd_file *nf_dst, u64 dst_pos,
				       u64 count, bool sync);
#endif /* CONFIG_NFSD_V4 */
__be32		nfsd_create_locked(struct svc_rqst *, struct svc_fh *,
				char *name, int len, struct iattr *attrs,
				int type, dev_t rdev, struct svc_fh *res);
__be32		nfsd_create(struct svc_rqst *, struct svc_fh *,
				char *name, int len, struct iattr *attrs,
				int type, dev_t rdev, struct svc_fh *res);
__be32		nfsd_access(struct svc_rqst *, struct svc_fh *, u32 *, u32 *);
__be32		do_nfsd_create(struct svc_rqst *, struct svc_fh *,
				char *name, int len, struct iattr *attrs,
				struct svc_fh *res, int createmode,
				u32 *verifier, bool *truncp, bool *created);
__be32		nfsd_commit(struct svc_rqst *rqst, struct svc_fh *fhp,
				u64 offset, u32 count, __be32 *verf);
<<<<<<< HEAD
#endif /* CONFIG_NFSD_V3 */
=======
>>>>>>> 95cd2cdc
#ifdef CONFIG_NFSD_V4
__be32		nfsd_getxattr(struct svc_rqst *rqstp, struct svc_fh *fhp,
			    char *name, void **bufp, int *lenp);
__be32		nfsd_listxattr(struct svc_rqst *rqstp, struct svc_fh *fhp,
			    char **bufp, int *lenp);
__be32		nfsd_removexattr(struct svc_rqst *rqstp, struct svc_fh *fhp,
			    char *name);
__be32		nfsd_setxattr(struct svc_rqst *rqstp, struct svc_fh *fhp,
			    char *name, void *buf, u32 len, u32 flags);
#endif
int 		nfsd_open_break_lease(struct inode *, int);
__be32		nfsd_open(struct svc_rqst *, struct svc_fh *, umode_t,
				int, struct file **);
__be32		nfsd_open_verified(struct svc_rqst *, struct svc_fh *, umode_t,
				int, struct file **);
__be32		nfsd_splice_read(struct svc_rqst *rqstp, struct svc_fh *fhp,
				struct file *file, loff_t offset,
				unsigned long *count,
				u32 *eof);
__be32		nfsd_readv(struct svc_rqst *rqstp, struct svc_fh *fhp,
				struct file *file, loff_t offset,
				struct kvec *vec, int vlen,
				unsigned long *count,
				u32 *eof);
__be32 		nfsd_read(struct svc_rqst *, struct svc_fh *,
				loff_t, struct kvec *, int, unsigned long *,
				u32 *eof);
__be32 		nfsd_write(struct svc_rqst *, struct svc_fh *, loff_t,
				struct kvec *, int, unsigned long *,
				int stable, __be32 *verf);
__be32		nfsd_vfs_write(struct svc_rqst *rqstp, struct svc_fh *fhp,
				struct nfsd_file *nf, loff_t offset,
				struct kvec *vec, int vlen, unsigned long *cnt,
				int stable, __be32 *verf);
__be32		nfsd_readlink(struct svc_rqst *, struct svc_fh *,
				char *, int *);
__be32		nfsd_symlink(struct svc_rqst *, struct svc_fh *,
				char *name, int len, char *path,
				struct svc_fh *res);
__be32		nfsd_link(struct svc_rqst *, struct svc_fh *,
				char *, int, struct svc_fh *);
ssize_t		nfsd_copy_file_range(struct file *, u64,
				     struct file *, u64, u64);
__be32		nfsd_rename(struct svc_rqst *,
				struct svc_fh *, char *, int,
				struct svc_fh *, char *, int);
__be32		nfsd_unlink(struct svc_rqst *, struct svc_fh *, int type,
				char *name, int len);
__be32		nfsd_readdir(struct svc_rqst *, struct svc_fh *,
			     loff_t *, struct readdir_cd *, nfsd_filldir_t);
__be32		nfsd_statfs(struct svc_rqst *, struct svc_fh *,
				struct kstatfs *, int access);

__be32		nfsd_permission(struct svc_rqst *, struct svc_export *,
				struct dentry *, int);

static inline int fh_want_write(struct svc_fh *fh)
{
	int ret;

	if (fh->fh_want_write)
		return 0;
	ret = mnt_want_write(fh->fh_export->ex_path.mnt);
	if (!ret)
		fh->fh_want_write = true;
	return ret;
}

static inline void fh_drop_write(struct svc_fh *fh)
{
	if (fh->fh_want_write) {
		fh->fh_want_write = false;
		mnt_drop_write(fh->fh_export->ex_path.mnt);
	}
}

static inline __be32 fh_getattr(const struct svc_fh *fh, struct kstat *stat)
{
	struct path p = {.mnt = fh->fh_export->ex_path.mnt,
			 .dentry = fh->fh_dentry};
	return nfserrno(vfs_getattr(&p, stat, STATX_BASIC_STATS,
				    AT_STATX_SYNC_AS_STAT));
}

static inline int nfsd_create_is_exclusive(int createmode)
{
	return createmode == NFS3_CREATE_EXCLUSIVE
	       || createmode == NFS4_CREATE_EXCLUSIVE4_1;
}

#endif /* LINUX_NFSD_VFS_H */<|MERGE_RESOLUTION|>--- conflicted
+++ resolved
@@ -75,10 +75,6 @@
 				u32 *verifier, bool *truncp, bool *created);
 __be32		nfsd_commit(struct svc_rqst *rqst, struct svc_fh *fhp,
 				u64 offset, u32 count, __be32 *verf);
-<<<<<<< HEAD
-#endif /* CONFIG_NFSD_V3 */
-=======
->>>>>>> 95cd2cdc
 #ifdef CONFIG_NFSD_V4
 __be32		nfsd_getxattr(struct svc_rqst *rqstp, struct svc_fh *fhp,
 			    char *name, void **bufp, int *lenp);
