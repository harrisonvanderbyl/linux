--- conflicted
+++ resolved
@@ -51,13 +51,8 @@
 	return unlikely(overflow);
 }
 
-<<<<<<< HEAD
-/** check_add_overflow() - Calculate addition with overflow checking
- *
-=======
 /**
  * check_add_overflow() - Calculate addition with overflow checking
->>>>>>> 3cf241c3
  * @a: first addend
  * @b: second addend
  * @d: pointer to store sum
@@ -70,38 +65,6 @@
  */
 #define check_add_overflow(a, b, d)	\
 	__must_check_overflow(__builtin_add_overflow(a, b, d))
-<<<<<<< HEAD
-
-/** check_sub_overflow() - Calculate subtraction with overflow checking
- *
- * @a: minuend; value to subtract from
- * @b: subtrahend; value to subtract from @a
- * @d: pointer to store difference
- *
- * Returns 0 on success.
- *
- * *@d holds the results of the attempted subtraction, but is not considered
- * "safe for use" on a non-zero return value, which indicates that the
- * difference has underflowed or been truncated.
- */
-#define check_sub_overflow(a, b, d)	\
-	__must_check_overflow(__builtin_sub_overflow(a, b, d))
-
-/** check_mul_overflow() - Calculate multiplication with overflow checking
- *
- * @a: first factor
- * @b: second factor
- * @d: pointer to store product
- *
- * Returns 0 on success.
- *
- * *@d holds the results of the attempted multiplication, but is not
- * considered "safe for use" on a non-zero return value, which indicates
- * that the product has overflowed or been truncated.
- */
-#define check_mul_overflow(a, b, d)	\
-	__must_check_overflow(__builtin_mul_overflow(a, b, d))
-=======
 
 /**
  * check_sub_overflow() - Calculate subtraction with overflow checking
@@ -117,7 +80,6 @@
  */
 #define check_sub_overflow(a, b, d)	\
 	__must_check_overflow(__builtin_sub_overflow(a, b, d))
->>>>>>> 3cf241c3
 
 /**
  * check_mul_overflow() - Calculate multiplication with overflow checking
