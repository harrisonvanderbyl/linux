--- conflicted
+++ resolved
@@ -21,10 +21,7 @@
 #include <linux/limits.h>
 #include <linux/init.h>
 #include <linux/module.h>
-<<<<<<< HEAD
-=======
 #include <linux/notifier.h>
->>>>>>> ae43da8f
 #include <linux/of.h>
 #include <linux/pci.h>
 #include <linux/pm_opp.h>
@@ -1554,8 +1551,6 @@
 	return IRQ_HANDLED;
 }
 
-<<<<<<< HEAD
-=======
 static int qcom_pcie_enable_aspm(struct pci_dev *pdev)
 {
 	/*
@@ -1583,7 +1578,6 @@
 	return NOTIFY_DONE;
 }
 
->>>>>>> ae43da8f
 static void qcom_pcie_deinit_debugfs(struct qcom_pcie *pcie)
 {
 	debugfs_remove(pcie->debugfs);
@@ -1780,11 +1774,8 @@
 
 	dw_pcie_host_deinit(&pcie->pci->pp);
 
-<<<<<<< HEAD
-=======
 	bus_unregister_notifier(&pci_bus_type, &pcie->nb);
 
->>>>>>> ae43da8f
 	phy_exit(pcie->phy);
 
 	pm_runtime_put_sync(dev);
