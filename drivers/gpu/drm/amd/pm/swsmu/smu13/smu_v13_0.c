--- conflicted
+++ resolved
@@ -211,12 +211,8 @@
 		return 0;
 
 	if ((adev->ip_versions[MP1_HWIP][0] == IP_VERSION(13, 0, 7)) ||
-<<<<<<< HEAD
-	    (adev->ip_versions[MP1_HWIP][0] == IP_VERSION(13, 0, 0)))
-=======
 	    (adev->ip_versions[MP1_HWIP][0] == IP_VERSION(13, 0, 0)) ||
 	    (adev->ip_versions[MP1_HWIP][0] == IP_VERSION(13, 0, 10)))
->>>>>>> 3cf241c3
 		return 0;
 
 	/* override pptable_id from driver parameter */
@@ -309,9 +305,6 @@
 		break;
 	case IP_VERSION(13, 0, 5):
 		smu->smc_driver_if_version = SMU13_DRIVER_IF_VERSION_SMU_V13_0_5;
-		break;
-	case IP_VERSION(13, 0, 10):
-		smu->smc_driver_if_version = SMU13_DRIVER_IF_VERSION_SMU_V13_0_10;
 		break;
 	default:
 		dev_err(adev->dev, "smu unsupported IP version: 0x%x.\n",
@@ -460,12 +453,6 @@
 		dev_info(adev->dev, "override pptable id %d\n", pptable_id);
 	} else {
 		pptable_id = smu->smu_table.boot_values.pp_table_id;
-<<<<<<< HEAD
-
-		if (adev->ip_versions[MP1_HWIP][0] == IP_VERSION(13, 0, 10))
-			pptable_id = 6666;
-=======
->>>>>>> 3cf241c3
 	}
 
 	/* force using vbios pptable in sriov mode */
