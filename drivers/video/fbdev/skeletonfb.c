/*
 * linux/drivers/video/skeletonfb.c -- Skeleton for a frame buffer device
 *
 *  Modified to new api Jan 2001 by James Simmons (jsimmons@transvirtual.com)
 *
 *  Created 28 Dec 1997 by Geert Uytterhoeven
 *
 *
 *  I have started rewriting this driver as a example of the upcoming new API
 *  The primary goal is to remove the console code from fbdev and place it
 *  into fbcon.c. This reduces the code and makes writing a new fbdev driver
 *  easy since the author doesn't need to worry about console internals. It
 *  also allows the ability to run fbdev without a console/tty system on top
 *  of it.
 *
 *  First the roles of struct fb_info and struct display have changed. Struct
 *  display will go away. The way the new framebuffer console code will
 *  work is that it will act to translate data about the tty/console in
 *  struct vc_data to data in a device independent way in struct fb_info. Then
 *  various functions in struct fb_ops will be called to store the device
 *  dependent state in the par field in struct fb_info and to change the
 *  hardware to that state. This allows a very clean separation of the fbdev
 *  layer from the console layer. It also allows one to use fbdev on its own
 *  which is a bounus for embedded devices. The reason this approach works is
 *  for each framebuffer device when used as a tty/console device is allocated
 *  a set of virtual terminals to it. Only one virtual terminal can be active
 *  per framebuffer device. We already have all the data we need in struct
 *  vc_data so why store a bunch of colormaps and other fbdev specific data
 *  per virtual terminal.
 *
 *  As you can see doing this makes the con parameter pretty much useless
 *  for struct fb_ops functions, as it should be. Also having struct
 *  fb_var_screeninfo and other data in fb_info pretty much eliminates the
 *  need for get_fix and get_var. Once all drivers use the fix, var, and cmap
 *  fbcon can be written around these fields. This will also eliminate the
 *  need to regenerate struct fb_var_screeninfo, struct fb_fix_screeninfo
 *  struct fb_cmap every time get_var, get_fix, get_cmap functions are called
 *  as many drivers do now.
 *
 *  This file is subject to the terms and conditions of the GNU General Public
 *  License. See the file COPYING in the main directory of this archive for
 *  more details.
 */

#include <linux/aperture.h>
#include <linux/module.h>
#include <linux/kernel.h>
#include <linux/errno.h>
#include <linux/string.h>
#include <linux/mm.h>
#include <linux/slab.h>
#include <linux/delay.h>
#include <linux/fb.h>
#include <linux/init.h>
#include <linux/pci.h>

    /*
     *  This is just simple sample code.
     *
     *  No warranty that it actually compiles.
     *  Even less warranty that it actually works :-)
     */

/*
 * Driver data
 */
static char *mode_option;

/*
 *  If your driver supports multiple boards, you should make the
 *  below data types arrays, or allocate them dynamically (using kmalloc()).
 */

/*
 * This structure defines the hardware state of the graphics card. Normally
 * you place this in a header file in linux/include/video. This file usually
 * also includes register information. That allows other driver subsystems
 * and userland applications the ability to use the same header file to
 * avoid duplicate work and easy porting of software.
 */
struct xxx_par;

/*
 * Here we define the default structs fb_fix_screeninfo and fb_var_screeninfo
 * if we don't use modedb. If we do use modedb see xxxfb_init how to use it
 * to get a fb_var_screeninfo. Otherwise define a default var as well.
 */
static const struct fb_fix_screeninfo xxxfb_fix = {
	.id =		"FB's name",
	.type =		FB_TYPE_PACKED_PIXELS,
	.visual =	FB_VISUAL_PSEUDOCOLOR,
	.xpanstep =	1,
	.ypanstep =	1,
	.ywrapstep =	1,
	.accel =	FB_ACCEL_NONE,
};

    /*
<<<<<<< HEAD
     * 	Modern graphical hardware not only supports pipelines but some 
     *  also support multiple monitors where each display can have
     *  its own unique data. In this case each display could be  
     *  represented by a separate framebuffer device thus a separate 
=======
     * 	Modern graphical hardware not only supports pipelines but some
     *  also support multiple monitors where each display can have
     *  its own unique data. In this case each display could be
     *  represented by a separate framebuffer device thus a separate
>>>>>>> 7365df19
     *  struct fb_info. Now the struct xxx_par represents the graphics
     *  hardware state thus only one exist per card. In this case the
     *  struct xxx_par for each graphics card would be shared between
     *  every struct fb_info that represents a framebuffer on that card.
     *  This allows when one display changes it video resolution (info->var)
     *  the other displays know instantly. Each display can always be
     *  aware of the entire hardware state that affects it because they share
     *  the same xxx_par struct. The other side of the coin is multiple
     *  graphics cards that pass data around until it is finally displayed
     *  on one monitor. Such examples are the voodoo 1 cards and high end
     *  NUMA graphics servers. For this case we have a bunch of pars, each
     *  one that represents a graphics state, that belong to one struct
     *  fb_info. Their you would want to have *par point to a array of device
     *  states and have each struct fb_ops function deal with all those
     *  states. I hope this covers every possible hardware design. If not
     *  feel free to send your ideas at jsimmons@users.sf.net
     */

    /*
     *  If your driver supports multiple boards or it supports multiple
     *  framebuffers, you should make these arrays, or allocate them
     *  dynamically using framebuffer_alloc() and free them with
     *  framebuffer_release().
     */
static struct fb_info info;

    /*
     * Each one represents the state of the hardware. Most hardware have
     * just one hardware state. These here represent the default state(s).
     */
static struct xxx_par __initdata current_par;

/**
 *	xxxfb_open - Optional function. Called when the framebuffer is
 *		     first accessed.
 *	@info: frame buffer structure that represents a single frame buffer
 *	@user: tell us if the userland (value=1) or the console is accessing
 *	       the framebuffer.
 *
 *	This function is the first function called in the framebuffer api.
 *	Usually you don't need to provide this function. The case where it
 *	is used is to change from a text mode hardware state to a graphics
 * 	mode state.
 *
 *	Returns negative errno on error, or zero on success.
 */
static int xxxfb_open(struct fb_info *info, int user)
{
    return 0;
}

/**
 *	xxxfb_release - Optional function. Called when the framebuffer
 *			device is closed.
 *	@info: frame buffer structure that represents a single frame buffer
 *	@user: tell us if the userland (value=1) or the console is accessing
 *	       the framebuffer.
 *
 *	Thus function is called when we close /dev/fb or the framebuffer
 *	console system is released. Usually you don't need this function.
 *	The case where it is usually used is to go from a graphics state
 *	to a text mode state.
 *
 *	Returns negative errno on error, or zero on success.
 */
static int xxxfb_release(struct fb_info *info, int user)
{
    return 0;
}

/**
 *      xxxfb_check_var - Optional function. Validates a var passed in.
 *      @var: frame buffer variable screen structure
 *      @info: frame buffer structure that represents a single frame buffer
 *
 *	Checks to see if the hardware supports the state requested by
 *	var passed in. This function does not alter the hardware state!!!
 *	This means the data stored in struct fb_info and struct xxx_par do
 *      not change. This includes the var inside of struct fb_info.
 *	Do NOT change these. This function can be called on its own if we
 *	intent to only test a mode and not actually set it. The stuff in
 *	modedb.c is a example of this. If the var passed in is slightly
 *	off by what the hardware can support then we alter the var PASSED in
 *	to what we can do.
 *
 *      For values that are off, this function must round them _up_ to the
 *      next value that is supported by the hardware.  If the value is
 *      greater than the highest value supported by the hardware, then this
 *      function must return -EINVAL.
 *
 *      Exception to the above rule:  Some drivers have a fixed mode, ie,
 *      the hardware is already set at boot up, and cannot be changed.  In
 *      this case, it is more acceptable that this function just return
 *      a copy of the currently working var (info->var). Better is to not
 *      implement this function, as the upper layer will do the copying
 *      of the current var for you.
 *
 *      Note:  This is the only function where the contents of var can be
 *      freely adjusted after the driver has been registered. If you find
 *      that you have code outside of this function that alters the content
 *      of var, then you are doing something wrong.  Note also that the
 *      contents of info->var must be left untouched at all times after
 *      driver registration.
 *
 *	Returns negative errno on error, or zero on success.
 */
static int xxxfb_check_var(struct fb_var_screeninfo *var, struct fb_info *info)
{
    /* ... */
    return 0;
}

/**
 *      xxxfb_set_par - Optional function. Alters the hardware state.
 *      @info: frame buffer structure that represents a single frame buffer
 *
 *	Using the fb_var_screeninfo in fb_info we set the resolution of the
 *	this particular framebuffer. This function alters the par AND the
 *	fb_fix_screeninfo stored in fb_info. It doesn't not alter var in
 *	fb_info since we are using that data. This means we depend on the
 *	data in var inside fb_info to be supported by the hardware.
 *
 *      This function is also used to recover/restore the hardware to a
 *      known working state.
 *
 *	xxxfb_check_var is always called before xxxfb_set_par to ensure that
 *      the contents of var is always valid.
 *
 *	Again if you can't change the resolution you don't need this function.
 *
 *      However, even if your hardware does not support mode changing,
 *      a set_par might be needed to at least initialize the hardware to
 *      a known working state, especially if it came back from another
 *      process that also modifies the same hardware, such as X.
 *
 *      If this is the case, a combination such as the following should work:
 *
 *      static int xxxfb_check_var(struct fb_var_screeninfo *var,
 *                                struct fb_info *info)
 *      {
 *              *var = info->var;
 *              return 0;
 *      }
 *
 *      static int xxxfb_set_par(struct fb_info *info)
 *      {
 *              init your hardware here
 *      }
 *
 *	Returns negative errno on error, or zero on success.
 */
static int xxxfb_set_par(struct fb_info *info)
{
    struct xxx_par *par = info->par;
    /* ... */
    return 0;
}

/**
 *  	xxxfb_setcolreg - Optional function. Sets a color register.
 *      @regno: Which register in the CLUT we are programming
 *      @red: The red value which can be up to 16 bits wide
 *	@green: The green value which can be up to 16 bits wide
 *	@blue:  The blue value which can be up to 16 bits wide.
 *	@transp: If supported, the alpha value which can be up to 16 bits wide.
 *      @info: frame buffer info structure
 *
 *  	Set a single color register. The values supplied have a 16 bit
 *  	magnitude which needs to be scaled in this function for the hardware.
 *	Things to take into consideration are how many color registers, if
 *	any, are supported with the current color visual. With truecolor mode
 *	no color palettes are supported. Here a pseudo palette is created
 *	which we store the value in pseudo_palette in struct fb_info. For
 *	pseudocolor mode we have a limited color palette. To deal with this
 *	we can program what color is displayed for a particular pixel value.
 *	DirectColor is similar in that we can program each color field. If
 *	we have a static colormap we don't need to implement this function.
 *
 *	Returns negative errno on error, or zero on success.
 */
static int xxxfb_setcolreg(unsigned regno, unsigned red, unsigned green,
			   unsigned blue, unsigned transp,
			   struct fb_info *info)
{
    if (regno >= 256)  /* no. of hw registers */
       return -EINVAL;
    /*
     * Program hardware... do anything you want with transp
     */

    /* grayscale works only partially under directcolor */
    if (info->var.grayscale) {
       /* grayscale = 0.30*R + 0.59*G + 0.11*B */
       red = green = blue = (red * 77 + green * 151 + blue * 28) >> 8;
    }

    /* Directcolor:
     *   var->{color}.offset contains start of bitfield
     *   var->{color}.length contains length of bitfield
     *   {hardwarespecific} contains width of DAC
     *   pseudo_palette[X] is programmed to (X << red.offset) |
     *                                      (X << green.offset) |
     *                                      (X << blue.offset)
     *   RAMDAC[X] is programmed to (red, green, blue)
     *   color depth = SUM(var->{color}.length)
     *
     * Pseudocolor:
     *    var->{color}.offset is 0 unless the palette index takes less than
     *                        bits_per_pixel bits and is stored in the upper
     *                        bits of the pixel value
     *    var->{color}.length is set so that 1 << length is the number of
     *                        available palette entries
     *    pseudo_palette is not used
     *    RAMDAC[X] is programmed to (red, green, blue)
     *    color depth = var->{color}.length
     *
     * Static pseudocolor:
     *    same as Pseudocolor, but the RAMDAC is not programmed (read-only)
     *
     * Mono01/Mono10:
     *    Has only 2 values, black on white or white on black (fg on bg),
     *    var->{color}.offset is 0
     *    white = (1 << var->{color}.length) - 1, black = 0
     *    pseudo_palette is not used
     *    RAMDAC does not exist
     *    color depth is always 2
     *
     * Truecolor:
     *    does not use RAMDAC (usually has 3 of them).
     *    var->{color}.offset contains start of bitfield
     *    var->{color}.length contains length of bitfield
     *    pseudo_palette is programmed to (red << red.offset) |
     *                                    (green << green.offset) |
     *                                    (blue << blue.offset) |
     *                                    (transp << transp.offset)
     *    RAMDAC does not exist
     *    color depth = SUM(var->{color}.length})
     *
     *  The color depth is used by fbcon for choosing the logo and also
     *  for color palette transformation if color depth < 4
     *
     *  As can be seen from the above, the field bits_per_pixel is _NOT_
     *  a criteria for describing the color visual.
     *
     *  A common mistake is assuming that bits_per_pixel <= 8 is pseudocolor,
     *  and higher than that, true/directcolor.  This is incorrect, one needs
     *  to look at the fix->visual.
     *
     *  Another common mistake is using bits_per_pixel to calculate the color
     *  depth.  The bits_per_pixel field does not directly translate to color
     *  depth. You have to compute for the color depth (using the color
     *  bitfields) and fix->visual as seen above.
     */

    /*
     * This is the point where the color is converted to something that
     * is acceptable by the hardware.
     */
#define CNVT_TOHW(val,width) ((((val)<<(width))+0x7FFF-(val))>>16)
    red = CNVT_TOHW(red, info->var.red.length);
    green = CNVT_TOHW(green, info->var.green.length);
    blue = CNVT_TOHW(blue, info->var.blue.length);
    transp = CNVT_TOHW(transp, info->var.transp.length);
#undef CNVT_TOHW
    /*
     * This is the point where the function feeds the color to the hardware
     * palette after converting the colors to something acceptable by
     * the hardware. Note, only FB_VISUAL_DIRECTCOLOR and
     * FB_VISUAL_PSEUDOCOLOR visuals need to write to the hardware palette.
     * If you have code that writes to the hardware CLUT, and it's not
     * any of the above visuals, then you are doing something wrong.
     */
    if (info->fix.visual == FB_VISUAL_DIRECTCOLOR ||
	info->fix.visual == FB_VISUAL_TRUECOLOR)
	    write_{red|green|blue|transp}_to_clut();

    /* This is the point were you need to fill up the contents of
     * info->pseudo_palette. This structure is used _only_ by fbcon, thus
     * it only contains 16 entries to match the number of colors supported
     * by the console. The pseudo_palette is used only if the visual is
     * in directcolor or truecolor mode.  With other visuals, the
     * pseudo_palette is not used. (This might change in the future.)
     *
     * The contents of the pseudo_palette is in raw pixel format.  Ie, each
     * entry can be written directly to the framebuffer without any conversion.
     * The pseudo_palette is (void *).  However, if using the generic
     * drawing functions (cfb_imageblit, cfb_fillrect), the pseudo_palette
     * must be casted to (u32 *) _regardless_ of the bits per pixel. If the
     * driver is using its own drawing functions, then it can use whatever
     * size it wants.
     */
    if (info->fix.visual == FB_VISUAL_TRUECOLOR ||
	info->fix.visual == FB_VISUAL_DIRECTCOLOR) {
	    u32 v;

	    if (regno >= 16)
		    return -EINVAL;

	    v = (red << info->var.red.offset) |
		    (green << info->var.green.offset) |
		    (blue << info->var.blue.offset) |
		    (transp << info->var.transp.offset);

	    ((u32*)(info->pseudo_palette))[regno] = v;
    }

    /* ... */
    return 0;
}

/**
 *      xxxfb_pan_display - NOT a required function. Pans the display.
 *      @var: frame buffer variable screen structure
 *      @info: frame buffer structure that represents a single frame buffer
 *
 *	Pan (or wrap, depending on the `vmode' field) the display using the
 *  	`xoffset' and `yoffset' fields of the `var' structure.
 *  	If the values don't fit, return -EINVAL.
 *
 *      Returns negative errno on error, or zero on success.
 */
static int xxxfb_pan_display(struct fb_var_screeninfo *var,
			     struct fb_info *info)
{
    /*
     * If your hardware does not support panning, _do_ _not_ implement this
     * function. Creating a dummy function will just confuse user apps.
     */

    /*
     * Note that even if this function is fully functional, a setting of
     * 0 in both xpanstep and ypanstep means that this function will never
     * get called.
     */

    /* ... */
    return 0;
}

/**
 *      xxxfb_blank - NOT a required function. Blanks the display.
 *      @blank_mode: the blank mode we want.
 *      @info: frame buffer structure that represents a single frame buffer
 *
 *      Blank the screen if blank_mode != FB_BLANK_UNBLANK, else unblank.
 *      Return 0 if blanking succeeded, != 0 if un-/blanking failed due to
 *      e.g. a video mode which doesn't support it.
 *
 *      Implements VESA suspend and powerdown modes on hardware that supports
 *      disabling hsync/vsync:
 *
 *      FB_BLANK_NORMAL = display is blanked, syncs are on.
 *      FB_BLANK_HSYNC_SUSPEND = hsync off
 *      FB_BLANK_VSYNC_SUSPEND = vsync off
 *      FB_BLANK_POWERDOWN =  hsync and vsync off
 *
 *      If implementing this function, at least support FB_BLANK_UNBLANK.
 *      Return !0 for any modes that are unimplemented.
 *
 */
static int xxxfb_blank(int blank_mode, struct fb_info *info)
{
    /* ... */
    return 0;
}

/* ------------ Accelerated Functions --------------------- */

/*
 * We provide our own functions if we have hardware acceleration
 * or non packed pixel format layouts. If we have no hardware
 * acceleration, we can use a generic unaccelerated function. If using
 * a pack pixel format just use the functions in cfb_*.c. Each file
 * has one of the three different accel functions we support.
 */

/**
 *      xxxfb_fillrect - REQUIRED function. Can use generic routines if
 *		 	 non acclerated hardware and packed pixel based.
 *			 Draws a rectangle on the screen.
 *
 *      @info: frame buffer structure that represents a single frame buffer
 *	@region: The structure representing the rectangular region we
 *		 wish to draw to.
 *
 *	This drawing operation places/removes a retangle on the screen
 *	depending on the rastering operation with the value of color which
 *	is in the current color depth format.
 */
void xxxfb_fillrect(struct fb_info *p, const struct fb_fillrect *region)
{
/*	Meaning of struct fb_fillrect
 *
 *	@dx: The x and y corrdinates of the upper left hand corner of the
 *	@dy: area we want to draw to.
 *	@width: How wide the rectangle is we want to draw.
 *	@height: How tall the rectangle is we want to draw.
 *	@color:	The color to fill in the rectangle with.
 *	@rop: The raster operation. We can draw the rectangle with a COPY
 *	      of XOR which provides erasing effect.
 */
}

/**
 *      xxxfb_copyarea - REQUIRED function. Can use generic routines if
 *                       non acclerated hardware and packed pixel based.
 *                       Copies one area of the screen to another area.
 *
 *      @info: frame buffer structure that represents a single frame buffer
 *      @area: Structure providing the data to copy the framebuffer contents
 *	       from one region to another.
 *
 *      This drawing operation copies a rectangular area from one area of the
 *	screen to another area.
 */
void xxxfb_copyarea(struct fb_info *p, const struct fb_copyarea *area)
{
/*
 *      @dx: The x and y coordinates of the upper left hand corner of the
 *	@dy: destination area on the screen.
 *      @width: How wide the rectangle is we want to copy.
 *      @height: How tall the rectangle is we want to copy.
 *      @sx: The x and y coordinates of the upper left hand corner of the
 *      @sy: source area on the screen.
 */
}


/**
 *      xxxfb_imageblit - REQUIRED function. Can use generic routines if
 *                        non acclerated hardware and packed pixel based.
 *                        Copies a image from system memory to the screen.
 *
 *      @info: frame buffer structure that represents a single frame buffer
 *	@image:	structure defining the image.
 *
 *      This drawing operation draws a image on the screen. It can be a
 *	mono image (needed for font handling) or a color image (needed for
 *	tux).
 */
void xxxfb_imageblit(struct fb_info *p, const struct fb_image *image)
{
/*
 *      @dx: The x and y coordinates of the upper left hand corner of the
 *	@dy: destination area to place the image on the screen.
 *      @width: How wide the image is we want to copy.
 *      @height: How tall the image is we want to copy.
 *      @fg_color: For mono bitmap images this is color data for
 *      @bg_color: the foreground and background of the image to
 *		   write directly to the frmaebuffer.
 *	@depth:	How many bits represent a single pixel for this image.
 *	@data: The actual data used to construct the image on the display.
 *	@cmap: The colormap used for color images.
 */

/*
 * The generic function, cfb_imageblit, expects that the bitmap scanlines are
 * padded to the next byte.  Most hardware accelerators may require padding to
 * the next u16 or the next u32.  If that is the case, the driver can specify
 * this by setting info->pixmap.scan_align = 2 or 4.  See a more
 * comprehensive description of the pixmap below.
 */
}

/**
 *	xxxfb_cursor - 	OPTIONAL. If your hardware lacks support
 *			for a cursor, leave this field NULL.
 *
 *      @info: frame buffer structure that represents a single frame buffer
 *	@cursor: structure defining the cursor to draw.
 *
 *      This operation is used to set or alter the properities of the
 *	cursor.
 *
 *	Returns negative errno on error, or zero on success.
 */
int xxxfb_cursor(struct fb_info *info, struct fb_cursor *cursor)
{
/*
 *      @set: 	Which fields we are altering in struct fb_cursor
 *	@enable: Disable or enable the cursor
 *      @rop: 	The bit operation we want to do.
 *      @mask:  This is the cursor mask bitmap.
 *      @dest:  A image of the area we are going to display the cursor.
 *		Used internally by the driver.
 *      @hot:	The hot spot.
 *	@image:	The actual data for the cursor image.
 *
 *      NOTES ON FLAGS (cursor->set):
 *
 *      FB_CUR_SETIMAGE - the cursor image has changed (cursor->image.data)
 *      FB_CUR_SETPOS   - the cursor position has changed (cursor->image.dx|dy)
 *      FB_CUR_SETHOT   - the cursor hot spot has changed (cursor->hot.dx|dy)
 *      FB_CUR_SETCMAP  - the cursor colors has changed (cursor->fg_color|bg_color)
 *      FB_CUR_SETSHAPE - the cursor bitmask has changed (cursor->mask)
 *      FB_CUR_SETSIZE  - the cursor size has changed (cursor->width|height)
 *      FB_CUR_SETALL   - everything has changed
 *
 *      NOTES ON ROPs (cursor->rop, Raster Operation)
 *
 *      ROP_XOR         - cursor->image.data XOR cursor->mask
 *      ROP_COPY        - curosr->image.data AND cursor->mask
 *
 *      OTHER NOTES:
 *
 *      - fbcon only supports a 2-color cursor (cursor->image.depth = 1)
 *      - The fb_cursor structure, @cursor, _will_ always contain valid
 *        fields, whether any particular bitfields in cursor->set is set
 *        or not.
 */
}

/**
 *	xxxfb_sync - NOT a required function. Normally the accel engine
 *		     for a graphics card take a specific amount of time.
 *		     Often we have to wait for the accelerator to finish
 *		     its operation before we can write to the framebuffer
 *		     so we can have consistent display output.
 *
 *      @info: frame buffer structure that represents a single frame buffer
 *
 *      If the driver has implemented its own hardware-based drawing function,
 *      implementing this function is highly recommended.
 */
int xxxfb_sync(struct fb_info *info)
{
	return 0;
}

    /*
     *  Frame buffer operations
     */

static const struct fb_ops xxxfb_ops = {
	.owner		= THIS_MODULE,
	.fb_open	= xxxfb_open,
	.fb_read	= xxxfb_read,
	.fb_write	= xxxfb_write,
	.fb_release	= xxxfb_release,
	.fb_check_var	= xxxfb_check_var,
	.fb_set_par	= xxxfb_set_par,
	.fb_setcolreg	= xxxfb_setcolreg,
	.fb_blank	= xxxfb_blank,
	.fb_pan_display	= xxxfb_pan_display,
	.fb_fillrect	= xxxfb_fillrect, 	/* Needed !!! */
	.fb_copyarea	= xxxfb_copyarea,	/* Needed !!! */
	.fb_imageblit	= xxxfb_imageblit,	/* Needed !!! */
	.fb_cursor	= xxxfb_cursor,		/* Optional !!! */
	.fb_sync	= xxxfb_sync,
	.fb_ioctl	= xxxfb_ioctl,
	.fb_mmap	= xxxfb_mmap,
};

/* ------------------------------------------------------------------------- */

    /*
     *  Initialization
     */

/* static int __init xxfb_probe (struct platform_device *pdev) -- for platform devs */
static int xxxfb_probe(struct pci_dev *dev, const struct pci_device_id *ent)
{
    struct fb_info *info;
    struct xxx_par *par;
    struct device *device = &dev->dev; /* or &pdev->dev */
    int cmap_len, retval;

    /*
     * Remove firmware-based drivers that create resource conflicts.
     */
    retval = aperture_remove_conflicting_pci_devices(pdev, "xxxfb");
    if (retval)
	    return retval;

    /*
     * Dynamically allocate info and par
     */
    info = framebuffer_alloc(sizeof(struct xxx_par), device);

    if (!info) {
	    /* goto error path */
    }

    par = info->par;

    /*
     * Here we set the screen_base to the virtual memory address
     * for the framebuffer. Usually we obtain the resource address
     * from the bus layer and then translate it to virtual memory
     * space via ioremap. Consult ioport.h.
     */
    info->screen_base = framebuffer_virtual_memory;
    info->fbops = &xxxfb_ops;
    info->fix = xxxfb_fix;
    info->pseudo_palette = pseudo_palette; /* The pseudopalette is an
					    * 16-member array
					    */
    /*
     * Set up flags to indicate what sort of acceleration your
     * driver can provide (pan/wrap/copyarea/etc.) and whether it
     * is a module -- see FBINFO_* in include/linux/fb.h
     *
     * If your hardware can support any of the hardware accelerated functions
     * fbcon performance will improve if info->flags is set properly.
     *
     * FBINFO_HWACCEL_COPYAREA - hardware moves
     * FBINFO_HWACCEL_FILLRECT - hardware fills
     * FBINFO_HWACCEL_IMAGEBLIT - hardware mono->color expansion
     * FBINFO_HWACCEL_YPAN - hardware can pan display in y-axis
     * FBINFO_HWACCEL_YWRAP - hardware can wrap display in y-axis
     * FBINFO_HWACCEL_DISABLED - supports hardware accels, but disabled
     * FBINFO_READS_FAST - if set, prefer moves over mono->color expansion
     * FBINFO_MISC_TILEBLITTING - hardware can do tile blits
     *
     * NOTE: These are for fbcon use only.
     */
    info->flags = FBINFO_DEFAULT;

/********************* This stage is optional ******************************/
     /*
     * The struct pixmap is a scratch pad for the drawing functions. This
     * is where the monochrome bitmap is constructed by the higher layers
     * and then passed to the accelerator.  For drivers that uses
     * cfb_imageblit, you can skip this part.  For those that have a more
     * rigorous requirement, this stage is needed
     */

    /* PIXMAP_SIZE should be small enough to optimize drawing, but not
     * large enough that memory is wasted.  A safe size is
     * (max_xres * max_font_height/8). max_xres is driver dependent,
     * max_font_height is 32.
     */
    info->pixmap.addr = kmalloc(PIXMAP_SIZE, GFP_KERNEL);
    if (!info->pixmap.addr) {
	    /* goto error */
    }

    info->pixmap.size = PIXMAP_SIZE;

    /*
     * FB_PIXMAP_SYSTEM - memory is in system ram
     * FB_PIXMAP_IO     - memory is iomapped
     * FB_PIXMAP_SYNC   - if set, will call fb_sync() per access to pixmap,
     *                    usually if FB_PIXMAP_IO is set.
     *
     * Currently, FB_PIXMAP_IO is unimplemented.
     */
    info->pixmap.flags = FB_PIXMAP_SYSTEM;

    /*
     * scan_align is the number of padding for each scanline.  It is in bytes.
     * Thus for accelerators that need padding to the next u32, put 4 here.
     */
    info->pixmap.scan_align = 4;

    /*
     * buf_align is the amount to be padded for the buffer. For example,
     * the i810fb needs a scan_align of 2 but expects it to be fed with
     * dwords, so a buf_align = 4 is required.
     */
    info->pixmap.buf_align = 4;

    /* access_align is how many bits can be accessed from the framebuffer
     * ie. some epson cards allow 16-bit access only.  Most drivers will
     * be safe with u32 here.
     *
     * NOTE: This field is currently unused.
     */
    info->pixmap.access_align = 32;
/***************************** End optional stage ***************************/

    /*
     * This should give a reasonable default video mode. The following is
     * done when we can set a video mode.
     */
    if (!mode_option)
	mode_option = "640x480@60";

    retval = fb_find_mode(&info->var, info, mode_option, NULL, 0, NULL, 8);

    if (!retval || retval == 4)
	return -EINVAL;

    /* This has to be done! */
    if (fb_alloc_cmap(&info->cmap, cmap_len, 0))
	return -ENOMEM;

    /*
     * The following is done in the case of having hardware with a static
     * mode. If we are setting the mode ourselves we don't call this.
     */
    info->var = xxxfb_var;

    /*
     * For drivers that can...
     */
    xxxfb_check_var(&info->var, info);

    /*
     * Does a call to fb_set_par() before register_framebuffer needed?  This
     * will depend on you and the hardware.  If you are sure that your driver
     * is the only device in the system, a call to fb_set_par() is safe.
     *
     * Hardware in x86 systems has a VGA core.  Calling set_par() at this
     * point will corrupt the VGA console, so it might be safer to skip a
     * call to set_par here and just allow fbcon to do it for you.
     */
    /* xxxfb_set_par(info); */

    if (register_framebuffer(info) < 0) {
	fb_dealloc_cmap(&info->cmap);
	return -EINVAL;
    }
    fb_info(info, "%s frame buffer device\n", info->fix.id);
    pci_set_drvdata(dev, info); /* or platform_set_drvdata(pdev, info) */
    return 0;
}

    /*
     *  Cleanup
     */
/* static void xxxfb_remove(struct platform_device *pdev) */
static void xxxfb_remove(struct pci_dev *dev)
{
	struct fb_info *info = pci_get_drvdata(dev);
	/* or platform_get_drvdata(pdev); */

	if (info) {
		unregister_framebuffer(info);
		fb_dealloc_cmap(&info->cmap);
		/* ... */
		framebuffer_release(info);
	}
}

#ifdef CONFIG_PCI
#ifdef CONFIG_PM
/**
 *	xxxfb_suspend - Optional but recommended function. Suspend the device.
 *	@dev: PCI device
 *	@msg: the suspend event code.
 *
 *      See Documentation/driver-api/pm/devices.rst for more information
 */
static int xxxfb_suspend(struct device *dev)
{
	struct fb_info *info = dev_get_drvdata(dev);
	struct xxxfb_par *par = info->par;

	/* suspend here */
	return 0;
}

/**
 *	xxxfb_resume - Optional but recommended function. Resume the device.
 *	@dev: PCI device
 *
 *      See Documentation/driver-api/pm/devices.rst for more information
 */
static int xxxfb_resume(struct device *dev)
{
	struct fb_info *info = dev_get_drvdata(dev);
	struct xxxfb_par *par = info->par;

	/* resume here */
	return 0;
}
#else
#define xxxfb_suspend NULL
#define xxxfb_resume NULL
#endif /* CONFIG_PM */

static const struct pci_device_id xxxfb_id_table[] = {
	{ PCI_VENDOR_ID_XXX, PCI_DEVICE_ID_XXX,
	  PCI_ANY_ID, PCI_ANY_ID, PCI_BASE_CLASS_DISPLAY << 16,
	  PCI_CLASS_MASK, 0 },
	{ 0, }
};

static SIMPLE_DEV_PM_OPS(xxxfb_pm_ops, xxxfb_suspend, xxxfb_resume);

/* For PCI drivers */
static struct pci_driver xxxfb_driver = {
	.name =		"xxxfb",
	.id_table =	xxxfb_id_table,
	.probe =	xxxfb_probe,
	.remove =	xxxfb_remove,
	.driver.pm =	xxxfb_pm_ops, /* optional but recommended */
};

MODULE_DEVICE_TABLE(pci, xxxfb_id_table);

static int __init xxxfb_init(void)
{
	/*
	 *  For kernel boot options (in 'video=xxxfb:<options>' format)
	 */
#ifndef MODULE
	char *option = NULL;

	if (fb_get_options("xxxfb", &option))
		return -ENODEV;
	xxxfb_setup(option);
#endif

	return pci_register_driver(&xxxfb_driver);
}

static void __exit xxxfb_exit(void)
{
	pci_unregister_driver(&xxxfb_driver);
}
#else /* non PCI, platform drivers */
#include <linux/platform_device.h>
/* for platform devices */

#ifdef CONFIG_PM
/**
 *	xxxfb_suspend - Optional but recommended function. Suspend the device.
 *	@dev: platform device
 *	@msg: the suspend event code.
 *
 *      See Documentation/driver-api/pm/devices.rst for more information
 */
static int xxxfb_suspend(struct platform_device *dev, pm_message_t msg)
{
	struct fb_info *info = platform_get_drvdata(dev);
	struct xxxfb_par *par = info->par;

	/* suspend here */
	return 0;
}

/**
 *	xxxfb_resume - Optional but recommended function. Resume the device.
 *	@dev: platform device
 *
 *      See Documentation/driver-api/pm/devices.rst for more information
 */
static int xxxfb_resume(struct platform_dev *dev)
{
	struct fb_info *info = platform_get_drvdata(dev);
	struct xxxfb_par *par = info->par;

	/* resume here */
	return 0;
}
#else
#define xxxfb_suspend NULL
#define xxxfb_resume NULL
#endif /* CONFIG_PM */

static struct platform_device_driver xxxfb_driver = {
	.probe = xxxfb_probe,
	.remove = xxxfb_remove,
	.suspend = xxxfb_suspend, /* optional but recommended */
	.resume = xxxfb_resume,   /* optional but recommended */
	.driver = {
		.name = "xxxfb",
	},
};

static struct platform_device *xxxfb_device;

#ifndef MODULE
    /*
     *  Setup
     */

/*
 * Only necessary if your driver takes special options,
 * otherwise we fall back on the generic fb_setup().
 */
static int __init xxxfb_setup(char *options)
{
    /* Parse user specified options (`video=xxxfb:') */
}
#endif /* MODULE */

static int __init xxxfb_init(void)
{
	int ret;
	/*
	 *  For kernel boot options (in 'video=xxxfb:<options>' format)
	 */
#ifndef MODULE
	char *option = NULL;

	if (fb_get_options("xxxfb", &option))
		return -ENODEV;
	xxxfb_setup(option);
#endif
	ret = platform_driver_register(&xxxfb_driver);

	if (!ret) {
		xxxfb_device = platform_device_register_simple("xxxfb", 0,
								NULL, 0);

		if (IS_ERR(xxxfb_device)) {
			platform_driver_unregister(&xxxfb_driver);
			ret = PTR_ERR(xxxfb_device);
		}
	}

	return ret;
}

static void __exit xxxfb_exit(void)
{
	platform_device_unregister(xxxfb_device);
	platform_driver_unregister(&xxxfb_driver);
}
#endif /* CONFIG_PCI */

/* ------------------------------------------------------------------------- */


    /*
     *  Modularization
     */

module_init(xxxfb_init);
module_exit(xxxfb_exit);

MODULE_LICENSE("GPL");<|MERGE_RESOLUTION|>--- conflicted
+++ resolved
@@ -96,17 +96,10 @@
 };
 
     /*
-<<<<<<< HEAD
-     * 	Modern graphical hardware not only supports pipelines but some 
-     *  also support multiple monitors where each display can have
-     *  its own unique data. In this case each display could be  
-     *  represented by a separate framebuffer device thus a separate 
-=======
      * 	Modern graphical hardware not only supports pipelines but some
      *  also support multiple monitors where each display can have
      *  its own unique data. In this case each display could be
      *  represented by a separate framebuffer device thus a separate
->>>>>>> 7365df19
      *  struct fb_info. Now the struct xxx_par represents the graphics
      *  hardware state thus only one exist per card. In this case the
      *  struct xxx_par for each graphics card would be shared between
