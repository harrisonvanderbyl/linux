--- conflicted
+++ resolved
@@ -72,14 +72,7 @@
 	struct io_ring_ctx *ctx = req->ctx;
 
 	if (!io_timeout_finish(timeout, data)) {
-<<<<<<< HEAD
-		bool filled;
-		filled = io_fill_cqe_req_aux(req, ts->locked, -ETIME,
-					     IORING_CQE_F_MORE);
-		if (filled) {
-=======
 		if (io_req_post_cqe(req, -ETIME, IORING_CQE_F_MORE)) {
->>>>>>> 0c383648
 			/* re-arm timer */
 			spin_lock_irq(&ctx->timeout_lock);
 			list_add(&timeout->list, ctx->timeout_list.prev);
