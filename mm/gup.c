// SPDX-License-Identifier: GPL-2.0-only
#include <linux/kernel.h>
#include <linux/errno.h>
#include <linux/err.h>
#include <linux/spinlock.h>

#include <linux/mm.h>
#include <linux/memremap.h>
#include <linux/pagemap.h>
#include <linux/rmap.h>
#include <linux/swap.h>
#include <linux/swapops.h>
#include <linux/secretmem.h>

#include <linux/sched/signal.h>
#include <linux/rwsem.h>
#include <linux/hugetlb.h>
#include <linux/migrate.h>
#include <linux/mm_inline.h>
#include <linux/sched/mm.h>

#include <asm/mmu_context.h>
#include <asm/tlbflush.h>

#include "internal.h"

struct follow_page_context {
	struct dev_pagemap *pgmap;
	unsigned int page_mask;
};

static inline void sanity_check_pinned_pages(struct page **pages,
					     unsigned long npages)
{
	if (!IS_ENABLED(CONFIG_DEBUG_VM))
		return;

	/*
	 * We only pin anonymous pages if they are exclusive. Once pinned, we
	 * can no longer turn them possibly shared and PageAnonExclusive() will
	 * stick around until the page is freed.
	 *
	 * We'd like to verify that our pinned anonymous pages are still mapped
	 * exclusively. The issue with anon THP is that we don't know how
	 * they are/were mapped when pinning them. However, for anon
	 * THP we can assume that either the given page (PTE-mapped THP) or
	 * the head page (PMD-mapped THP) should be PageAnonExclusive(). If
	 * neither is the case, there is certainly something wrong.
	 */
	for (; npages; npages--, pages++) {
		struct page *page = *pages;
		struct folio *folio = page_folio(page);

		if (!folio_test_anon(folio))
			continue;
		if (!folio_test_large(folio) || folio_test_hugetlb(folio))
			VM_BUG_ON_PAGE(!PageAnonExclusive(&folio->page), page);
		else
			/* Either a PTE-mapped or a PMD-mapped THP. */
			VM_BUG_ON_PAGE(!PageAnonExclusive(&folio->page) &&
				       !PageAnonExclusive(page), page);
	}
}

/*
 * Return the folio with ref appropriately incremented,
 * or NULL if that failed.
 */
static inline struct folio *try_get_folio(struct page *page, int refs)
{
	struct folio *folio;

retry:
	folio = page_folio(page);
	if (WARN_ON_ONCE(folio_ref_count(folio) < 0))
		return NULL;
	if (unlikely(!folio_ref_try_add_rcu(folio, refs)))
		return NULL;

	/*
	 * At this point we have a stable reference to the folio; but it
	 * could be that between calling page_folio() and the refcount
	 * increment, the folio was split, in which case we'd end up
	 * holding a reference on a folio that has nothing to do with the page
	 * we were given anymore.
	 * So now that the folio is stable, recheck that the page still
	 * belongs to this folio.
	 */
	if (unlikely(page_folio(page) != folio)) {
		if (!put_devmap_managed_page_refs(&folio->page, refs))
			folio_put_refs(folio, refs);
		goto retry;
	}

	return folio;
}

/**
 * try_grab_folio() - Attempt to get or pin a folio.
 * @page:  pointer to page to be grabbed
 * @refs:  the value to (effectively) add to the folio's refcount
 * @flags: gup flags: these are the FOLL_* flag values.
 *
 * "grab" names in this file mean, "look at flags to decide whether to use
 * FOLL_PIN or FOLL_GET behavior, when incrementing the folio's refcount.
 *
 * Either FOLL_PIN or FOLL_GET (or neither) must be set, but not both at the
 * same time. (That's true throughout the get_user_pages*() and
 * pin_user_pages*() APIs.) Cases:
 *
 *    FOLL_GET: folio's refcount will be incremented by @refs.
 *
 *    FOLL_PIN on large folios: folio's refcount will be incremented by
 *    @refs, and its compound_pincount will be incremented by @refs.
 *
 *    FOLL_PIN on single-page folios: folio's refcount will be incremented by
 *    @refs * GUP_PIN_COUNTING_BIAS.
 *
 * Return: The folio containing @page (with refcount appropriately
 * incremented) for success, or NULL upon failure. If neither FOLL_GET
 * nor FOLL_PIN was set, that's considered failure, and furthermore,
 * a likely bug in the caller, so a warning is also emitted.
 */
struct folio *try_grab_folio(struct page *page, int refs, unsigned int flags)
{
	if (flags & FOLL_GET)
		return try_get_folio(page, refs);
	else if (flags & FOLL_PIN) {
		struct folio *folio;

		/*
		 * Can't do FOLL_LONGTERM + FOLL_PIN gup fast path if not in a
		 * right zone, so fail and let the caller fall back to the slow
		 * path.
		 */
		if (unlikely((flags & FOLL_LONGTERM) &&
			     !is_longterm_pinnable_page(page)))
			return NULL;

		/*
		 * CAUTION: Don't use compound_head() on the page before this
		 * point, the result won't be stable.
		 */
		folio = try_get_folio(page, refs);
		if (!folio)
			return NULL;

		/*
		 * When pinning a large folio, use an exact count to track it.
		 *
		 * However, be sure to *also* increment the normal folio
		 * refcount field at least once, so that the folio really
		 * is pinned.  That's why the refcount from the earlier
		 * try_get_folio() is left intact.
		 */
		if (folio_test_large(folio))
			atomic_add(refs, folio_pincount_ptr(folio));
		else
			folio_ref_add(folio,
					refs * (GUP_PIN_COUNTING_BIAS - 1));
		node_stat_mod_folio(folio, NR_FOLL_PIN_ACQUIRED, refs);

		return folio;
	}

	WARN_ON_ONCE(1);
	return NULL;
}

static void gup_put_folio(struct folio *folio, int refs, unsigned int flags)
{
	if (flags & FOLL_PIN) {
		node_stat_mod_folio(folio, NR_FOLL_PIN_RELEASED, refs);
		if (folio_test_large(folio))
			atomic_sub(refs, folio_pincount_ptr(folio));
		else
			refs *= GUP_PIN_COUNTING_BIAS;
	}

	if (!put_devmap_managed_page_refs(&folio->page, refs))
		folio_put_refs(folio, refs);
}

/**
 * try_grab_page() - elevate a page's refcount by a flag-dependent amount
 * @page:    pointer to page to be grabbed
 * @flags:   gup flags: these are the FOLL_* flag values.
 *
 * This might not do anything at all, depending on the flags argument.
 *
 * "grab" names in this file mean, "look at flags to decide whether to use
 * FOLL_PIN or FOLL_GET behavior, when incrementing the page's refcount.
 *
 * Either FOLL_PIN or FOLL_GET (or neither) may be set, but not both at the same
 * time. Cases: please see the try_grab_folio() documentation, with
 * "refs=1".
 *
 * Return: true for success, or if no action was required (if neither FOLL_PIN
 * nor FOLL_GET was set, nothing is done). False for failure: FOLL_GET or
 * FOLL_PIN was set, but the page could not be grabbed.
 */
bool __must_check try_grab_page(struct page *page, unsigned int flags)
{
	struct folio *folio = page_folio(page);

	WARN_ON_ONCE((flags & (FOLL_GET | FOLL_PIN)) == (FOLL_GET | FOLL_PIN));
	if (WARN_ON_ONCE(folio_ref_count(folio) <= 0))
		return false;

	if (flags & FOLL_GET)
		folio_ref_inc(folio);
	else if (flags & FOLL_PIN) {
		/*
		 * Similar to try_grab_folio(): be sure to *also*
		 * increment the normal page refcount field at least once,
		 * so that the page really is pinned.
		 */
		if (folio_test_large(folio)) {
			folio_ref_add(folio, 1);
			atomic_add(1, folio_pincount_ptr(folio));
		} else {
			folio_ref_add(folio, GUP_PIN_COUNTING_BIAS);
		}

		node_stat_mod_folio(folio, NR_FOLL_PIN_ACQUIRED, 1);
	}

	return true;
}

/**
 * unpin_user_page() - release a dma-pinned page
 * @page:            pointer to page to be released
 *
 * Pages that were pinned via pin_user_pages*() must be released via either
 * unpin_user_page(), or one of the unpin_user_pages*() routines. This is so
 * that such pages can be separately tracked and uniquely handled. In
 * particular, interactions with RDMA and filesystems need special handling.
 */
void unpin_user_page(struct page *page)
{
	sanity_check_pinned_pages(&page, 1);
	gup_put_folio(page_folio(page), 1, FOLL_PIN);
}
EXPORT_SYMBOL(unpin_user_page);

static inline struct folio *gup_folio_range_next(struct page *start,
		unsigned long npages, unsigned long i, unsigned int *ntails)
{
	struct page *next = nth_page(start, i);
	struct folio *folio = page_folio(next);
	unsigned int nr = 1;

	if (folio_test_large(folio))
		nr = min_t(unsigned int, npages - i,
			   folio_nr_pages(folio) - folio_page_idx(folio, next));

	*ntails = nr;
	return folio;
}

static inline struct folio *gup_folio_next(struct page **list,
		unsigned long npages, unsigned long i, unsigned int *ntails)
{
	struct folio *folio = page_folio(list[i]);
	unsigned int nr;

	for (nr = i + 1; nr < npages; nr++) {
		if (page_folio(list[nr]) != folio)
			break;
	}

	*ntails = nr - i;
	return folio;
}

/**
 * unpin_user_pages_dirty_lock() - release and optionally dirty gup-pinned pages
 * @pages:  array of pages to be maybe marked dirty, and definitely released.
 * @npages: number of pages in the @pages array.
 * @make_dirty: whether to mark the pages dirty
 *
 * "gup-pinned page" refers to a page that has had one of the get_user_pages()
 * variants called on that page.
 *
 * For each page in the @pages array, make that page (or its head page, if a
 * compound page) dirty, if @make_dirty is true, and if the page was previously
 * listed as clean. In any case, releases all pages using unpin_user_page(),
 * possibly via unpin_user_pages(), for the non-dirty case.
 *
 * Please see the unpin_user_page() documentation for details.
 *
 * set_page_dirty_lock() is used internally. If instead, set_page_dirty() is
 * required, then the caller should a) verify that this is really correct,
 * because _lock() is usually required, and b) hand code it:
 * set_page_dirty_lock(), unpin_user_page().
 *
 */
void unpin_user_pages_dirty_lock(struct page **pages, unsigned long npages,
				 bool make_dirty)
{
	unsigned long i;
	struct folio *folio;
	unsigned int nr;

	if (!make_dirty) {
		unpin_user_pages(pages, npages);
		return;
	}

	sanity_check_pinned_pages(pages, npages);
	for (i = 0; i < npages; i += nr) {
		folio = gup_folio_next(pages, npages, i, &nr);
		/*
		 * Checking PageDirty at this point may race with
		 * clear_page_dirty_for_io(), but that's OK. Two key
		 * cases:
		 *
		 * 1) This code sees the page as already dirty, so it
		 * skips the call to set_page_dirty(). That could happen
		 * because clear_page_dirty_for_io() called
		 * page_mkclean(), followed by set_page_dirty().
		 * However, now the page is going to get written back,
		 * which meets the original intention of setting it
		 * dirty, so all is well: clear_page_dirty_for_io() goes
		 * on to call TestClearPageDirty(), and write the page
		 * back.
		 *
		 * 2) This code sees the page as clean, so it calls
		 * set_page_dirty(). The page stays dirty, despite being
		 * written back, so it gets written back again in the
		 * next writeback cycle. This is harmless.
		 */
		if (!folio_test_dirty(folio)) {
			folio_lock(folio);
			folio_mark_dirty(folio);
			folio_unlock(folio);
		}
		gup_put_folio(folio, nr, FOLL_PIN);
	}
}
EXPORT_SYMBOL(unpin_user_pages_dirty_lock);

/**
 * unpin_user_page_range_dirty_lock() - release and optionally dirty
 * gup-pinned page range
 *
 * @page:  the starting page of a range maybe marked dirty, and definitely released.
 * @npages: number of consecutive pages to release.
 * @make_dirty: whether to mark the pages dirty
 *
 * "gup-pinned page range" refers to a range of pages that has had one of the
 * pin_user_pages() variants called on that page.
 *
 * For the page ranges defined by [page .. page+npages], make that range (or
 * its head pages, if a compound page) dirty, if @make_dirty is true, and if the
 * page range was previously listed as clean.
 *
 * set_page_dirty_lock() is used internally. If instead, set_page_dirty() is
 * required, then the caller should a) verify that this is really correct,
 * because _lock() is usually required, and b) hand code it:
 * set_page_dirty_lock(), unpin_user_page().
 *
 */
void unpin_user_page_range_dirty_lock(struct page *page, unsigned long npages,
				      bool make_dirty)
{
	unsigned long i;
	struct folio *folio;
	unsigned int nr;

	for (i = 0; i < npages; i += nr) {
		folio = gup_folio_range_next(page, npages, i, &nr);
		if (make_dirty && !folio_test_dirty(folio)) {
			folio_lock(folio);
			folio_mark_dirty(folio);
			folio_unlock(folio);
		}
		gup_put_folio(folio, nr, FOLL_PIN);
	}
}
EXPORT_SYMBOL(unpin_user_page_range_dirty_lock);

static void unpin_user_pages_lockless(struct page **pages, unsigned long npages)
{
	unsigned long i;
	struct folio *folio;
	unsigned int nr;

	/*
	 * Don't perform any sanity checks because we might have raced with
	 * fork() and some anonymous pages might now actually be shared --
	 * which is why we're unpinning after all.
	 */
	for (i = 0; i < npages; i += nr) {
		folio = gup_folio_next(pages, npages, i, &nr);
		gup_put_folio(folio, nr, FOLL_PIN);
	}
}

/**
 * unpin_user_pages() - release an array of gup-pinned pages.
 * @pages:  array of pages to be marked dirty and released.
 * @npages: number of pages in the @pages array.
 *
 * For each page in the @pages array, release the page using unpin_user_page().
 *
 * Please see the unpin_user_page() documentation for details.
 */
void unpin_user_pages(struct page **pages, unsigned long npages)
{
	unsigned long i;
	struct folio *folio;
	unsigned int nr;

	/*
	 * If this WARN_ON() fires, then the system *might* be leaking pages (by
	 * leaving them pinned), but probably not. More likely, gup/pup returned
	 * a hard -ERRNO error to the caller, who erroneously passed it here.
	 */
	if (WARN_ON(IS_ERR_VALUE(npages)))
		return;

	sanity_check_pinned_pages(pages, npages);
	for (i = 0; i < npages; i += nr) {
		folio = gup_folio_next(pages, npages, i, &nr);
		gup_put_folio(folio, nr, FOLL_PIN);
	}
}
EXPORT_SYMBOL(unpin_user_pages);

/*
 * Set the MMF_HAS_PINNED if not set yet; after set it'll be there for the mm's
 * lifecycle.  Avoid setting the bit unless necessary, or it might cause write
 * cache bouncing on large SMP machines for concurrent pinned gups.
 */
static inline void mm_set_has_pinned_flag(unsigned long *mm_flags)
{
	if (!test_bit(MMF_HAS_PINNED, mm_flags))
		set_bit(MMF_HAS_PINNED, mm_flags);
}

#ifdef CONFIG_MMU
static struct page *no_page_table(struct vm_area_struct *vma,
		unsigned int flags)
{
	/*
	 * When core dumping an enormous anonymous area that nobody
	 * has touched so far, we don't want to allocate unnecessary pages or
	 * page tables.  Return error instead of NULL to skip handle_mm_fault,
	 * then get_dump_page() will return NULL to leave a hole in the dump.
	 * But we can only make this optimization where a hole would surely
	 * be zero-filled if handle_mm_fault() actually did handle it.
	 */
	if ((flags & FOLL_DUMP) &&
			(vma_is_anonymous(vma) || !vma->vm_ops->fault))
		return ERR_PTR(-EFAULT);
	return NULL;
}

static int follow_pfn_pte(struct vm_area_struct *vma, unsigned long address,
		pte_t *pte, unsigned int flags)
{
	if (flags & FOLL_TOUCH) {
		pte_t entry = *pte;

		if (flags & FOLL_WRITE)
			entry = pte_mkdirty(entry);
		entry = pte_mkyoung(entry);

		if (!pte_same(*pte, entry)) {
			set_pte_at(vma->vm_mm, address, pte, entry);
			update_mmu_cache(vma, address, pte);
		}
	}

	/* Proper page table entry exists, but no corresponding struct page */
	return -EEXIST;
}

/*
 * FOLL_FORCE can write to even unwritable pte's, but only
 * after we've gone through a COW cycle and they are dirty.
 */
static inline bool can_follow_write_pte(pte_t pte, unsigned int flags)
{
	return pte_write(pte) ||
		((flags & FOLL_FORCE) && (flags & FOLL_COW) && pte_dirty(pte));
}

static struct page *follow_page_pte(struct vm_area_struct *vma,
		unsigned long address, pmd_t *pmd, unsigned int flags,
		struct dev_pagemap **pgmap)
{
	struct mm_struct *mm = vma->vm_mm;
	struct page *page;
	spinlock_t *ptl;
	pte_t *ptep, pte;
	int ret;

	/* FOLL_GET and FOLL_PIN are mutually exclusive. */
	if (WARN_ON_ONCE((flags & (FOLL_PIN | FOLL_GET)) ==
			 (FOLL_PIN | FOLL_GET)))
		return ERR_PTR(-EINVAL);
retry:
	if (unlikely(pmd_bad(*pmd)))
		return no_page_table(vma, flags);

	ptep = pte_offset_map_lock(mm, pmd, address, &ptl);
	pte = *ptep;
	if (!pte_present(pte)) {
		swp_entry_t entry;
		/*
		 * KSM's break_ksm() relies upon recognizing a ksm page
		 * even while it is being migrated, so for that case we
		 * need migration_entry_wait().
		 */
		if (likely(!(flags & FOLL_MIGRATION)))
			goto no_page;
		if (pte_none(pte))
			goto no_page;
		entry = pte_to_swp_entry(pte);
		if (!is_migration_entry(entry))
			goto no_page;
		pte_unmap_unlock(ptep, ptl);
		migration_entry_wait(mm, pmd, address);
		goto retry;
	}
	if ((flags & FOLL_NUMA) && pte_protnone(pte))
		goto no_page;
	if ((flags & FOLL_WRITE) && !can_follow_write_pte(pte, flags)) {
		pte_unmap_unlock(ptep, ptl);
		return NULL;
	}

	page = vm_normal_page(vma, address, pte);
	if (!page && pte_devmap(pte) && (flags & (FOLL_GET | FOLL_PIN))) {
		/*
		 * Only return device mapping pages in the FOLL_GET or FOLL_PIN
		 * case since they are only valid while holding the pgmap
		 * reference.
		 */
		*pgmap = get_dev_pagemap(pte_pfn(pte), *pgmap);
		if (*pgmap)
			page = pte_page(pte);
		else
			goto no_page;
	} else if (unlikely(!page)) {
		if (flags & FOLL_DUMP) {
			/* Avoid special (like zero) pages in core dumps */
			page = ERR_PTR(-EFAULT);
			goto out;
		}

		if (is_zero_pfn(pte_pfn(pte))) {
			page = pte_page(pte);
		} else {
			ret = follow_pfn_pte(vma, address, ptep, flags);
			page = ERR_PTR(ret);
			goto out;
		}
	}

	if (!pte_write(pte) && gup_must_unshare(flags, page)) {
		page = ERR_PTR(-EMLINK);
		goto out;
	}

	VM_BUG_ON_PAGE((flags & FOLL_PIN) && PageAnon(page) &&
		       !PageAnonExclusive(page), page);

	/* try_grab_page() does nothing unless FOLL_GET or FOLL_PIN is set. */
	if (unlikely(!try_grab_page(page, flags))) {
		page = ERR_PTR(-ENOMEM);
		goto out;
	}
	/*
	 * We need to make the page accessible if and only if we are going
	 * to access its content (the FOLL_PIN case).  Please see
	 * Documentation/core-api/pin_user_pages.rst for details.
	 */
	if (flags & FOLL_PIN) {
		ret = arch_make_page_accessible(page);
		if (ret) {
			unpin_user_page(page);
			page = ERR_PTR(ret);
			goto out;
		}
	}
	if (flags & FOLL_TOUCH) {
		if ((flags & FOLL_WRITE) &&
		    !pte_dirty(pte) && !PageDirty(page))
			set_page_dirty(page);
		/*
		 * pte_mkyoung() would be more correct here, but atomic care
		 * is needed to avoid losing the dirty bit: it is easier to use
		 * mark_page_accessed().
		 */
		mark_page_accessed(page);
	}
out:
	pte_unmap_unlock(ptep, ptl);
	return page;
no_page:
	pte_unmap_unlock(ptep, ptl);
	if (!pte_none(pte))
		return NULL;
	return no_page_table(vma, flags);
}

static struct page *follow_pmd_mask(struct vm_area_struct *vma,
				    unsigned long address, pud_t *pudp,
				    unsigned int flags,
				    struct follow_page_context *ctx)
{
	pmd_t *pmd, pmdval;
	spinlock_t *ptl;
	struct page *page;
	struct mm_struct *mm = vma->vm_mm;

	pmd = pmd_offset(pudp, address);
	/*
	 * The READ_ONCE() will stabilize the pmdval in a register or
	 * on the stack so that it will stop changing under the code.
	 */
	pmdval = READ_ONCE(*pmd);
	if (pmd_none(pmdval))
		return no_page_table(vma, flags);
	if (pmd_huge(pmdval) && is_vm_hugetlb_page(vma)) {
		page = follow_huge_pmd(mm, address, pmd, flags);
		if (page)
			return page;
		return no_page_table(vma, flags);
	}
	if (is_hugepd(__hugepd(pmd_val(pmdval)))) {
		page = follow_huge_pd(vma, address,
				      __hugepd(pmd_val(pmdval)), flags,
				      PMD_SHIFT);
		if (page)
			return page;
		return no_page_table(vma, flags);
	}
retry:
	if (!pmd_present(pmdval)) {
		/*
		 * Should never reach here, if thp migration is not supported;
		 * Otherwise, it must be a thp migration entry.
		 */
		VM_BUG_ON(!thp_migration_supported() ||
				  !is_pmd_migration_entry(pmdval));

		if (likely(!(flags & FOLL_MIGRATION)))
			return no_page_table(vma, flags);

		pmd_migration_entry_wait(mm, pmd);
		pmdval = READ_ONCE(*pmd);
		/*
		 * MADV_DONTNEED may convert the pmd to null because
		 * mmap_lock is held in read mode
		 */
		if (pmd_none(pmdval))
			return no_page_table(vma, flags);
		goto retry;
	}
	if (pmd_devmap(pmdval)) {
		ptl = pmd_lock(mm, pmd);
		page = follow_devmap_pmd(vma, address, pmd, flags, &ctx->pgmap);
		spin_unlock(ptl);
		if (page)
			return page;
	}
	if (likely(!pmd_trans_huge(pmdval)))
		return follow_page_pte(vma, address, pmd, flags, &ctx->pgmap);

	if ((flags & FOLL_NUMA) && pmd_protnone(pmdval))
		return no_page_table(vma, flags);

retry_locked:
	ptl = pmd_lock(mm, pmd);
	if (unlikely(pmd_none(*pmd))) {
		spin_unlock(ptl);
		return no_page_table(vma, flags);
	}
	if (unlikely(!pmd_present(*pmd))) {
		spin_unlock(ptl);
		if (likely(!(flags & FOLL_MIGRATION)))
			return no_page_table(vma, flags);
		pmd_migration_entry_wait(mm, pmd);
		goto retry_locked;
	}
	if (unlikely(!pmd_trans_huge(*pmd))) {
		spin_unlock(ptl);
		return follow_page_pte(vma, address, pmd, flags, &ctx->pgmap);
	}
	if (flags & FOLL_SPLIT_PMD) {
		int ret;
		page = pmd_page(*pmd);
		if (is_huge_zero_page(page)) {
			spin_unlock(ptl);
			ret = 0;
			split_huge_pmd(vma, pmd, address);
			if (pmd_trans_unstable(pmd))
				ret = -EBUSY;
		} else {
			spin_unlock(ptl);
			split_huge_pmd(vma, pmd, address);
			ret = pte_alloc(mm, pmd) ? -ENOMEM : 0;
		}

		return ret ? ERR_PTR(ret) :
			follow_page_pte(vma, address, pmd, flags, &ctx->pgmap);
	}
	page = follow_trans_huge_pmd(vma, address, pmd, flags);
	spin_unlock(ptl);
	ctx->page_mask = HPAGE_PMD_NR - 1;
	return page;
}

static struct page *follow_pud_mask(struct vm_area_struct *vma,
				    unsigned long address, p4d_t *p4dp,
				    unsigned int flags,
				    struct follow_page_context *ctx)
{
	pud_t *pud;
	spinlock_t *ptl;
	struct page *page;
	struct mm_struct *mm = vma->vm_mm;

	pud = pud_offset(p4dp, address);
	if (pud_none(*pud))
		return no_page_table(vma, flags);
	if (pud_huge(*pud) && is_vm_hugetlb_page(vma)) {
		page = follow_huge_pud(mm, address, pud, flags);
		if (page)
			return page;
		return no_page_table(vma, flags);
	}
	if (is_hugepd(__hugepd(pud_val(*pud)))) {
		page = follow_huge_pd(vma, address,
				      __hugepd(pud_val(*pud)), flags,
				      PUD_SHIFT);
		if (page)
			return page;
		return no_page_table(vma, flags);
	}
	if (pud_devmap(*pud)) {
		ptl = pud_lock(mm, pud);
		page = follow_devmap_pud(vma, address, pud, flags, &ctx->pgmap);
		spin_unlock(ptl);
		if (page)
			return page;
	}
	if (unlikely(pud_bad(*pud)))
		return no_page_table(vma, flags);

	return follow_pmd_mask(vma, address, pud, flags, ctx);
}

static struct page *follow_p4d_mask(struct vm_area_struct *vma,
				    unsigned long address, pgd_t *pgdp,
				    unsigned int flags,
				    struct follow_page_context *ctx)
{
	p4d_t *p4d;
	struct page *page;

	p4d = p4d_offset(pgdp, address);
	if (p4d_none(*p4d))
		return no_page_table(vma, flags);
	BUILD_BUG_ON(p4d_huge(*p4d));
	if (unlikely(p4d_bad(*p4d)))
		return no_page_table(vma, flags);

	if (is_hugepd(__hugepd(p4d_val(*p4d)))) {
		page = follow_huge_pd(vma, address,
				      __hugepd(p4d_val(*p4d)), flags,
				      P4D_SHIFT);
		if (page)
			return page;
		return no_page_table(vma, flags);
	}
	return follow_pud_mask(vma, address, p4d, flags, ctx);
}

/**
 * follow_page_mask - look up a page descriptor from a user-virtual address
 * @vma: vm_area_struct mapping @address
 * @address: virtual address to look up
 * @flags: flags modifying lookup behaviour
 * @ctx: contains dev_pagemap for %ZONE_DEVICE memory pinning and a
 *       pointer to output page_mask
 *
 * @flags can have FOLL_ flags set, defined in <linux/mm.h>
 *
 * When getting pages from ZONE_DEVICE memory, the @ctx->pgmap caches
 * the device's dev_pagemap metadata to avoid repeating expensive lookups.
 *
 * When getting an anonymous page and the caller has to trigger unsharing
 * of a shared anonymous page first, -EMLINK is returned. The caller should
 * trigger a fault with FAULT_FLAG_UNSHARE set. Note that unsharing is only
 * relevant with FOLL_PIN and !FOLL_WRITE.
 *
 * On output, the @ctx->page_mask is set according to the size of the page.
 *
 * Return: the mapped (struct page *), %NULL if no mapping exists, or
 * an error pointer if there is a mapping to something not represented
 * by a page descriptor (see also vm_normal_page()).
 */
static struct page *follow_page_mask(struct vm_area_struct *vma,
			      unsigned long address, unsigned int flags,
			      struct follow_page_context *ctx)
{
	pgd_t *pgd;
	struct page *page;
	struct mm_struct *mm = vma->vm_mm;

	ctx->page_mask = 0;

	/* make this handle hugepd */
	page = follow_huge_addr(mm, address, flags & FOLL_WRITE);
	if (!IS_ERR(page)) {
		WARN_ON_ONCE(flags & (FOLL_GET | FOLL_PIN));
		return page;
	}

	pgd = pgd_offset(mm, address);

	if (pgd_none(*pgd) || unlikely(pgd_bad(*pgd)))
		return no_page_table(vma, flags);

	if (pgd_huge(*pgd)) {
		page = follow_huge_pgd(mm, address, pgd, flags);
		if (page)
			return page;
		return no_page_table(vma, flags);
	}
	if (is_hugepd(__hugepd(pgd_val(*pgd)))) {
		page = follow_huge_pd(vma, address,
				      __hugepd(pgd_val(*pgd)), flags,
				      PGDIR_SHIFT);
		if (page)
			return page;
		return no_page_table(vma, flags);
	}

	return follow_p4d_mask(vma, address, pgd, flags, ctx);
}

struct page *follow_page(struct vm_area_struct *vma, unsigned long address,
			 unsigned int foll_flags)
{
	struct follow_page_context ctx = { NULL };
	struct page *page;

	if (vma_is_secretmem(vma))
		return NULL;

	if (foll_flags & FOLL_PIN)
		return NULL;

	page = follow_page_mask(vma, address, foll_flags, &ctx);
	if (ctx.pgmap)
		put_dev_pagemap(ctx.pgmap);
	return page;
}

static int get_gate_page(struct mm_struct *mm, unsigned long address,
		unsigned int gup_flags, struct vm_area_struct **vma,
		struct page **page)
{
	pgd_t *pgd;
	p4d_t *p4d;
	pud_t *pud;
	pmd_t *pmd;
	pte_t *pte;
	int ret = -EFAULT;

	/* user gate pages are read-only */
	if (gup_flags & FOLL_WRITE)
		return -EFAULT;
	if (address > TASK_SIZE)
		pgd = pgd_offset_k(address);
	else
		pgd = pgd_offset_gate(mm, address);
	if (pgd_none(*pgd))
		return -EFAULT;
	p4d = p4d_offset(pgd, address);
	if (p4d_none(*p4d))
		return -EFAULT;
	pud = pud_offset(p4d, address);
	if (pud_none(*pud))
		return -EFAULT;
	pmd = pmd_offset(pud, address);
	if (!pmd_present(*pmd))
		return -EFAULT;
	VM_BUG_ON(pmd_trans_huge(*pmd));
	pte = pte_offset_map(pmd, address);
	if (pte_none(*pte))
		goto unmap;
	*vma = get_gate_vma(mm);
	if (!page)
		goto out;
	*page = vm_normal_page(*vma, address, *pte);
	if (!*page) {
		if ((gup_flags & FOLL_DUMP) || !is_zero_pfn(pte_pfn(*pte)))
			goto unmap;
		*page = pte_page(*pte);
	}
	if (unlikely(!try_grab_page(*page, gup_flags))) {
		ret = -ENOMEM;
		goto unmap;
	}
out:
	ret = 0;
unmap:
	pte_unmap(pte);
	return ret;
}

/*
 * mmap_lock must be held on entry.  If @locked != NULL and *@flags
 * does not include FOLL_NOWAIT, the mmap_lock may be released.  If it
 * is, *@locked will be set to 0 and -EBUSY returned.
 */
static int faultin_page(struct vm_area_struct *vma,
		unsigned long address, unsigned int *flags, bool unshare,
		int *locked)
{
	unsigned int fault_flags = 0;
	vm_fault_t ret;

	if (*flags & FOLL_NOFAULT)
		return -EFAULT;
	if (*flags & FOLL_WRITE)
		fault_flags |= FAULT_FLAG_WRITE;
	if (*flags & FOLL_REMOTE)
		fault_flags |= FAULT_FLAG_REMOTE;
	if (locked)
		fault_flags |= FAULT_FLAG_ALLOW_RETRY | FAULT_FLAG_KILLABLE;
	if (*flags & FOLL_NOWAIT)
		fault_flags |= FAULT_FLAG_ALLOW_RETRY | FAULT_FLAG_RETRY_NOWAIT;
	if (*flags & FOLL_TRIED) {
		/*
		 * Note: FAULT_FLAG_ALLOW_RETRY and FAULT_FLAG_TRIED
		 * can co-exist
		 */
		fault_flags |= FAULT_FLAG_TRIED;
	}
	if (unshare) {
		fault_flags |= FAULT_FLAG_UNSHARE;
		/* FAULT_FLAG_WRITE and FAULT_FLAG_UNSHARE are incompatible */
		VM_BUG_ON(fault_flags & FAULT_FLAG_WRITE);
	}

	ret = handle_mm_fault(vma, address, fault_flags, NULL);

	if (ret & VM_FAULT_COMPLETED) {
		/*
		 * With FAULT_FLAG_RETRY_NOWAIT we'll never release the
		 * mmap lock in the page fault handler. Sanity check this.
		 */
		WARN_ON_ONCE(fault_flags & FAULT_FLAG_RETRY_NOWAIT);
		if (locked)
			*locked = 0;
		/*
		 * We should do the same as VM_FAULT_RETRY, but let's not
		 * return -EBUSY since that's not reflecting the reality of
		 * what has happened - we've just fully completed a page
		 * fault, with the mmap lock released.  Use -EAGAIN to show
		 * that we want to take the mmap lock _again_.
		 */
		return -EAGAIN;
	}

	if (ret & VM_FAULT_ERROR) {
		int err = vm_fault_to_errno(ret, *flags);

		if (err)
			return err;
		BUG();
	}

	if (ret & VM_FAULT_RETRY) {
		if (locked && !(fault_flags & FAULT_FLAG_RETRY_NOWAIT))
			*locked = 0;
		return -EBUSY;
	}

	/*
	 * The VM_FAULT_WRITE bit tells us that do_wp_page has broken COW when
	 * necessary, even if maybe_mkwrite decided not to set pte_write. We
	 * can thus safely do subsequent page lookups as if they were reads.
	 * But only do so when looping for pte_write is futile: in some cases
	 * userspace may also be wanting to write to the gotten user page,
	 * which a read fault here might prevent (a readonly page might get
	 * reCOWed by userspace write).
	 */
	if ((ret & VM_FAULT_WRITE) && !(vma->vm_flags & VM_WRITE))
		*flags |= FOLL_COW;
	return 0;
}

static int check_vma_flags(struct vm_area_struct *vma, unsigned long gup_flags)
{
	vm_flags_t vm_flags = vma->vm_flags;
	int write = (gup_flags & FOLL_WRITE);
	int foreign = (gup_flags & FOLL_REMOTE);

	if (vm_flags & (VM_IO | VM_PFNMAP))
		return -EFAULT;

	if (gup_flags & FOLL_ANON && !vma_is_anonymous(vma))
		return -EFAULT;

	if ((gup_flags & FOLL_LONGTERM) && vma_is_fsdax(vma))
		return -EOPNOTSUPP;

	if (vma_is_secretmem(vma))
		return -EFAULT;

	if (write) {
		if (!(vm_flags & VM_WRITE)) {
			if (!(gup_flags & FOLL_FORCE))
				return -EFAULT;
			/*
			 * We used to let the write,force case do COW in a
			 * VM_MAYWRITE VM_SHARED !VM_WRITE vma, so ptrace could
			 * set a breakpoint in a read-only mapping of an
			 * executable, without corrupting the file (yet only
			 * when that file had been opened for writing!).
			 * Anon pages in shared mappings are surprising: now
			 * just reject it.
			 */
			if (!is_cow_mapping(vm_flags))
				return -EFAULT;
		}
	} else if (!(vm_flags & VM_READ)) {
		if (!(gup_flags & FOLL_FORCE))
			return -EFAULT;
		/*
		 * Is there actually any vma we can reach here which does not
		 * have VM_MAYREAD set?
		 */
		if (!(vm_flags & VM_MAYREAD))
			return -EFAULT;
	}
	/*
	 * gups are always data accesses, not instruction
	 * fetches, so execute=false here
	 */
	if (!arch_vma_access_permitted(vma, write, false, foreign))
		return -EFAULT;
	return 0;
}

/**
 * __get_user_pages() - pin user pages in memory
 * @mm:		mm_struct of target mm
 * @start:	starting user address
 * @nr_pages:	number of pages from start to pin
 * @gup_flags:	flags modifying pin behaviour
 * @pages:	array that receives pointers to the pages pinned.
 *		Should be at least nr_pages long. Or NULL, if caller
 *		only intends to ensure the pages are faulted in.
 * @vmas:	array of pointers to vmas corresponding to each page.
 *		Or NULL if the caller does not require them.
 * @locked:     whether we're still with the mmap_lock held
 *
 * Returns either number of pages pinned (which may be less than the
 * number requested), or an error. Details about the return value:
 *
 * -- If nr_pages is 0, returns 0.
 * -- If nr_pages is >0, but no pages were pinned, returns -errno.
 * -- If nr_pages is >0, and some pages were pinned, returns the number of
 *    pages pinned. Again, this may be less than nr_pages.
 * -- 0 return value is possible when the fault would need to be retried.
 *
 * The caller is responsible for releasing returned @pages, via put_page().
 *
 * @vmas are valid only as long as mmap_lock is held.
 *
 * Must be called with mmap_lock held.  It may be released.  See below.
 *
 * __get_user_pages walks a process's page tables and takes a reference to
 * each struct page that each user address corresponds to at a given
 * instant. That is, it takes the page that would be accessed if a user
 * thread accesses the given user virtual address at that instant.
 *
 * This does not guarantee that the page exists in the user mappings when
 * __get_user_pages returns, and there may even be a completely different
 * page there in some cases (eg. if mmapped pagecache has been invalidated
 * and subsequently re faulted). However it does guarantee that the page
 * won't be freed completely. And mostly callers simply care that the page
 * contains data that was valid *at some point in time*. Typically, an IO
 * or similar operation cannot guarantee anything stronger anyway because
 * locks can't be held over the syscall boundary.
 *
 * If @gup_flags & FOLL_WRITE == 0, the page must not be written to. If
 * the page is written to, set_page_dirty (or set_page_dirty_lock, as
 * appropriate) must be called after the page is finished with, and
 * before put_page is called.
 *
 * If @locked != NULL, *@locked will be set to 0 when mmap_lock is
 * released by an up_read().  That can happen if @gup_flags does not
 * have FOLL_NOWAIT.
 *
 * A caller using such a combination of @locked and @gup_flags
 * must therefore hold the mmap_lock for reading only, and recognize
 * when it's been released.  Otherwise, it must be held for either
 * reading or writing and will not be released.
 *
 * In most cases, get_user_pages or get_user_pages_fast should be used
 * instead of __get_user_pages. __get_user_pages should be used only if
 * you need some special @gup_flags.
 */
static long __get_user_pages(struct mm_struct *mm,
		unsigned long start, unsigned long nr_pages,
		unsigned int gup_flags, struct page **pages,
		struct vm_area_struct **vmas, int *locked)
{
	long ret = 0, i = 0;
	struct vm_area_struct *vma = NULL;
	struct follow_page_context ctx = { NULL };

	if (!nr_pages)
		return 0;

	start = untagged_addr(start);

	VM_BUG_ON(!!pages != !!(gup_flags & (FOLL_GET | FOLL_PIN)));

	/*
	 * If FOLL_FORCE is set then do not force a full fault as the hinting
	 * fault information is unrelated to the reference behaviour of a task
	 * using the address space
	 */
	if (!(gup_flags & FOLL_FORCE))
		gup_flags |= FOLL_NUMA;

	do {
		struct page *page;
		unsigned int foll_flags = gup_flags;
		unsigned int page_increm;

		/* first iteration or cross vma bound */
		if (!vma || start >= vma->vm_end) {
			vma = find_extend_vma(mm, start);
			if (!vma && in_gate_area(mm, start)) {
				ret = get_gate_page(mm, start & PAGE_MASK,
						gup_flags, &vma,
						pages ? &pages[i] : NULL);
				if (ret)
					goto out;
				ctx.page_mask = 0;
				goto next_page;
			}

			if (!vma) {
				ret = -EFAULT;
				goto out;
			}
			ret = check_vma_flags(vma, gup_flags);
			if (ret)
				goto out;

			if (is_vm_hugetlb_page(vma)) {
				i = follow_hugetlb_page(mm, vma, pages, vmas,
						&start, &nr_pages, i,
						gup_flags, locked);
				if (locked && *locked == 0) {
					/*
					 * We've got a VM_FAULT_RETRY
					 * and we've lost mmap_lock.
					 * We must stop here.
					 */
					BUG_ON(gup_flags & FOLL_NOWAIT);
					goto out;
				}
				continue;
			}
		}
retry:
		/*
		 * If we have a pending SIGKILL, don't keep faulting pages and
		 * potentially allocating memory.
		 */
		if (fatal_signal_pending(current)) {
			ret = -EINTR;
			goto out;
		}
		cond_resched();

		page = follow_page_mask(vma, start, foll_flags, &ctx);
		if (!page || PTR_ERR(page) == -EMLINK) {
			ret = faultin_page(vma, start, &foll_flags,
					   PTR_ERR(page) == -EMLINK, locked);
			switch (ret) {
			case 0:
				goto retry;
			case -EBUSY:
			case -EAGAIN:
				ret = 0;
				fallthrough;
			case -EFAULT:
			case -ENOMEM:
			case -EHWPOISON:
				goto out;
			}
			BUG();
		} else if (PTR_ERR(page) == -EEXIST) {
			/*
			 * Proper page table entry exists, but no corresponding
			 * struct page. If the caller expects **pages to be
			 * filled in, bail out now, because that can't be done
			 * for this page.
			 */
			if (pages) {
				ret = PTR_ERR(page);
				goto out;
			}

			goto next_page;
		} else if (IS_ERR(page)) {
			ret = PTR_ERR(page);
			goto out;
		}
		if (pages) {
			pages[i] = page;
			flush_anon_page(vma, page, start);
			flush_dcache_page(page);
			ctx.page_mask = 0;
		}
next_page:
		if (vmas) {
			vmas[i] = vma;
			ctx.page_mask = 0;
		}
		page_increm = 1 + (~(start >> PAGE_SHIFT) & ctx.page_mask);
		if (page_increm > nr_pages)
			page_increm = nr_pages;
		i += page_increm;
		start += page_increm * PAGE_SIZE;
		nr_pages -= page_increm;
	} while (nr_pages);
out:
	if (ctx.pgmap)
		put_dev_pagemap(ctx.pgmap);
	return i ? i : ret;
}

static bool vma_permits_fault(struct vm_area_struct *vma,
			      unsigned int fault_flags)
{
	bool write   = !!(fault_flags & FAULT_FLAG_WRITE);
	bool foreign = !!(fault_flags & FAULT_FLAG_REMOTE);
	vm_flags_t vm_flags = write ? VM_WRITE : VM_READ;

	if (!(vm_flags & vma->vm_flags))
		return false;

	/*
	 * The architecture might have a hardware protection
	 * mechanism other than read/write that can deny access.
	 *
	 * gup always represents data access, not instruction
	 * fetches, so execute=false here:
	 */
	if (!arch_vma_access_permitted(vma, write, false, foreign))
		return false;

	return true;
}

/**
 * fixup_user_fault() - manually resolve a user page fault
 * @mm:		mm_struct of target mm
 * @address:	user address
 * @fault_flags:flags to pass down to handle_mm_fault()
 * @unlocked:	did we unlock the mmap_lock while retrying, maybe NULL if caller
 *		does not allow retry. If NULL, the caller must guarantee
 *		that fault_flags does not contain FAULT_FLAG_ALLOW_RETRY.
 *
 * This is meant to be called in the specific scenario where for locking reasons
 * we try to access user memory in atomic context (within a pagefault_disable()
 * section), this returns -EFAULT, and we want to resolve the user fault before
 * trying again.
 *
 * Typically this is meant to be used by the futex code.
 *
 * The main difference with get_user_pages() is that this function will
 * unconditionally call handle_mm_fault() which will in turn perform all the
 * necessary SW fixup of the dirty and young bits in the PTE, while
 * get_user_pages() only guarantees to update these in the struct page.
 *
 * This is important for some architectures where those bits also gate the
 * access permission to the page because they are maintained in software.  On
 * such architectures, gup() will not be enough to make a subsequent access
 * succeed.
 *
 * This function will not return with an unlocked mmap_lock. So it has not the
 * same semantics wrt the @mm->mmap_lock as does filemap_fault().
 */
int fixup_user_fault(struct mm_struct *mm,
		     unsigned long address, unsigned int fault_flags,
		     bool *unlocked)
{
	struct vm_area_struct *vma;
	vm_fault_t ret;

	address = untagged_addr(address);

	if (unlocked)
		fault_flags |= FAULT_FLAG_ALLOW_RETRY | FAULT_FLAG_KILLABLE;

retry:
	vma = find_extend_vma(mm, address);
	if (!vma || address < vma->vm_start)
		return -EFAULT;

	if (!vma_permits_fault(vma, fault_flags))
		return -EFAULT;

	if ((fault_flags & FAULT_FLAG_KILLABLE) &&
	    fatal_signal_pending(current))
		return -EINTR;

	ret = handle_mm_fault(vma, address, fault_flags, NULL);

	if (ret & VM_FAULT_COMPLETED) {
		/*
		 * NOTE: it's a pity that we need to retake the lock here
		 * to pair with the unlock() in the callers. Ideally we
		 * could tell the callers so they do not need to unlock.
		 */
		mmap_read_lock(mm);
		*unlocked = true;
		return 0;
	}

	if (ret & VM_FAULT_ERROR) {
		int err = vm_fault_to_errno(ret, 0);

		if (err)
			return err;
		BUG();
	}

	if (ret & VM_FAULT_RETRY) {
		mmap_read_lock(mm);
		*unlocked = true;
		fault_flags |= FAULT_FLAG_TRIED;
		goto retry;
	}

	return 0;
}
EXPORT_SYMBOL_GPL(fixup_user_fault);

/*
 * Please note that this function, unlike __get_user_pages will not
 * return 0 for nr_pages > 0 without FOLL_NOWAIT
 */
static __always_inline long __get_user_pages_locked(struct mm_struct *mm,
						unsigned long start,
						unsigned long nr_pages,
						struct page **pages,
						struct vm_area_struct **vmas,
						int *locked,
						unsigned int flags)
{
	long ret, pages_done;
	bool lock_dropped;

	if (locked) {
		/* if VM_FAULT_RETRY can be returned, vmas become invalid */
		BUG_ON(vmas);
		/* check caller initialized locked */
		BUG_ON(*locked != 1);
	}

	if (flags & FOLL_PIN)
		mm_set_has_pinned_flag(&mm->flags);

	/*
	 * FOLL_PIN and FOLL_GET are mutually exclusive. Traditional behavior
	 * is to set FOLL_GET if the caller wants pages[] filled in (but has
	 * carelessly failed to specify FOLL_GET), so keep doing that, but only
	 * for FOLL_GET, not for the newer FOLL_PIN.
	 *
	 * FOLL_PIN always expects pages to be non-null, but no need to assert
	 * that here, as any failures will be obvious enough.
	 */
	if (pages && !(flags & FOLL_PIN))
		flags |= FOLL_GET;

	pages_done = 0;
	lock_dropped = false;
	for (;;) {
		ret = __get_user_pages(mm, start, nr_pages, flags, pages,
				       vmas, locked);
		if (!locked)
			/* VM_FAULT_RETRY couldn't trigger, bypass */
			return ret;

		/* VM_FAULT_RETRY or VM_FAULT_COMPLETED cannot return errors */
		if (!*locked) {
			BUG_ON(ret < 0);
			BUG_ON(ret >= nr_pages);
		}

		if (ret > 0) {
			nr_pages -= ret;
			pages_done += ret;
			if (!nr_pages)
				break;
		}
		if (*locked) {
			/*
			 * VM_FAULT_RETRY didn't trigger or it was a
			 * FOLL_NOWAIT.
			 */
			if (!pages_done)
				pages_done = ret;
			break;
		}
		/*
		 * VM_FAULT_RETRY triggered, so seek to the faulting offset.
		 * For the prefault case (!pages) we only update counts.
		 */
		if (likely(pages))
			pages += ret;
		start += ret << PAGE_SHIFT;
		lock_dropped = true;

retry:
		/*
		 * Repeat on the address that fired VM_FAULT_RETRY
		 * with both FAULT_FLAG_ALLOW_RETRY and
		 * FAULT_FLAG_TRIED.  Note that GUP can be interrupted
		 * by fatal signals, so we need to check it before we
		 * start trying again otherwise it can loop forever.
		 */

		if (fatal_signal_pending(current)) {
			if (!pages_done)
				pages_done = -EINTR;
			break;
		}

		ret = mmap_read_lock_killable(mm);
		if (ret) {
			BUG_ON(ret > 0);
			if (!pages_done)
				pages_done = ret;
			break;
		}

		*locked = 1;
		ret = __get_user_pages(mm, start, 1, flags | FOLL_TRIED,
				       pages, NULL, locked);
		if (!*locked) {
			/* Continue to retry until we succeeded */
			BUG_ON(ret != 0);
			goto retry;
		}
		if (ret != 1) {
			BUG_ON(ret > 1);
			if (!pages_done)
				pages_done = ret;
			break;
		}
		nr_pages--;
		pages_done++;
		if (!nr_pages)
			break;
		if (likely(pages))
			pages++;
		start += PAGE_SIZE;
	}
	if (lock_dropped && *locked) {
		/*
		 * We must let the caller know we temporarily dropped the lock
		 * and so the critical section protected by it was lost.
		 */
		mmap_read_unlock(mm);
		*locked = 0;
	}
	return pages_done;
}

/**
 * populate_vma_page_range() -  populate a range of pages in the vma.
 * @vma:   target vma
 * @start: start address
 * @end:   end address
 * @locked: whether the mmap_lock is still held
 *
 * This takes care of mlocking the pages too if VM_LOCKED is set.
 *
 * Return either number of pages pinned in the vma, or a negative error
 * code on error.
 *
 * vma->vm_mm->mmap_lock must be held.
 *
 * If @locked is NULL, it may be held for read or write and will
 * be unperturbed.
 *
 * If @locked is non-NULL, it must held for read only and may be
 * released.  If it's released, *@locked will be set to 0.
 */
long populate_vma_page_range(struct vm_area_struct *vma,
		unsigned long start, unsigned long end, int *locked)
{
	struct mm_struct *mm = vma->vm_mm;
	unsigned long nr_pages = (end - start) / PAGE_SIZE;
	int gup_flags;
	long ret;

	VM_BUG_ON(!PAGE_ALIGNED(start));
	VM_BUG_ON(!PAGE_ALIGNED(end));
	VM_BUG_ON_VMA(start < vma->vm_start, vma);
	VM_BUG_ON_VMA(end   > vma->vm_end, vma);
	mmap_assert_locked(mm);

	/*
	 * Rightly or wrongly, the VM_LOCKONFAULT case has never used
	 * faultin_page() to break COW, so it has no work to do here.
	 */
	if (vma->vm_flags & VM_LOCKONFAULT)
		return nr_pages;

	gup_flags = FOLL_TOUCH;
	/*
	 * We want to touch writable mappings with a write fault in order
	 * to break COW, except for shared mappings because these don't COW
	 * and we would not want to dirty them for nothing.
	 */
	if ((vma->vm_flags & (VM_WRITE | VM_SHARED)) == VM_WRITE)
		gup_flags |= FOLL_WRITE;

	/*
	 * We want mlock to succeed for regions that have any permissions
	 * other than PROT_NONE.
	 */
	if (vma_is_accessible(vma))
		gup_flags |= FOLL_FORCE;

	/*
	 * We made sure addr is within a VMA, so the following will
	 * not result in a stack expansion that recurses back here.
	 */
	ret = __get_user_pages(mm, start, nr_pages, gup_flags,
				NULL, NULL, locked);
	lru_add_drain();
	return ret;
}

/*
 * faultin_vma_page_range() - populate (prefault) page tables inside the
 *			      given VMA range readable/writable
 *
 * This takes care of mlocking the pages, too, if VM_LOCKED is set.
 *
 * @vma: target vma
 * @start: start address
 * @end: end address
 * @write: whether to prefault readable or writable
 * @locked: whether the mmap_lock is still held
 *
 * Returns either number of processed pages in the vma, or a negative error
 * code on error (see __get_user_pages()).
 *
 * vma->vm_mm->mmap_lock must be held. The range must be page-aligned and
 * covered by the VMA.
 *
 * If @locked is NULL, it may be held for read or write and will be unperturbed.
 *
 * If @locked is non-NULL, it must held for read only and may be released.  If
 * it's released, *@locked will be set to 0.
 */
long faultin_vma_page_range(struct vm_area_struct *vma, unsigned long start,
			    unsigned long end, bool write, int *locked)
{
	struct mm_struct *mm = vma->vm_mm;
	unsigned long nr_pages = (end - start) / PAGE_SIZE;
	int gup_flags;
	long ret;

	VM_BUG_ON(!PAGE_ALIGNED(start));
	VM_BUG_ON(!PAGE_ALIGNED(end));
	VM_BUG_ON_VMA(start < vma->vm_start, vma);
	VM_BUG_ON_VMA(end > vma->vm_end, vma);
	mmap_assert_locked(mm);

	/*
	 * FOLL_TOUCH: Mark page accessed and thereby young; will also mark
	 *	       the page dirty with FOLL_WRITE -- which doesn't make a
	 *	       difference with !FOLL_FORCE, because the page is writable
	 *	       in the page table.
	 * FOLL_HWPOISON: Return -EHWPOISON instead of -EFAULT when we hit
	 *		  a poisoned page.
	 * !FOLL_FORCE: Require proper access permissions.
	 */
	gup_flags = FOLL_TOUCH | FOLL_HWPOISON;
	if (write)
		gup_flags |= FOLL_WRITE;

	/*
	 * We want to report -EINVAL instead of -EFAULT for any permission
	 * problems or incompatible mappings.
	 */
	if (check_vma_flags(vma, gup_flags))
		return -EINVAL;

	ret = __get_user_pages(mm, start, nr_pages, gup_flags,
				NULL, NULL, locked);
	lru_add_drain();
	return ret;
}

/*
 * __mm_populate - populate and/or mlock pages within a range of address space.
 *
 * This is used to implement mlock() and the MAP_POPULATE / MAP_LOCKED mmap
 * flags. VMAs must be already marked with the desired vm_flags, and
 * mmap_lock must not be held.
 */
int __mm_populate(unsigned long start, unsigned long len, int ignore_errors)
{
	struct mm_struct *mm = current->mm;
	unsigned long end, nstart, nend;
	struct vm_area_struct *vma = NULL;
	int locked = 0;
	long ret = 0;

	end = start + len;

	for (nstart = start; nstart < end; nstart = nend) {
		/*
		 * We want to fault in pages for [nstart; end) address range.
		 * Find first corresponding VMA.
		 */
		if (!locked) {
			locked = 1;
			mmap_read_lock(mm);
			vma = find_vma(mm, nstart);
		} else if (nstart >= vma->vm_end)
			vma = vma->vm_next;
		if (!vma || vma->vm_start >= end)
			break;
		/*
		 * Set [nstart; nend) to intersection of desired address
		 * range with the first VMA. Also, skip undesirable VMA types.
		 */
		nend = min(end, vma->vm_end);
		if (vma->vm_flags & (VM_IO | VM_PFNMAP))
			continue;
		if (nstart < vma->vm_start)
			nstart = vma->vm_start;
		/*
		 * Now fault in a range of pages. populate_vma_page_range()
		 * double checks the vma flags, so that it won't mlock pages
		 * if the vma was already munlocked.
		 */
		ret = populate_vma_page_range(vma, nstart, nend, &locked);
		if (ret < 0) {
			if (ignore_errors) {
				ret = 0;
				continue;	/* continue at next VMA */
			}
			break;
		}
		nend = nstart + ret * PAGE_SIZE;
		ret = 0;
	}
	if (locked)
		mmap_read_unlock(mm);
	return ret;	/* 0 or negative error code */
}
#else /* CONFIG_MMU */
static long __get_user_pages_locked(struct mm_struct *mm, unsigned long start,
		unsigned long nr_pages, struct page **pages,
		struct vm_area_struct **vmas, int *locked,
		unsigned int foll_flags)
{
	struct vm_area_struct *vma;
	unsigned long vm_flags;
	long i;

	/* calculate required read or write permissions.
	 * If FOLL_FORCE is set, we only require the "MAY" flags.
	 */
	vm_flags  = (foll_flags & FOLL_WRITE) ?
			(VM_WRITE | VM_MAYWRITE) : (VM_READ | VM_MAYREAD);
	vm_flags &= (foll_flags & FOLL_FORCE) ?
			(VM_MAYREAD | VM_MAYWRITE) : (VM_READ | VM_WRITE);

	for (i = 0; i < nr_pages; i++) {
		vma = find_vma(mm, start);
		if (!vma)
			goto finish_or_fault;

		/* protect what we can, including chardevs */
		if ((vma->vm_flags & (VM_IO | VM_PFNMAP)) ||
		    !(vm_flags & vma->vm_flags))
			goto finish_or_fault;

		if (pages) {
			pages[i] = virt_to_page((void *)start);
			if (pages[i])
				get_page(pages[i]);
		}
		if (vmas)
			vmas[i] = vma;
		start = (start + PAGE_SIZE) & PAGE_MASK;
	}

	return i;

finish_or_fault:
	return i ? : -EFAULT;
}
#endif /* !CONFIG_MMU */

/**
 * fault_in_writeable - fault in userspace address range for writing
 * @uaddr: start of address range
 * @size: size of address range
 *
 * Returns the number of bytes not faulted in (like copy_to_user() and
 * copy_from_user()).
 */
size_t fault_in_writeable(char __user *uaddr, size_t size)
{
	char __user *start = uaddr, *end;

	if (unlikely(size == 0))
		return 0;
	if (!user_write_access_begin(uaddr, size))
		return size;
	if (!PAGE_ALIGNED(uaddr)) {
		unsafe_put_user(0, uaddr, out);
		uaddr = (char __user *)PAGE_ALIGN((unsigned long)uaddr);
	}
	end = (char __user *)PAGE_ALIGN((unsigned long)start + size);
	if (unlikely(end < start))
		end = NULL;
	while (uaddr != end) {
		unsafe_put_user(0, uaddr, out);
		uaddr += PAGE_SIZE;
	}

out:
	user_write_access_end();
	if (size > uaddr - start)
		return size - (uaddr - start);
	return 0;
}
EXPORT_SYMBOL(fault_in_writeable);

/**
 * fault_in_subpage_writeable - fault in an address range for writing
 * @uaddr: start of address range
 * @size: size of address range
 *
 * Fault in a user address range for writing while checking for permissions at
 * sub-page granularity (e.g. arm64 MTE). This function should be used when
 * the caller cannot guarantee forward progress of a copy_to_user() loop.
 *
 * Returns the number of bytes not faulted in (like copy_to_user() and
 * copy_from_user()).
 */
size_t fault_in_subpage_writeable(char __user *uaddr, size_t size)
{
	size_t faulted_in;

	/*
	 * Attempt faulting in at page granularity first for page table
	 * permission checking. The arch-specific probe_subpage_writeable()
	 * functions may not check for this.
	 */
	faulted_in = size - fault_in_writeable(uaddr, size);
	if (faulted_in)
		faulted_in -= probe_subpage_writeable(uaddr, faulted_in);

	return size - faulted_in;
}
EXPORT_SYMBOL(fault_in_subpage_writeable);

/*
 * fault_in_safe_writeable - fault in an address range for writing
 * @uaddr: start of address range
 * @size: length of address range
 *
 * Faults in an address range for writing.  This is primarily useful when we
 * already know that some or all of the pages in the address range aren't in
 * memory.
 *
 * Unlike fault_in_writeable(), this function is non-destructive.
 *
 * Note that we don't pin or otherwise hold the pages referenced that we fault
 * in.  There's no guarantee that they'll stay in memory for any duration of
 * time.
 *
 * Returns the number of bytes not faulted in, like copy_to_user() and
 * copy_from_user().
 */
size_t fault_in_safe_writeable(const char __user *uaddr, size_t size)
{
	unsigned long start = (unsigned long)uaddr, end;
	struct mm_struct *mm = current->mm;
	bool unlocked = false;

	if (unlikely(size == 0))
		return 0;
	end = PAGE_ALIGN(start + size);
	if (end < start)
		end = 0;

	mmap_read_lock(mm);
	do {
		if (fixup_user_fault(mm, start, FAULT_FLAG_WRITE, &unlocked))
			break;
		start = (start + PAGE_SIZE) & PAGE_MASK;
	} while (start != end);
	mmap_read_unlock(mm);

	if (size > (unsigned long)uaddr - start)
		return size - ((unsigned long)uaddr - start);
	return 0;
}
EXPORT_SYMBOL(fault_in_safe_writeable);

/**
 * fault_in_readable - fault in userspace address range for reading
 * @uaddr: start of user address range
 * @size: size of user address range
 *
 * Returns the number of bytes not faulted in (like copy_to_user() and
 * copy_from_user()).
 */
size_t fault_in_readable(const char __user *uaddr, size_t size)
{
	const char __user *start = uaddr, *end;
	volatile char c;

	if (unlikely(size == 0))
		return 0;
	if (!user_read_access_begin(uaddr, size))
		return size;
	if (!PAGE_ALIGNED(uaddr)) {
		unsafe_get_user(c, uaddr, out);
		uaddr = (const char __user *)PAGE_ALIGN((unsigned long)uaddr);
	}
	end = (const char __user *)PAGE_ALIGN((unsigned long)start + size);
	if (unlikely(end < start))
		end = NULL;
	while (uaddr != end) {
		unsafe_get_user(c, uaddr, out);
		uaddr += PAGE_SIZE;
	}

out:
	user_read_access_end();
	(void)c;
	if (size > uaddr - start)
		return size - (uaddr - start);
	return 0;
}
EXPORT_SYMBOL(fault_in_readable);

/**
 * get_dump_page() - pin user page in memory while writing it to core dump
 * @addr: user address
 *
 * Returns struct page pointer of user page pinned for dump,
 * to be freed afterwards by put_page().
 *
 * Returns NULL on any kind of failure - a hole must then be inserted into
 * the corefile, to preserve alignment with its headers; and also returns
 * NULL wherever the ZERO_PAGE, or an anonymous pte_none, has been found -
 * allowing a hole to be left in the corefile to save disk space.
 *
 * Called without mmap_lock (takes and releases the mmap_lock by itself).
 */
#ifdef CONFIG_ELF_CORE
struct page *get_dump_page(unsigned long addr)
{
	struct mm_struct *mm = current->mm;
	struct page *page;
	int locked = 1;
	int ret;

	if (mmap_read_lock_killable(mm))
		return NULL;
	ret = __get_user_pages_locked(mm, addr, 1, &page, NULL, &locked,
				      FOLL_FORCE | FOLL_DUMP | FOLL_GET);
	if (locked)
		mmap_read_unlock(mm);
	return (ret == 1) ? page : NULL;
}
#endif /* CONFIG_ELF_CORE */

#ifdef CONFIG_MIGRATION
/*
 * Check whether all pages are pinnable, if so return number of pages.  If some
 * pages are not pinnable, migrate them, and unpin all pages. Return zero if
 * pages were migrated, or if some pages were not successfully isolated.
 * Return negative error if migration fails.
 */
static long check_and_migrate_movable_pages(unsigned long nr_pages,
					    struct page **pages,
					    unsigned int gup_flags)
{
	unsigned long isolation_error_count = 0, i;
	struct folio *prev_folio = NULL;
	LIST_HEAD(movable_page_list);
	bool drain_allow = true, coherent_pages = false;
	int ret = 0;

	for (i = 0; i < nr_pages; i++) {
		struct folio *folio = page_folio(pages[i]);

		if (folio == prev_folio)
			continue;
		prev_folio = folio;

		/*
		 * Device coherent pages are managed by a driver and should not
		 * be pinned indefinitely as it prevents the driver moving the
		 * page. So when trying to pin with FOLL_LONGTERM instead try
		 * to migrate the page out of device memory.
		 */
		if (folio_is_device_coherent(folio)) {
			/*
			 * We always want a new GUP lookup with device coherent
			 * pages.
			 */
			pages[i] = 0;
			coherent_pages = true;

			/*
			 * Migration will fail if the page is pinned, so convert
			 * the pin on the source page to a normal reference.
			 */
			if (gup_flags & FOLL_PIN) {
				get_page(&folio->page);
				unpin_user_page(&folio->page);
			}

			ret = migrate_device_coherent_page(&folio->page);
			if (ret)
				goto unpin_pages;

			continue;
		}

		if (folio_is_longterm_pinnable(folio))
			continue;
		/*
		 * Try to move out any movable page before pinning the range.
		 */
		if (folio_test_hugetlb(folio)) {
			if (isolate_hugetlb(&folio->page,
						&movable_page_list))
				isolation_error_count++;
			continue;
		}

		if (!folio_test_lru(folio) && drain_allow) {
			lru_add_drain_all();
			drain_allow = false;
		}

		if (folio_isolate_lru(folio)) {
			isolation_error_count++;
			continue;
		}
		list_add_tail(&folio->lru, &movable_page_list);
		node_stat_mod_folio(folio,
				    NR_ISOLATED_ANON + folio_is_file_lru(folio),
				    folio_nr_pages(folio));
	}

<<<<<<< HEAD
	if (!list_empty(&movable_page_list) || isolation_error_count
		|| coherent_pages)
=======
	if (!list_empty(&movable_page_list) || isolation_error_count ||
	    coherent_pages)
>>>>>>> 4724a977
		goto unpin_pages;

	/*
	 * If list is empty, and no isolation errors, means that all pages are
	 * in the correct zone.
	 */
	return nr_pages;

unpin_pages:
	/*
	 * pages[i] might be NULL if any device coherent pages were found.
	 */
	for (i = 0; i < nr_pages; i++) {
		if (!pages[i])
			continue;

		if (gup_flags & FOLL_PIN)
			unpin_user_page(pages[i]);
		else
			put_page(pages[i]);
	}

	if (!list_empty(&movable_page_list)) {
		struct migration_target_control mtc = {
			.nid = NUMA_NO_NODE,
			.gfp_mask = GFP_USER | __GFP_NOWARN,
		};

		ret = migrate_pages(&movable_page_list, alloc_migration_target,
				    NULL, (unsigned long)&mtc, MIGRATE_SYNC,
				    MR_LONGTERM_PIN, NULL);
		if (ret > 0) /* number of pages not migrated */
			ret = -ENOMEM;
	}

	if (ret && !list_empty(&movable_page_list))
		putback_movable_pages(&movable_page_list);
	return ret;
}
#else
static long check_and_migrate_movable_pages(unsigned long nr_pages,
					    struct page **pages,
					    unsigned int gup_flags)
{
	return nr_pages;
}
#endif /* CONFIG_MIGRATION */

/*
 * __gup_longterm_locked() is a wrapper for __get_user_pages_locked which
 * allows us to process the FOLL_LONGTERM flag.
 */
static long __gup_longterm_locked(struct mm_struct *mm,
				  unsigned long start,
				  unsigned long nr_pages,
				  struct page **pages,
				  struct vm_area_struct **vmas,
				  unsigned int gup_flags)
{
	unsigned int flags;
	long rc;

	if (!(gup_flags & FOLL_LONGTERM))
		return __get_user_pages_locked(mm, start, nr_pages, pages, vmas,
					       NULL, gup_flags);
	flags = memalloc_pin_save();
	do {
		rc = __get_user_pages_locked(mm, start, nr_pages, pages, vmas,
					     NULL, gup_flags);
		if (rc <= 0)
			break;
		rc = check_and_migrate_movable_pages(rc, pages, gup_flags);
	} while (!rc);
	memalloc_pin_restore(flags);

	return rc;
}

static bool is_valid_gup_flags(unsigned int gup_flags)
{
	/*
	 * FOLL_PIN must only be set internally by the pin_user_pages*() APIs,
	 * never directly by the caller, so enforce that with an assertion:
	 */
	if (WARN_ON_ONCE(gup_flags & FOLL_PIN))
		return false;
	/*
	 * FOLL_PIN is a prerequisite to FOLL_LONGTERM. Another way of saying
	 * that is, FOLL_LONGTERM is a specific case, more restrictive case of
	 * FOLL_PIN.
	 */
	if (WARN_ON_ONCE(gup_flags & FOLL_LONGTERM))
		return false;

	return true;
}

#ifdef CONFIG_MMU
static long __get_user_pages_remote(struct mm_struct *mm,
				    unsigned long start, unsigned long nr_pages,
				    unsigned int gup_flags, struct page **pages,
				    struct vm_area_struct **vmas, int *locked)
{
	/*
	 * Parts of FOLL_LONGTERM behavior are incompatible with
	 * FAULT_FLAG_ALLOW_RETRY because of the FS DAX check requirement on
	 * vmas. However, this only comes up if locked is set, and there are
	 * callers that do request FOLL_LONGTERM, but do not set locked. So,
	 * allow what we can.
	 */
	if (gup_flags & FOLL_LONGTERM) {
		if (WARN_ON_ONCE(locked))
			return -EINVAL;
		/*
		 * This will check the vmas (even if our vmas arg is NULL)
		 * and return -ENOTSUPP if DAX isn't allowed in this case:
		 */
		return __gup_longterm_locked(mm, start, nr_pages, pages,
					     vmas, gup_flags | FOLL_TOUCH |
					     FOLL_REMOTE);
	}

	return __get_user_pages_locked(mm, start, nr_pages, pages, vmas,
				       locked,
				       gup_flags | FOLL_TOUCH | FOLL_REMOTE);
}

/**
 * get_user_pages_remote() - pin user pages in memory
 * @mm:		mm_struct of target mm
 * @start:	starting user address
 * @nr_pages:	number of pages from start to pin
 * @gup_flags:	flags modifying lookup behaviour
 * @pages:	array that receives pointers to the pages pinned.
 *		Should be at least nr_pages long. Or NULL, if caller
 *		only intends to ensure the pages are faulted in.
 * @vmas:	array of pointers to vmas corresponding to each page.
 *		Or NULL if the caller does not require them.
 * @locked:	pointer to lock flag indicating whether lock is held and
 *		subsequently whether VM_FAULT_RETRY functionality can be
 *		utilised. Lock must initially be held.
 *
 * Returns either number of pages pinned (which may be less than the
 * number requested), or an error. Details about the return value:
 *
 * -- If nr_pages is 0, returns 0.
 * -- If nr_pages is >0, but no pages were pinned, returns -errno.
 * -- If nr_pages is >0, and some pages were pinned, returns the number of
 *    pages pinned. Again, this may be less than nr_pages.
 *
 * The caller is responsible for releasing returned @pages, via put_page().
 *
 * @vmas are valid only as long as mmap_lock is held.
 *
 * Must be called with mmap_lock held for read or write.
 *
 * get_user_pages_remote walks a process's page tables and takes a reference
 * to each struct page that each user address corresponds to at a given
 * instant. That is, it takes the page that would be accessed if a user
 * thread accesses the given user virtual address at that instant.
 *
 * This does not guarantee that the page exists in the user mappings when
 * get_user_pages_remote returns, and there may even be a completely different
 * page there in some cases (eg. if mmapped pagecache has been invalidated
 * and subsequently re faulted). However it does guarantee that the page
 * won't be freed completely. And mostly callers simply care that the page
 * contains data that was valid *at some point in time*. Typically, an IO
 * or similar operation cannot guarantee anything stronger anyway because
 * locks can't be held over the syscall boundary.
 *
 * If gup_flags & FOLL_WRITE == 0, the page must not be written to. If the page
 * is written to, set_page_dirty (or set_page_dirty_lock, as appropriate) must
 * be called after the page is finished with, and before put_page is called.
 *
 * get_user_pages_remote is typically used for fewer-copy IO operations,
 * to get a handle on the memory by some means other than accesses
 * via the user virtual addresses. The pages may be submitted for
 * DMA to devices or accessed via their kernel linear mapping (via the
 * kmap APIs). Care should be taken to use the correct cache flushing APIs.
 *
 * See also get_user_pages_fast, for performance critical applications.
 *
 * get_user_pages_remote should be phased out in favor of
 * get_user_pages_locked|unlocked or get_user_pages_fast. Nothing
 * should use get_user_pages_remote because it cannot pass
 * FAULT_FLAG_ALLOW_RETRY to handle_mm_fault.
 */
long get_user_pages_remote(struct mm_struct *mm,
		unsigned long start, unsigned long nr_pages,
		unsigned int gup_flags, struct page **pages,
		struct vm_area_struct **vmas, int *locked)
{
	if (!is_valid_gup_flags(gup_flags))
		return -EINVAL;

	return __get_user_pages_remote(mm, start, nr_pages, gup_flags,
				       pages, vmas, locked);
}
EXPORT_SYMBOL(get_user_pages_remote);

#else /* CONFIG_MMU */
long get_user_pages_remote(struct mm_struct *mm,
			   unsigned long start, unsigned long nr_pages,
			   unsigned int gup_flags, struct page **pages,
			   struct vm_area_struct **vmas, int *locked)
{
	return 0;
}

static long __get_user_pages_remote(struct mm_struct *mm,
				    unsigned long start, unsigned long nr_pages,
				    unsigned int gup_flags, struct page **pages,
				    struct vm_area_struct **vmas, int *locked)
{
	return 0;
}
#endif /* !CONFIG_MMU */

/**
 * get_user_pages() - pin user pages in memory
 * @start:      starting user address
 * @nr_pages:   number of pages from start to pin
 * @gup_flags:  flags modifying lookup behaviour
 * @pages:      array that receives pointers to the pages pinned.
 *              Should be at least nr_pages long. Or NULL, if caller
 *              only intends to ensure the pages are faulted in.
 * @vmas:       array of pointers to vmas corresponding to each page.
 *              Or NULL if the caller does not require them.
 *
 * This is the same as get_user_pages_remote(), just with a less-flexible
 * calling convention where we assume that the mm being operated on belongs to
 * the current task, and doesn't allow passing of a locked parameter.  We also
 * obviously don't pass FOLL_REMOTE in here.
 */
long get_user_pages(unsigned long start, unsigned long nr_pages,
		unsigned int gup_flags, struct page **pages,
		struct vm_area_struct **vmas)
{
	if (!is_valid_gup_flags(gup_flags))
		return -EINVAL;

	return __gup_longterm_locked(current->mm, start, nr_pages,
				     pages, vmas, gup_flags | FOLL_TOUCH);
}
EXPORT_SYMBOL(get_user_pages);

/*
 * get_user_pages_unlocked() is suitable to replace the form:
 *
 *      mmap_read_lock(mm);
 *      get_user_pages(mm, ..., pages, NULL);
 *      mmap_read_unlock(mm);
 *
 *  with:
 *
 *      get_user_pages_unlocked(mm, ..., pages);
 *
 * It is functionally equivalent to get_user_pages_fast so
 * get_user_pages_fast should be used instead if specific gup_flags
 * (e.g. FOLL_FORCE) are not required.
 */
long get_user_pages_unlocked(unsigned long start, unsigned long nr_pages,
			     struct page **pages, unsigned int gup_flags)
{
	struct mm_struct *mm = current->mm;
	int locked = 1;
	long ret;

	/*
	 * FIXME: Current FOLL_LONGTERM behavior is incompatible with
	 * FAULT_FLAG_ALLOW_RETRY because of the FS DAX check requirement on
	 * vmas.  As there are no users of this flag in this call we simply
	 * disallow this option for now.
	 */
	if (WARN_ON_ONCE(gup_flags & FOLL_LONGTERM))
		return -EINVAL;

	mmap_read_lock(mm);
	ret = __get_user_pages_locked(mm, start, nr_pages, pages, NULL,
				      &locked, gup_flags | FOLL_TOUCH);
	if (locked)
		mmap_read_unlock(mm);
	return ret;
}
EXPORT_SYMBOL(get_user_pages_unlocked);

/*
 * Fast GUP
 *
 * get_user_pages_fast attempts to pin user pages by walking the page
 * tables directly and avoids taking locks. Thus the walker needs to be
 * protected from page table pages being freed from under it, and should
 * block any THP splits.
 *
 * One way to achieve this is to have the walker disable interrupts, and
 * rely on IPIs from the TLB flushing code blocking before the page table
 * pages are freed. This is unsuitable for architectures that do not need
 * to broadcast an IPI when invalidating TLBs.
 *
 * Another way to achieve this is to batch up page table containing pages
 * belonging to more than one mm_user, then rcu_sched a callback to free those
 * pages. Disabling interrupts will allow the fast_gup walker to both block
 * the rcu_sched callback, and an IPI that we broadcast for splitting THPs
 * (which is a relatively rare event). The code below adopts this strategy.
 *
 * Before activating this code, please be aware that the following assumptions
 * are currently made:
 *
 *  *) Either MMU_GATHER_RCU_TABLE_FREE is enabled, and tlb_remove_table() is used to
 *  free pages containing page tables or TLB flushing requires IPI broadcast.
 *
 *  *) ptes can be read atomically by the architecture.
 *
 *  *) access_ok is sufficient to validate userspace address ranges.
 *
 * The last two assumptions can be relaxed by the addition of helper functions.
 *
 * This code is based heavily on the PowerPC implementation by Nick Piggin.
 */
#ifdef CONFIG_HAVE_FAST_GUP

static void __maybe_unused undo_dev_pagemap(int *nr, int nr_start,
					    unsigned int flags,
					    struct page **pages)
{
	while ((*nr) - nr_start) {
		struct page *page = pages[--(*nr)];

		ClearPageReferenced(page);
		if (flags & FOLL_PIN)
			unpin_user_page(page);
		else
			put_page(page);
	}
}

#ifdef CONFIG_ARCH_HAS_PTE_SPECIAL
static int gup_pte_range(pmd_t pmd, unsigned long addr, unsigned long end,
			 unsigned int flags, struct page **pages, int *nr)
{
	struct dev_pagemap *pgmap = NULL;
	int nr_start = *nr, ret = 0;
	pte_t *ptep, *ptem;

	ptem = ptep = pte_offset_map(&pmd, addr);
	do {
		pte_t pte = ptep_get_lockless(ptep);
		struct page *page;
		struct folio *folio;

		/*
		 * Similar to the PMD case below, NUMA hinting must take slow
		 * path using the pte_protnone check.
		 */
		if (pte_protnone(pte))
			goto pte_unmap;

		if (!pte_access_permitted(pte, flags & FOLL_WRITE))
			goto pte_unmap;

		if (pte_devmap(pte)) {
			if (unlikely(flags & FOLL_LONGTERM))
				goto pte_unmap;

			pgmap = get_dev_pagemap(pte_pfn(pte), pgmap);
			if (unlikely(!pgmap)) {
				undo_dev_pagemap(nr, nr_start, flags, pages);
				goto pte_unmap;
			}
		} else if (pte_special(pte))
			goto pte_unmap;

		VM_BUG_ON(!pfn_valid(pte_pfn(pte)));
		page = pte_page(pte);

		folio = try_grab_folio(page, 1, flags);
		if (!folio)
			goto pte_unmap;

		if (unlikely(page_is_secretmem(page))) {
			gup_put_folio(folio, 1, flags);
			goto pte_unmap;
		}

		if (unlikely(pte_val(pte) != pte_val(*ptep))) {
			gup_put_folio(folio, 1, flags);
			goto pte_unmap;
		}

		if (!pte_write(pte) && gup_must_unshare(flags, page)) {
			gup_put_folio(folio, 1, flags);
			goto pte_unmap;
		}

		/*
		 * We need to make the page accessible if and only if we are
		 * going to access its content (the FOLL_PIN case).  Please
		 * see Documentation/core-api/pin_user_pages.rst for
		 * details.
		 */
		if (flags & FOLL_PIN) {
			ret = arch_make_page_accessible(page);
			if (ret) {
				gup_put_folio(folio, 1, flags);
				goto pte_unmap;
			}
		}
		folio_set_referenced(folio);
		pages[*nr] = page;
		(*nr)++;
	} while (ptep++, addr += PAGE_SIZE, addr != end);

	ret = 1;

pte_unmap:
	if (pgmap)
		put_dev_pagemap(pgmap);
	pte_unmap(ptem);
	return ret;
}
#else

/*
 * If we can't determine whether or not a pte is special, then fail immediately
 * for ptes. Note, we can still pin HugeTLB and THP as these are guaranteed not
 * to be special.
 *
 * For a futex to be placed on a THP tail page, get_futex_key requires a
 * get_user_pages_fast_only implementation that can pin pages. Thus it's still
 * useful to have gup_huge_pmd even if we can't operate on ptes.
 */
static int gup_pte_range(pmd_t pmd, unsigned long addr, unsigned long end,
			 unsigned int flags, struct page **pages, int *nr)
{
	return 0;
}
#endif /* CONFIG_ARCH_HAS_PTE_SPECIAL */

#if defined(CONFIG_ARCH_HAS_PTE_DEVMAP) && defined(CONFIG_TRANSPARENT_HUGEPAGE)
static int __gup_device_huge(unsigned long pfn, unsigned long addr,
			     unsigned long end, unsigned int flags,
			     struct page **pages, int *nr)
{
	int nr_start = *nr;
	struct dev_pagemap *pgmap = NULL;

	do {
		struct page *page = pfn_to_page(pfn);

		pgmap = get_dev_pagemap(pfn, pgmap);
		if (unlikely(!pgmap)) {
			undo_dev_pagemap(nr, nr_start, flags, pages);
			break;
		}
		SetPageReferenced(page);
		pages[*nr] = page;
		if (unlikely(!try_grab_page(page, flags))) {
			undo_dev_pagemap(nr, nr_start, flags, pages);
			break;
		}
		(*nr)++;
		pfn++;
	} while (addr += PAGE_SIZE, addr != end);

	put_dev_pagemap(pgmap);
	return addr == end;
}

static int __gup_device_huge_pmd(pmd_t orig, pmd_t *pmdp, unsigned long addr,
				 unsigned long end, unsigned int flags,
				 struct page **pages, int *nr)
{
	unsigned long fault_pfn;
	int nr_start = *nr;

	fault_pfn = pmd_pfn(orig) + ((addr & ~PMD_MASK) >> PAGE_SHIFT);
	if (!__gup_device_huge(fault_pfn, addr, end, flags, pages, nr))
		return 0;

	if (unlikely(pmd_val(orig) != pmd_val(*pmdp))) {
		undo_dev_pagemap(nr, nr_start, flags, pages);
		return 0;
	}
	return 1;
}

static int __gup_device_huge_pud(pud_t orig, pud_t *pudp, unsigned long addr,
				 unsigned long end, unsigned int flags,
				 struct page **pages, int *nr)
{
	unsigned long fault_pfn;
	int nr_start = *nr;

	fault_pfn = pud_pfn(orig) + ((addr & ~PUD_MASK) >> PAGE_SHIFT);
	if (!__gup_device_huge(fault_pfn, addr, end, flags, pages, nr))
		return 0;

	if (unlikely(pud_val(orig) != pud_val(*pudp))) {
		undo_dev_pagemap(nr, nr_start, flags, pages);
		return 0;
	}
	return 1;
}
#else
static int __gup_device_huge_pmd(pmd_t orig, pmd_t *pmdp, unsigned long addr,
				 unsigned long end, unsigned int flags,
				 struct page **pages, int *nr)
{
	BUILD_BUG();
	return 0;
}

static int __gup_device_huge_pud(pud_t pud, pud_t *pudp, unsigned long addr,
				 unsigned long end, unsigned int flags,
				 struct page **pages, int *nr)
{
	BUILD_BUG();
	return 0;
}
#endif

static int record_subpages(struct page *page, unsigned long addr,
			   unsigned long end, struct page **pages)
{
	int nr;

	for (nr = 0; addr != end; nr++, addr += PAGE_SIZE)
		pages[nr] = nth_page(page, nr);

	return nr;
}

#ifdef CONFIG_ARCH_HAS_HUGEPD
static unsigned long hugepte_addr_end(unsigned long addr, unsigned long end,
				      unsigned long sz)
{
	unsigned long __boundary = (addr + sz) & ~(sz-1);
	return (__boundary - 1 < end - 1) ? __boundary : end;
}

static int gup_hugepte(pte_t *ptep, unsigned long sz, unsigned long addr,
		       unsigned long end, unsigned int flags,
		       struct page **pages, int *nr)
{
	unsigned long pte_end;
	struct page *page;
	struct folio *folio;
	pte_t pte;
	int refs;

	pte_end = (addr + sz) & ~(sz-1);
	if (pte_end < end)
		end = pte_end;

	pte = huge_ptep_get(ptep);

	if (!pte_access_permitted(pte, flags & FOLL_WRITE))
		return 0;

	/* hugepages are never "special" */
	VM_BUG_ON(!pfn_valid(pte_pfn(pte)));

	page = nth_page(pte_page(pte), (addr & (sz - 1)) >> PAGE_SHIFT);
	refs = record_subpages(page, addr, end, pages + *nr);

	folio = try_grab_folio(page, refs, flags);
	if (!folio)
		return 0;

	if (unlikely(pte_val(pte) != pte_val(*ptep))) {
		gup_put_folio(folio, refs, flags);
		return 0;
	}

	if (!pte_write(pte) && gup_must_unshare(flags, &folio->page)) {
		gup_put_folio(folio, refs, flags);
		return 0;
	}

	*nr += refs;
	folio_set_referenced(folio);
	return 1;
}

static int gup_huge_pd(hugepd_t hugepd, unsigned long addr,
		unsigned int pdshift, unsigned long end, unsigned int flags,
		struct page **pages, int *nr)
{
	pte_t *ptep;
	unsigned long sz = 1UL << hugepd_shift(hugepd);
	unsigned long next;

	ptep = hugepte_offset(hugepd, addr, pdshift);
	do {
		next = hugepte_addr_end(addr, end, sz);
		if (!gup_hugepte(ptep, sz, addr, end, flags, pages, nr))
			return 0;
	} while (ptep++, addr = next, addr != end);

	return 1;
}
#else
static inline int gup_huge_pd(hugepd_t hugepd, unsigned long addr,
		unsigned int pdshift, unsigned long end, unsigned int flags,
		struct page **pages, int *nr)
{
	return 0;
}
#endif /* CONFIG_ARCH_HAS_HUGEPD */

static int gup_huge_pmd(pmd_t orig, pmd_t *pmdp, unsigned long addr,
			unsigned long end, unsigned int flags,
			struct page **pages, int *nr)
{
	struct page *page;
	struct folio *folio;
	int refs;

	if (!pmd_access_permitted(orig, flags & FOLL_WRITE))
		return 0;

	if (pmd_devmap(orig)) {
		if (unlikely(flags & FOLL_LONGTERM))
			return 0;
		return __gup_device_huge_pmd(orig, pmdp, addr, end, flags,
					     pages, nr);
	}

	page = nth_page(pmd_page(orig), (addr & ~PMD_MASK) >> PAGE_SHIFT);
	refs = record_subpages(page, addr, end, pages + *nr);

	folio = try_grab_folio(page, refs, flags);
	if (!folio)
		return 0;

	if (unlikely(pmd_val(orig) != pmd_val(*pmdp))) {
		gup_put_folio(folio, refs, flags);
		return 0;
	}

	if (!pmd_write(orig) && gup_must_unshare(flags, &folio->page)) {
		gup_put_folio(folio, refs, flags);
		return 0;
	}

	*nr += refs;
	folio_set_referenced(folio);
	return 1;
}

static int gup_huge_pud(pud_t orig, pud_t *pudp, unsigned long addr,
			unsigned long end, unsigned int flags,
			struct page **pages, int *nr)
{
	struct page *page;
	struct folio *folio;
	int refs;

	if (!pud_access_permitted(orig, flags & FOLL_WRITE))
		return 0;

	if (pud_devmap(orig)) {
		if (unlikely(flags & FOLL_LONGTERM))
			return 0;
		return __gup_device_huge_pud(orig, pudp, addr, end, flags,
					     pages, nr);
	}

	page = nth_page(pud_page(orig), (addr & ~PUD_MASK) >> PAGE_SHIFT);
	refs = record_subpages(page, addr, end, pages + *nr);

	folio = try_grab_folio(page, refs, flags);
	if (!folio)
		return 0;

	if (unlikely(pud_val(orig) != pud_val(*pudp))) {
		gup_put_folio(folio, refs, flags);
		return 0;
	}

	if (!pud_write(orig) && gup_must_unshare(flags, &folio->page)) {
		gup_put_folio(folio, refs, flags);
		return 0;
	}

	*nr += refs;
	folio_set_referenced(folio);
	return 1;
}

static int gup_huge_pgd(pgd_t orig, pgd_t *pgdp, unsigned long addr,
			unsigned long end, unsigned int flags,
			struct page **pages, int *nr)
{
	int refs;
	struct page *page;
	struct folio *folio;

	if (!pgd_access_permitted(orig, flags & FOLL_WRITE))
		return 0;

	BUILD_BUG_ON(pgd_devmap(orig));

	page = nth_page(pgd_page(orig), (addr & ~PGDIR_MASK) >> PAGE_SHIFT);
	refs = record_subpages(page, addr, end, pages + *nr);

	folio = try_grab_folio(page, refs, flags);
	if (!folio)
		return 0;

	if (unlikely(pgd_val(orig) != pgd_val(*pgdp))) {
		gup_put_folio(folio, refs, flags);
		return 0;
	}

	*nr += refs;
	folio_set_referenced(folio);
	return 1;
}

static int gup_pmd_range(pud_t *pudp, pud_t pud, unsigned long addr, unsigned long end,
		unsigned int flags, struct page **pages, int *nr)
{
	unsigned long next;
	pmd_t *pmdp;

	pmdp = pmd_offset_lockless(pudp, pud, addr);
	do {
		pmd_t pmd = READ_ONCE(*pmdp);

		next = pmd_addr_end(addr, end);
		if (!pmd_present(pmd))
			return 0;

		if (unlikely(pmd_trans_huge(pmd) || pmd_huge(pmd) ||
			     pmd_devmap(pmd))) {
			/*
			 * NUMA hinting faults need to be handled in the GUP
			 * slowpath for accounting purposes and so that they
			 * can be serialised against THP migration.
			 */
			if (pmd_protnone(pmd))
				return 0;

			if (!gup_huge_pmd(pmd, pmdp, addr, next, flags,
				pages, nr))
				return 0;

		} else if (unlikely(is_hugepd(__hugepd(pmd_val(pmd))))) {
			/*
			 * architecture have different format for hugetlbfs
			 * pmd format and THP pmd format
			 */
			if (!gup_huge_pd(__hugepd(pmd_val(pmd)), addr,
					 PMD_SHIFT, next, flags, pages, nr))
				return 0;
		} else if (!gup_pte_range(pmd, addr, next, flags, pages, nr))
			return 0;
	} while (pmdp++, addr = next, addr != end);

	return 1;
}

static int gup_pud_range(p4d_t *p4dp, p4d_t p4d, unsigned long addr, unsigned long end,
			 unsigned int flags, struct page **pages, int *nr)
{
	unsigned long next;
	pud_t *pudp;

	pudp = pud_offset_lockless(p4dp, p4d, addr);
	do {
		pud_t pud = READ_ONCE(*pudp);

		next = pud_addr_end(addr, end);
		if (unlikely(!pud_present(pud)))
			return 0;
		if (unlikely(pud_huge(pud))) {
			if (!gup_huge_pud(pud, pudp, addr, next, flags,
					  pages, nr))
				return 0;
		} else if (unlikely(is_hugepd(__hugepd(pud_val(pud))))) {
			if (!gup_huge_pd(__hugepd(pud_val(pud)), addr,
					 PUD_SHIFT, next, flags, pages, nr))
				return 0;
		} else if (!gup_pmd_range(pudp, pud, addr, next, flags, pages, nr))
			return 0;
	} while (pudp++, addr = next, addr != end);

	return 1;
}

static int gup_p4d_range(pgd_t *pgdp, pgd_t pgd, unsigned long addr, unsigned long end,
			 unsigned int flags, struct page **pages, int *nr)
{
	unsigned long next;
	p4d_t *p4dp;

	p4dp = p4d_offset_lockless(pgdp, pgd, addr);
	do {
		p4d_t p4d = READ_ONCE(*p4dp);

		next = p4d_addr_end(addr, end);
		if (p4d_none(p4d))
			return 0;
		BUILD_BUG_ON(p4d_huge(p4d));
		if (unlikely(is_hugepd(__hugepd(p4d_val(p4d))))) {
			if (!gup_huge_pd(__hugepd(p4d_val(p4d)), addr,
					 P4D_SHIFT, next, flags, pages, nr))
				return 0;
		} else if (!gup_pud_range(p4dp, p4d, addr, next, flags, pages, nr))
			return 0;
	} while (p4dp++, addr = next, addr != end);

	return 1;
}

static void gup_pgd_range(unsigned long addr, unsigned long end,
		unsigned int flags, struct page **pages, int *nr)
{
	unsigned long next;
	pgd_t *pgdp;

	pgdp = pgd_offset(current->mm, addr);
	do {
		pgd_t pgd = READ_ONCE(*pgdp);

		next = pgd_addr_end(addr, end);
		if (pgd_none(pgd))
			return;
		if (unlikely(pgd_huge(pgd))) {
			if (!gup_huge_pgd(pgd, pgdp, addr, next, flags,
					  pages, nr))
				return;
		} else if (unlikely(is_hugepd(__hugepd(pgd_val(pgd))))) {
			if (!gup_huge_pd(__hugepd(pgd_val(pgd)), addr,
					 PGDIR_SHIFT, next, flags, pages, nr))
				return;
		} else if (!gup_p4d_range(pgdp, pgd, addr, next, flags, pages, nr))
			return;
	} while (pgdp++, addr = next, addr != end);
}
#else
static inline void gup_pgd_range(unsigned long addr, unsigned long end,
		unsigned int flags, struct page **pages, int *nr)
{
}
#endif /* CONFIG_HAVE_FAST_GUP */

#ifndef gup_fast_permitted
/*
 * Check if it's allowed to use get_user_pages_fast_only() for the range, or
 * we need to fall back to the slow version:
 */
static bool gup_fast_permitted(unsigned long start, unsigned long end)
{
	return true;
}
#endif

static int __gup_longterm_unlocked(unsigned long start, int nr_pages,
				   unsigned int gup_flags, struct page **pages)
{
	int ret;

	/*
	 * FIXME: FOLL_LONGTERM does not work with
	 * get_user_pages_unlocked() (see comments in that function)
	 */
	if (gup_flags & FOLL_LONGTERM) {
		mmap_read_lock(current->mm);
		ret = __gup_longterm_locked(current->mm,
					    start, nr_pages,
					    pages, NULL, gup_flags);
		mmap_read_unlock(current->mm);
	} else {
		ret = get_user_pages_unlocked(start, nr_pages,
					      pages, gup_flags);
	}

	return ret;
}

static unsigned long lockless_pages_from_mm(unsigned long start,
					    unsigned long end,
					    unsigned int gup_flags,
					    struct page **pages)
{
	unsigned long flags;
	int nr_pinned = 0;
	unsigned seq;

	if (!IS_ENABLED(CONFIG_HAVE_FAST_GUP) ||
	    !gup_fast_permitted(start, end))
		return 0;

	if (gup_flags & FOLL_PIN) {
		seq = raw_read_seqcount(&current->mm->write_protect_seq);
		if (seq & 1)
			return 0;
	}

	/*
	 * Disable interrupts. The nested form is used, in order to allow full,
	 * general purpose use of this routine.
	 *
	 * With interrupts disabled, we block page table pages from being freed
	 * from under us. See struct mmu_table_batch comments in
	 * include/asm-generic/tlb.h for more details.
	 *
	 * We do not adopt an rcu_read_lock() here as we also want to block IPIs
	 * that come from THPs splitting.
	 */
	local_irq_save(flags);
	gup_pgd_range(start, end, gup_flags, pages, &nr_pinned);
	local_irq_restore(flags);

	/*
	 * When pinning pages for DMA there could be a concurrent write protect
	 * from fork() via copy_page_range(), in this case always fail fast GUP.
	 */
	if (gup_flags & FOLL_PIN) {
		if (read_seqcount_retry(&current->mm->write_protect_seq, seq)) {
			unpin_user_pages_lockless(pages, nr_pinned);
			return 0;
		} else {
			sanity_check_pinned_pages(pages, nr_pinned);
		}
	}
	return nr_pinned;
}

static int internal_get_user_pages_fast(unsigned long start,
					unsigned long nr_pages,
					unsigned int gup_flags,
					struct page **pages)
{
	unsigned long len, end;
	unsigned long nr_pinned;
	int ret;

	if (WARN_ON_ONCE(gup_flags & ~(FOLL_WRITE | FOLL_LONGTERM |
				       FOLL_FORCE | FOLL_PIN | FOLL_GET |
				       FOLL_FAST_ONLY | FOLL_NOFAULT)))
		return -EINVAL;

	if (gup_flags & FOLL_PIN)
		mm_set_has_pinned_flag(&current->mm->flags);

	if (!(gup_flags & FOLL_FAST_ONLY))
		might_lock_read(&current->mm->mmap_lock);

	start = untagged_addr(start) & PAGE_MASK;
	len = nr_pages << PAGE_SHIFT;
	if (check_add_overflow(start, len, &end))
		return 0;
	if (unlikely(!access_ok((void __user *)start, len)))
		return -EFAULT;

	nr_pinned = lockless_pages_from_mm(start, end, gup_flags, pages);
	if (nr_pinned == nr_pages || gup_flags & FOLL_FAST_ONLY)
		return nr_pinned;

	/* Slow path: try to get the remaining pages with get_user_pages */
	start += nr_pinned << PAGE_SHIFT;
	pages += nr_pinned;
	ret = __gup_longterm_unlocked(start, nr_pages - nr_pinned, gup_flags,
				      pages);
	if (ret < 0) {
		/*
		 * The caller has to unpin the pages we already pinned so
		 * returning -errno is not an option
		 */
		if (nr_pinned)
			return nr_pinned;
		return ret;
	}
	return ret + nr_pinned;
}

/**
 * get_user_pages_fast_only() - pin user pages in memory
 * @start:      starting user address
 * @nr_pages:   number of pages from start to pin
 * @gup_flags:  flags modifying pin behaviour
 * @pages:      array that receives pointers to the pages pinned.
 *              Should be at least nr_pages long.
 *
 * Like get_user_pages_fast() except it's IRQ-safe in that it won't fall back to
 * the regular GUP.
 * Note a difference with get_user_pages_fast: this always returns the
 * number of pages pinned, 0 if no pages were pinned.
 *
 * If the architecture does not support this function, simply return with no
 * pages pinned.
 *
 * Careful, careful! COW breaking can go either way, so a non-write
 * access can get ambiguous page results. If you call this function without
 * 'write' set, you'd better be sure that you're ok with that ambiguity.
 */
int get_user_pages_fast_only(unsigned long start, int nr_pages,
			     unsigned int gup_flags, struct page **pages)
{
	int nr_pinned;
	/*
	 * Internally (within mm/gup.c), gup fast variants must set FOLL_GET,
	 * because gup fast is always a "pin with a +1 page refcount" request.
	 *
	 * FOLL_FAST_ONLY is required in order to match the API description of
	 * this routine: no fall back to regular ("slow") GUP.
	 */
	gup_flags |= FOLL_GET | FOLL_FAST_ONLY;

	nr_pinned = internal_get_user_pages_fast(start, nr_pages, gup_flags,
						 pages);

	/*
	 * As specified in the API description above, this routine is not
	 * allowed to return negative values. However, the common core
	 * routine internal_get_user_pages_fast() *can* return -errno.
	 * Therefore, correct for that here:
	 */
	if (nr_pinned < 0)
		nr_pinned = 0;

	return nr_pinned;
}
EXPORT_SYMBOL_GPL(get_user_pages_fast_only);

/**
 * get_user_pages_fast() - pin user pages in memory
 * @start:      starting user address
 * @nr_pages:   number of pages from start to pin
 * @gup_flags:  flags modifying pin behaviour
 * @pages:      array that receives pointers to the pages pinned.
 *              Should be at least nr_pages long.
 *
 * Attempt to pin user pages in memory without taking mm->mmap_lock.
 * If not successful, it will fall back to taking the lock and
 * calling get_user_pages().
 *
 * Returns number of pages pinned. This may be fewer than the number requested.
 * If nr_pages is 0 or negative, returns 0. If no pages were pinned, returns
 * -errno.
 */
int get_user_pages_fast(unsigned long start, int nr_pages,
			unsigned int gup_flags, struct page **pages)
{
	if (!is_valid_gup_flags(gup_flags))
		return -EINVAL;

	/*
	 * The caller may or may not have explicitly set FOLL_GET; either way is
	 * OK. However, internally (within mm/gup.c), gup fast variants must set
	 * FOLL_GET, because gup fast is always a "pin with a +1 page refcount"
	 * request.
	 */
	gup_flags |= FOLL_GET;
	return internal_get_user_pages_fast(start, nr_pages, gup_flags, pages);
}
EXPORT_SYMBOL_GPL(get_user_pages_fast);

/**
 * pin_user_pages_fast() - pin user pages in memory without taking locks
 *
 * @start:      starting user address
 * @nr_pages:   number of pages from start to pin
 * @gup_flags:  flags modifying pin behaviour
 * @pages:      array that receives pointers to the pages pinned.
 *              Should be at least nr_pages long.
 *
 * Nearly the same as get_user_pages_fast(), except that FOLL_PIN is set. See
 * get_user_pages_fast() for documentation on the function arguments, because
 * the arguments here are identical.
 *
 * FOLL_PIN means that the pages must be released via unpin_user_page(). Please
 * see Documentation/core-api/pin_user_pages.rst for further details.
 */
int pin_user_pages_fast(unsigned long start, int nr_pages,
			unsigned int gup_flags, struct page **pages)
{
	/* FOLL_GET and FOLL_PIN are mutually exclusive. */
	if (WARN_ON_ONCE(gup_flags & FOLL_GET))
		return -EINVAL;

	if (WARN_ON_ONCE(!pages))
		return -EINVAL;

	gup_flags |= FOLL_PIN;
	return internal_get_user_pages_fast(start, nr_pages, gup_flags, pages);
}
EXPORT_SYMBOL_GPL(pin_user_pages_fast);

/*
 * This is the FOLL_PIN equivalent of get_user_pages_fast_only(). Behavior
 * is the same, except that this one sets FOLL_PIN instead of FOLL_GET.
 *
 * The API rules are the same, too: no negative values may be returned.
 */
int pin_user_pages_fast_only(unsigned long start, int nr_pages,
			     unsigned int gup_flags, struct page **pages)
{
	int nr_pinned;

	/*
	 * FOLL_GET and FOLL_PIN are mutually exclusive. Note that the API
	 * rules require returning 0, rather than -errno:
	 */
	if (WARN_ON_ONCE(gup_flags & FOLL_GET))
		return 0;

	if (WARN_ON_ONCE(!pages))
		return 0;
	/*
	 * FOLL_FAST_ONLY is required in order to match the API description of
	 * this routine: no fall back to regular ("slow") GUP.
	 */
	gup_flags |= (FOLL_PIN | FOLL_FAST_ONLY);
	nr_pinned = internal_get_user_pages_fast(start, nr_pages, gup_flags,
						 pages);
	/*
	 * This routine is not allowed to return negative values. However,
	 * internal_get_user_pages_fast() *can* return -errno. Therefore,
	 * correct for that here:
	 */
	if (nr_pinned < 0)
		nr_pinned = 0;

	return nr_pinned;
}
EXPORT_SYMBOL_GPL(pin_user_pages_fast_only);

/**
 * pin_user_pages_remote() - pin pages of a remote process
 *
 * @mm:		mm_struct of target mm
 * @start:	starting user address
 * @nr_pages:	number of pages from start to pin
 * @gup_flags:	flags modifying lookup behaviour
 * @pages:	array that receives pointers to the pages pinned.
 *		Should be at least nr_pages long.
 * @vmas:	array of pointers to vmas corresponding to each page.
 *		Or NULL if the caller does not require them.
 * @locked:	pointer to lock flag indicating whether lock is held and
 *		subsequently whether VM_FAULT_RETRY functionality can be
 *		utilised. Lock must initially be held.
 *
 * Nearly the same as get_user_pages_remote(), except that FOLL_PIN is set. See
 * get_user_pages_remote() for documentation on the function arguments, because
 * the arguments here are identical.
 *
 * FOLL_PIN means that the pages must be released via unpin_user_page(). Please
 * see Documentation/core-api/pin_user_pages.rst for details.
 */
long pin_user_pages_remote(struct mm_struct *mm,
			   unsigned long start, unsigned long nr_pages,
			   unsigned int gup_flags, struct page **pages,
			   struct vm_area_struct **vmas, int *locked)
{
	/* FOLL_GET and FOLL_PIN are mutually exclusive. */
	if (WARN_ON_ONCE(gup_flags & FOLL_GET))
		return -EINVAL;

	if (WARN_ON_ONCE(!pages))
		return -EINVAL;

	gup_flags |= FOLL_PIN;
	return __get_user_pages_remote(mm, start, nr_pages, gup_flags,
				       pages, vmas, locked);
}
EXPORT_SYMBOL(pin_user_pages_remote);

/**
 * pin_user_pages() - pin user pages in memory for use by other devices
 *
 * @start:	starting user address
 * @nr_pages:	number of pages from start to pin
 * @gup_flags:	flags modifying lookup behaviour
 * @pages:	array that receives pointers to the pages pinned.
 *		Should be at least nr_pages long.
 * @vmas:	array of pointers to vmas corresponding to each page.
 *		Or NULL if the caller does not require them.
 *
 * Nearly the same as get_user_pages(), except that FOLL_TOUCH is not set, and
 * FOLL_PIN is set.
 *
 * FOLL_PIN means that the pages must be released via unpin_user_page(). Please
 * see Documentation/core-api/pin_user_pages.rst for details.
 */
long pin_user_pages(unsigned long start, unsigned long nr_pages,
		    unsigned int gup_flags, struct page **pages,
		    struct vm_area_struct **vmas)
{
	/* FOLL_GET and FOLL_PIN are mutually exclusive. */
	if (WARN_ON_ONCE(gup_flags & FOLL_GET))
		return -EINVAL;

	if (WARN_ON_ONCE(!pages))
		return -EINVAL;

	gup_flags |= FOLL_PIN;
	return __gup_longterm_locked(current->mm, start, nr_pages,
				     pages, vmas, gup_flags);
}
EXPORT_SYMBOL(pin_user_pages);

/*
 * pin_user_pages_unlocked() is the FOLL_PIN variant of
 * get_user_pages_unlocked(). Behavior is the same, except that this one sets
 * FOLL_PIN and rejects FOLL_GET.
 */
long pin_user_pages_unlocked(unsigned long start, unsigned long nr_pages,
			     struct page **pages, unsigned int gup_flags)
{
	/* FOLL_GET and FOLL_PIN are mutually exclusive. */
	if (WARN_ON_ONCE(gup_flags & FOLL_GET))
		return -EINVAL;

	if (WARN_ON_ONCE(!pages))
		return -EINVAL;

	gup_flags |= FOLL_PIN;
	return get_user_pages_unlocked(start, nr_pages, pages, gup_flags);
}
EXPORT_SYMBOL(pin_user_pages_unlocked);<|MERGE_RESOLUTION|>--- conflicted
+++ resolved
@@ -1982,13 +1982,8 @@
 				    folio_nr_pages(folio));
 	}
 
-<<<<<<< HEAD
-	if (!list_empty(&movable_page_list) || isolation_error_count
-		|| coherent_pages)
-=======
 	if (!list_empty(&movable_page_list) || isolation_error_count ||
 	    coherent_pages)
->>>>>>> 4724a977
 		goto unpin_pages;
 
 	/*
