--- conflicted
+++ resolved
@@ -1697,737 +1697,6 @@
 		 .cmd = QCOM_SCM_LMH_LIMIT_DCVSH,
 		 .arginfo = QCOM_SCM_ARGS(5, QCOM_SCM_RO, QCOM_SCM_VAL, QCOM_SCM_VAL,
 					 QCOM_SCM_VAL, QCOM_SCM_VAL),
-<<<<<<< HEAD
-	};
-
-	struct qcom_scm_res res;
-	int ret;
-
-	ret = qcom_scm_call(__scm->dev, &desc, &res);
-
-	if (handle && !ret)
-		*handle = res.result[1];
-
-	return ret ?: res.result[0];
-}
-EXPORT_SYMBOL_GPL(qcom_scm_shm_bridge_create);
-
-int qcom_scm_shm_bridge_delete(struct device *dev, u64 handle)
-{
-	struct qcom_scm_desc desc = {
-		.svc = QCOM_SCM_SVC_MP,
-		.cmd = QCOM_SCM_MP_SHM_BRIDGE_DELETE,
-		.owner = ARM_SMCCC_OWNER_SIP,
-		.args[0] = handle,
-		.arginfo = QCOM_SCM_ARGS(1, QCOM_SCM_VAL),
-	};
-
-	return qcom_scm_call(__scm->dev, &desc, NULL);
-}
-EXPORT_SYMBOL_GPL(qcom_scm_shm_bridge_delete);
-
-int qcom_scm_lmh_profile_change(u32 profile_id)
-{
-	struct qcom_scm_desc desc = {
-		.svc = QCOM_SCM_SVC_LMH,
-		.cmd = QCOM_SCM_LMH_LIMIT_PROFILE_CHANGE,
-		.arginfo = QCOM_SCM_ARGS(1, QCOM_SCM_VAL),
-		.args[0] = profile_id,
-		.owner = ARM_SMCCC_OWNER_SIP,
-	};
-
-	return qcom_scm_call(__scm->dev, &desc, NULL);
-}
-EXPORT_SYMBOL_GPL(qcom_scm_lmh_profile_change);
-
-int qcom_scm_lmh_dcvsh(u32 payload_fn, u32 payload_reg, u32 payload_val,
-		       u64 limit_node, u32 node_id, u64 version)
-{
-	int ret, payload_size = 5 * sizeof(u32);
-
-	struct qcom_scm_desc desc = {
-		.svc = QCOM_SCM_SVC_LMH,
-		.cmd = QCOM_SCM_LMH_LIMIT_DCVSH,
-		.arginfo = QCOM_SCM_ARGS(5, QCOM_SCM_RO, QCOM_SCM_VAL, QCOM_SCM_VAL,
-					QCOM_SCM_VAL, QCOM_SCM_VAL),
-		.args[1] = payload_size,
-		.args[2] = limit_node,
-		.args[3] = node_id,
-		.args[4] = version,
-		.owner = ARM_SMCCC_OWNER_SIP,
-	};
-
-	u32 *payload_buf __free(qcom_tzmem) = qcom_tzmem_alloc(__scm->mempool,
-							       payload_size,
-							       GFP_KERNEL);
-	if (!payload_buf)
-		return -ENOMEM;
-
-	payload_buf[0] = payload_fn;
-	payload_buf[1] = 0;
-	payload_buf[2] = payload_reg;
-	payload_buf[3] = 1;
-	payload_buf[4] = payload_val;
-
-	desc.args[0] = qcom_tzmem_to_phys(payload_buf);
-
-	ret = qcom_scm_call(__scm->dev, &desc, NULL);
-
-	return ret;
-}
-EXPORT_SYMBOL_GPL(qcom_scm_lmh_dcvsh);
-
-int qcom_scm_gpu_init_regs(u32 gpu_req)
-{
-	struct qcom_scm_desc desc = {
-		.svc = QCOM_SCM_SVC_GPU,
-		.cmd = QCOM_SCM_SVC_GPU_INIT_REGS,
-		.arginfo = QCOM_SCM_ARGS(1),
-		.args[0] = gpu_req,
-		.owner = ARM_SMCCC_OWNER_SIP,
-	};
-
-	return qcom_scm_call(__scm->dev, &desc, NULL);
-}
-EXPORT_SYMBOL_GPL(qcom_scm_gpu_init_regs);
-
-static int qcom_scm_find_dload_address(struct device *dev, u64 *addr)
-{
-	struct device_node *tcsr;
-	struct device_node *np = dev->of_node;
-	struct resource res;
-	u32 offset;
-	int ret;
-
-	tcsr = of_parse_phandle(np, "qcom,dload-mode", 0);
-	if (!tcsr)
-		return 0;
-
-	ret = of_address_to_resource(tcsr, 0, &res);
-	of_node_put(tcsr);
-	if (ret)
-		return ret;
-
-	ret = of_property_read_u32_index(np, "qcom,dload-mode", 1, &offset);
-	if (ret < 0)
-		return ret;
-
-	*addr = res.start + offset;
-
-	return 0;
-}
-
-#ifdef CONFIG_QCOM_QSEECOM
-
-/* Lock for QSEECOM SCM call executions */
-static DEFINE_MUTEX(qcom_scm_qseecom_call_lock);
-
-static int __qcom_scm_qseecom_call(const struct qcom_scm_desc *desc,
-				   struct qcom_scm_qseecom_resp *res)
-{
-	struct qcom_scm_res scm_res = {};
-	int status;
-
-	/*
-	 * QSEECOM SCM calls should not be executed concurrently. Therefore, we
-	 * require the respective call lock to be held.
-	 */
-	lockdep_assert_held(&qcom_scm_qseecom_call_lock);
-
-	status = qcom_scm_call(__scm->dev, desc, &scm_res);
-
-	res->result = scm_res.result[0];
-	res->resp_type = scm_res.result[1];
-	res->data = scm_res.result[2];
-
-	if (status)
-		return status;
-
-	return 0;
-}
-
-/**
- * qcom_scm_qseecom_call() - Perform a QSEECOM SCM call.
- * @desc: SCM call descriptor.
- * @res:  SCM call response (output).
- *
- * Performs the QSEECOM SCM call described by @desc, returning the response in
- * @rsp.
- *
- * Return: Zero on success, nonzero on failure.
- */
-static int qcom_scm_qseecom_call(const struct qcom_scm_desc *desc,
-				 struct qcom_scm_qseecom_resp *res)
-{
-	int status;
-
-	/*
-	 * Note: Multiple QSEECOM SCM calls should not be executed same time,
-	 * so lock things here. This needs to be extended to callback/listener
-	 * handling when support for that is implemented.
-	 */
-
-	mutex_lock(&qcom_scm_qseecom_call_lock);
-	status = __qcom_scm_qseecom_call(desc, res);
-	mutex_unlock(&qcom_scm_qseecom_call_lock);
-
-	dev_dbg(__scm->dev, "%s: owner=%x, svc=%x, cmd=%x, result=%lld, type=%llx, data=%llx\n",
-		__func__, desc->owner, desc->svc, desc->cmd, res->result,
-		res->resp_type, res->data);
-
-	if (status) {
-		dev_err(__scm->dev, "qseecom: scm call failed with error %d\n", status);
-		return status;
-	}
-
-	/*
-	 * TODO: Handle incomplete and blocked calls:
-	 *
-	 * Incomplete and blocked calls are not supported yet. Some devices
-	 * and/or commands require those, some don't. Let's warn about them
-	 * prominently in case someone attempts to try these commands with a
-	 * device/command combination that isn't supported yet.
-	 */
-	WARN_ON(res->result == QSEECOM_RESULT_INCOMPLETE);
-	WARN_ON(res->result == QSEECOM_RESULT_BLOCKED_ON_LISTENER);
-
-	return 0;
-}
-
-/**
- * qcom_scm_qseecom_get_version() - Query the QSEECOM version.
- * @version: Pointer where the QSEECOM version will be stored.
- *
- * Performs the QSEECOM SCM querying the QSEECOM version currently running in
- * the TrustZone.
- *
- * Return: Zero on success, nonzero on failure.
- */
-static int qcom_scm_qseecom_get_version(u32 *version)
-{
-	struct qcom_scm_desc desc = {};
-	struct qcom_scm_qseecom_resp res = {};
-	u32 feature = 10;
-	int ret;
-
-	desc.owner = QSEECOM_TZ_OWNER_SIP;
-	desc.svc = QSEECOM_TZ_SVC_INFO;
-	desc.cmd = QSEECOM_TZ_CMD_INFO_VERSION;
-	desc.arginfo = QCOM_SCM_ARGS(1, QCOM_SCM_VAL);
-	desc.args[0] = feature;
-
-	ret = qcom_scm_qseecom_call(&desc, &res);
-	if (ret)
-		return ret;
-
-	*version = res.result;
-	return 0;
-}
-
-/**
- * qcom_scm_qseecom_app_get_id() - Query the app ID for a given QSEE app name.
- * @app_name: The name of the app.
- * @app_id:   The returned app ID.
- *
- * Query and return the application ID of the SEE app identified by the given
- * name. This returned ID is the unique identifier of the app required for
- * subsequent communication.
- *
- * Return: Zero on success, nonzero on failure, -ENOENT if the app has not been
- * loaded or could not be found.
- */
-int qcom_scm_qseecom_app_get_id(const char *app_name, u32 *app_id)
-{
-	unsigned long name_buf_size = QSEECOM_MAX_APP_NAME_SIZE;
-	unsigned long app_name_len = strlen(app_name);
-	struct qcom_scm_desc desc = {};
-	struct qcom_scm_qseecom_resp res = {};
-	int status;
-
-	if (app_name_len >= name_buf_size)
-		return -EINVAL;
-
-	char *name_buf __free(qcom_tzmem) = qcom_tzmem_alloc(__scm->mempool,
-							     name_buf_size,
-							     GFP_KERNEL);
-	if (!name_buf)
-		return -ENOMEM;
-
-	memcpy(name_buf, app_name, app_name_len);
-
-	desc.owner = QSEECOM_TZ_OWNER_QSEE_OS;
-	desc.svc = QSEECOM_TZ_SVC_APP_MGR;
-	desc.cmd = QSEECOM_TZ_CMD_APP_LOOKUP;
-	desc.arginfo = QCOM_SCM_ARGS(2, QCOM_SCM_RW, QCOM_SCM_VAL);
-	desc.args[0] = qcom_tzmem_to_phys(name_buf);
-	desc.args[1] = app_name_len;
-
-	status = qcom_scm_qseecom_call(&desc, &res);
-
-	if (status)
-		return status;
-
-	if (res.result == QSEECOM_RESULT_FAILURE)
-		return -ENOENT;
-
-	if (res.result != QSEECOM_RESULT_SUCCESS)
-		return -EINVAL;
-
-	if (res.resp_type != QSEECOM_SCM_RES_APP_ID)
-		return -EINVAL;
-
-	*app_id = res.data;
-	return 0;
-}
-EXPORT_SYMBOL_GPL(qcom_scm_qseecom_app_get_id);
-
-/**
- * qcom_scm_qseecom_app_send() - Send to and receive data from a given QSEE app.
- * @app_id:   The ID of the target app.
- * @req:      Request buffer sent to the app (must be TZ memory)
- * @req_size: Size of the request buffer.
- * @rsp:      Response buffer, written to by the app (must be TZ memory)
- * @rsp_size: Size of the response buffer.
- *
- * Sends a request to the QSEE app associated with the given ID and read back
- * its response. The caller must provide two DMA memory regions, one for the
- * request and one for the response, and fill out the @req region with the
- * respective (app-specific) request data. The QSEE app reads this and returns
- * its response in the @rsp region.
- *
- * Return: Zero on success, nonzero on failure.
- */
-int qcom_scm_qseecom_app_send(u32 app_id, void *req, size_t req_size,
-			      void *rsp, size_t rsp_size)
-{
-	struct qcom_scm_qseecom_resp res = {};
-	struct qcom_scm_desc desc = {};
-	phys_addr_t req_phys;
-	phys_addr_t rsp_phys;
-	int status;
-
-	req_phys = qcom_tzmem_to_phys(req);
-	rsp_phys = qcom_tzmem_to_phys(rsp);
-
-	desc.owner = QSEECOM_TZ_OWNER_TZ_APPS;
-	desc.svc = QSEECOM_TZ_SVC_APP_ID_PLACEHOLDER;
-	desc.cmd = QSEECOM_TZ_CMD_APP_SEND;
-	desc.arginfo = QCOM_SCM_ARGS(5, QCOM_SCM_VAL,
-				     QCOM_SCM_RW, QCOM_SCM_VAL,
-				     QCOM_SCM_RW, QCOM_SCM_VAL);
-	desc.args[0] = app_id;
-	desc.args[1] = req_phys;
-	desc.args[2] = req_size;
-	desc.args[3] = rsp_phys;
-	desc.args[4] = rsp_size;
-
-	status = qcom_scm_qseecom_call(&desc, &res);
-
-	if (status)
-		return status;
-
-	if (res.result != QSEECOM_RESULT_SUCCESS)
-		return -EIO;
-
-	return 0;
-}
-EXPORT_SYMBOL_GPL(qcom_scm_qseecom_app_send);
-
-/*
- * We do not yet support re-entrant calls via the qseecom interface. To prevent
- + any potential issues with this, only allow validated machines for now.
- */
-static const struct of_device_id qcom_scm_qseecom_allowlist[] __maybe_unused = {
-	{ .compatible = "acer,swift-sf14-11" },
-	{ .compatible = "acer,swift-go14-01" },
-	{ .compatible = "asus,vivobook-s15" },
-	{ .compatible = "asus,zenbook-a14-ux3407qa" },
-	{ .compatible = "asus,zenbook-a14-ux3407ra" },
-	{ .compatible = "dell,inspiron-14-plus-7441" },
-	{ .compatible = "dell,latitude-7455" },
-	{ .compatible = "dell,xps13-9345" },
-	{ .compatible = "hp,elitebook-ultra-g1q" },
-	{ .compatible = "hp,omnibook-x14" },
-	{ .compatible = "huawei,gaokun3" },
-	{ .compatible = "lenovo,flex-5g" },
-	{ .compatible = "lenovo,thinkbook-16" },
-	{ .compatible = "lenovo,thinkpad-t14s" },
-	{ .compatible = "lenovo,thinkpad-x13s", },
-	{ .compatible = "lenovo,yoga-slim7x" },
-	{ .compatible = "microsoft,arcata", },
-	{ .compatible = "microsoft,blackrock" },
-	{ .compatible = "microsoft,romulus13", },
-	{ .compatible = "microsoft,romulus15", },
-	{ .compatible = "qcom,sc8180x-primus" },
-	{ .compatible = "qcom,x1e001de-devkit" },
-	{ .compatible = "qcom,x1e80100-crd" },
-	{ .compatible = "qcom,x1e80100-qcp" },
-	{ .compatible = "qcom,x1p42100-crd" },
-	{ }
-};
-
-static bool qcom_scm_qseecom_machine_is_allowed(void)
-{
-	struct device_node *np;
-	bool match;
-
-	np = of_find_node_by_path("/");
-	if (!np)
-		return false;
-
-	match = of_match_node(qcom_scm_qseecom_allowlist, np);
-	of_node_put(np);
-
-	return match;
-}
-
-static void qcom_scm_qseecom_free(void *data)
-{
-	struct platform_device *qseecom_dev = data;
-
-	platform_device_del(qseecom_dev);
-	platform_device_put(qseecom_dev);
-}
-
-static int qcom_scm_qseecom_init(struct qcom_scm *scm)
-{
-	struct platform_device *qseecom_dev;
-	u32 version;
-	int ret;
-
-	/*
-	 * Note: We do two steps of validation here: First, we try to query the
-	 * QSEECOM version as a check to see if the interface exists on this
-	 * device. Second, we check against known good devices due to current
-	 * driver limitations (see comment in qcom_scm_qseecom_allowlist).
-	 *
-	 * Note that we deliberately do the machine check after the version
-	 * check so that we can log potentially supported devices. This should
-	 * be safe as downstream sources indicate that the version query is
-	 * neither blocking nor reentrant.
-	 */
-	ret = qcom_scm_qseecom_get_version(&version);
-	if (ret)
-		return 0;
-
-	dev_info(scm->dev, "qseecom: found qseecom with version 0x%x\n", version);
-
-	if (!qcom_scm_qseecom_machine_is_allowed()) {
-		dev_info(scm->dev, "qseecom: untested machine, skipping\n");
-		return 0;
-	}
-
-	/*
-	 * Set up QSEECOM interface device. All application clients will be
-	 * set up and managed by the corresponding driver for it.
-	 */
-	qseecom_dev = platform_device_alloc("qcom_qseecom", -1);
-	if (!qseecom_dev)
-		return -ENOMEM;
-
-	qseecom_dev->dev.parent = scm->dev;
-
-	ret = platform_device_add(qseecom_dev);
-	if (ret) {
-		platform_device_put(qseecom_dev);
-		return ret;
-	}
-
-	return devm_add_action_or_reset(scm->dev, qcom_scm_qseecom_free, qseecom_dev);
-}
-
-#else /* CONFIG_QCOM_QSEECOM */
-
-static int qcom_scm_qseecom_init(struct qcom_scm *scm)
-{
-	return 0;
-}
-
-#endif /* CONFIG_QCOM_QSEECOM */
-
-/**
- * qcom_scm_is_available() - Checks if SCM is available
- */
-bool qcom_scm_is_available(void)
-{
-	/* Paired with smp_store_release() in qcom_scm_probe */
-	return !!smp_load_acquire(&__scm);
-}
-EXPORT_SYMBOL_GPL(qcom_scm_is_available);
-
-static int qcom_scm_assert_valid_wq_ctx(u32 wq_ctx)
-{
-	/* FW currently only supports a single wq_ctx (zero).
-	 * TODO: Update this logic to include dynamic allocation and lookup of
-	 * completion structs when FW supports more wq_ctx values.
-	 */
-	if (wq_ctx != 0) {
-		dev_err(__scm->dev, "Firmware unexpectedly passed non-zero wq_ctx\n");
-		return -EINVAL;
-	}
-
-	return 0;
-}
-
-int qcom_scm_wait_for_wq_completion(u32 wq_ctx)
-{
-	int ret;
-
-	ret = qcom_scm_assert_valid_wq_ctx(wq_ctx);
-	if (ret)
-		return ret;
-
-	wait_for_completion(&__scm->waitq_comp);
-
-	return 0;
-}
-
-static int qcom_scm_waitq_wakeup(unsigned int wq_ctx)
-{
-	int ret;
-
-	ret = qcom_scm_assert_valid_wq_ctx(wq_ctx);
-	if (ret)
-		return ret;
-
-	complete(&__scm->waitq_comp);
-
-	return 0;
-}
-
-static irqreturn_t qcom_scm_irq_handler(int irq, void *data)
-{
-	int ret;
-	struct qcom_scm *scm = data;
-	u32 wq_ctx, flags, more_pending = 0;
-
-	do {
-		ret = scm_get_wq_ctx(&wq_ctx, &flags, &more_pending);
-		if (ret) {
-			dev_err(scm->dev, "GET_WQ_CTX SMC call failed: %d\n", ret);
-			goto out;
-		}
-
-		if (flags != QCOM_SMC_WAITQ_FLAG_WAKE_ONE) {
-			dev_err(scm->dev, "Invalid flags received for wq_ctx: %u\n", flags);
-			goto out;
-		}
-
-		ret = qcom_scm_waitq_wakeup(wq_ctx);
-		if (ret)
-			goto out;
-	} while (more_pending);
-
-out:
-	return IRQ_HANDLED;
-}
-
-static int get_download_mode(char *buffer, const struct kernel_param *kp)
-{
-	if (download_mode >= ARRAY_SIZE(download_mode_name))
-		return sysfs_emit(buffer, "unknown mode\n");
-
-	return sysfs_emit(buffer, "%s\n", download_mode_name[download_mode]);
-}
-
-static int set_download_mode(const char *val, const struct kernel_param *kp)
-{
-	bool tmp;
-	int ret;
-
-	ret = sysfs_match_string(download_mode_name, val);
-	if (ret < 0) {
-		ret = kstrtobool(val, &tmp);
-		if (ret < 0) {
-			pr_err("qcom_scm: err: %d\n", ret);
-			return ret;
-		}
-
-		ret = tmp ? 1 : 0;
-	}
-
-	download_mode = ret;
-	if (__scm)
-		qcom_scm_set_download_mode(download_mode);
-
-	return 0;
-}
-
-static const struct kernel_param_ops download_mode_param_ops = {
-	.get = get_download_mode,
-	.set = set_download_mode,
-};
-
-module_param_cb(download_mode, &download_mode_param_ops, NULL, 0644);
-MODULE_PARM_DESC(download_mode, "download mode: off/0/N for no dump mode, full/on/1/Y for full dump mode, mini for minidump mode and full,mini for both full and minidump mode together are acceptable values");
-
-static int qcom_scm_probe(struct platform_device *pdev)
-{
-	struct qcom_tzmem_pool_config pool_config;
-	struct qcom_scm *scm;
-	int irq, ret;
-
-	scm = devm_kzalloc(&pdev->dev, sizeof(*scm), GFP_KERNEL);
-	if (!scm)
-		return -ENOMEM;
-
-	scm->dev = &pdev->dev;
-	ret = qcom_scm_find_dload_address(&pdev->dev, &scm->dload_mode_addr);
-	if (ret < 0)
-		return ret;
-
-	init_completion(&scm->waitq_comp);
-	mutex_init(&scm->scm_bw_lock);
-
-	scm->path = devm_of_icc_get(&pdev->dev, NULL);
-	if (IS_ERR(scm->path))
-		return dev_err_probe(&pdev->dev, PTR_ERR(scm->path),
-				     "failed to acquire interconnect path\n");
-
-	scm->core_clk = devm_clk_get_optional(&pdev->dev, "core");
-	if (IS_ERR(scm->core_clk))
-		return PTR_ERR(scm->core_clk);
-
-	scm->iface_clk = devm_clk_get_optional(&pdev->dev, "iface");
-	if (IS_ERR(scm->iface_clk))
-		return PTR_ERR(scm->iface_clk);
-
-	scm->bus_clk = devm_clk_get_optional(&pdev->dev, "bus");
-	if (IS_ERR(scm->bus_clk))
-		return PTR_ERR(scm->bus_clk);
-
-	scm->reset.ops = &qcom_scm_pas_reset_ops;
-	scm->reset.nr_resets = 1;
-	scm->reset.of_node = pdev->dev.of_node;
-	ret = devm_reset_controller_register(&pdev->dev, &scm->reset);
-	if (ret)
-		return ret;
-
-	/* vote for max clk rate for highest performance */
-	ret = clk_set_rate(scm->core_clk, INT_MAX);
-	if (ret)
-		return ret;
-
-	/* Paired with smp_load_acquire() in qcom_scm_is_available(). */
-	smp_store_release(&__scm, scm);
-
-	irq = platform_get_irq_optional(pdev, 0);
-	if (irq < 0) {
-		if (irq != -ENXIO) {
-			ret = irq;
-			goto err;
-		}
-	} else {
-		ret = devm_request_threaded_irq(__scm->dev, irq, NULL, qcom_scm_irq_handler,
-						IRQF_ONESHOT, "qcom-scm", __scm);
-		if (ret < 0) {
-			dev_err_probe(scm->dev, ret, "Failed to request qcom-scm irq\n");
-			goto err;
-		}
-	}
-
-	__get_convention();
-
-	/*
-	 * If "download mode" is requested, from this point on warmboot
-	 * will cause the boot stages to enter download mode, unless
-	 * disabled below by a clean shutdown/reboot.
-	 */
-	qcom_scm_set_download_mode(download_mode);
-
-	/*
-	 * Disable SDI if indicated by DT that it is enabled by default.
-	 */
-	if (of_property_read_bool(pdev->dev.of_node, "qcom,sdi-enabled") || !download_mode)
-		qcom_scm_disable_sdi();
-
-	ret = of_reserved_mem_device_init(__scm->dev);
-	if (ret && ret != -ENODEV) {
-		dev_err_probe(__scm->dev, ret,
-			      "Failed to setup the reserved memory region for TZ mem\n");
-		goto err;
-	}
-
-	ret = qcom_tzmem_enable(__scm->dev);
-	if (ret) {
-		dev_err_probe(__scm->dev, ret,
-			      "Failed to enable the TrustZone memory allocator\n");
-		goto err;
-	}
-
-	memset(&pool_config, 0, sizeof(pool_config));
-	pool_config.initial_size = 0;
-	pool_config.policy = QCOM_TZMEM_POLICY_ON_DEMAND;
-	pool_config.max_size = SZ_256K;
-
-	__scm->mempool = devm_qcom_tzmem_pool_new(__scm->dev, &pool_config);
-	if (IS_ERR(__scm->mempool)) {
-		ret = dev_err_probe(__scm->dev, PTR_ERR(__scm->mempool),
-				    "Failed to create the SCM memory pool\n");
-		goto err;
-	}
-
-	/*
-	 * Initialize the QSEECOM interface.
-	 *
-	 * Note: QSEECOM is fairly self-contained and this only adds the
-	 * interface device (the driver of which does most of the heavy
-	 * lifting). So any errors returned here should be either -ENOMEM or
-	 * -EINVAL (with the latter only in case there's a bug in our code).
-	 * This means that there is no need to bring down the whole SCM driver.
-	 * Just log the error instead and let SCM live.
-	 */
-	ret = qcom_scm_qseecom_init(scm);
-	WARN(ret < 0, "failed to initialize qseecom: %d\n", ret);
-
-	return 0;
-
-err:
-	/* Paired with smp_load_acquire() in qcom_scm_is_available(). */
-	smp_store_release(&__scm, NULL);
-
-	return ret;
-}
-
-static void qcom_scm_shutdown(struct platform_device *pdev)
-{
-	/* Clean shutdown, disable download mode to allow normal restart */
-	qcom_scm_set_download_mode(QCOM_DLOAD_NODUMP);
-}
-
-static const struct of_device_id qcom_scm_dt_match[] = {
-	{ .compatible = "qcom,scm" },
-
-	/* Legacy entries kept for backwards compatibility */
-	{ .compatible = "qcom,scm-apq8064" },
-	{ .compatible = "qcom,scm-apq8084" },
-	{ .compatible = "qcom,scm-ipq4019" },
-	{ .compatible = "qcom,scm-msm8953" },
-	{ .compatible = "qcom,scm-msm8974" },
-	{ .compatible = "qcom,scm-msm8996" },
-	{}
-};
-MODULE_DEVICE_TABLE(of, qcom_scm_dt_match);
-
-static struct platform_driver qcom_scm_driver = {
-	.driver = {
-		.name	= "qcom_scm",
-		.of_match_table = qcom_scm_dt_match,
-		.suppress_bind_attrs = true,
-	},
-	.probe = qcom_scm_probe,
-	.shutdown = qcom_scm_shutdown,
-};
-
-static int __init qcom_scm_init(void)
-{
-	return platform_driver_register(&qcom_scm_driver);
-}
-subsys_initcall(qcom_scm_init);
-
-MODULE_DESCRIPTION("Qualcomm Technologies, Inc. SCM driver");
-MODULE_LICENSE("GPL v2");
-=======
 		 .args[1] = payload_size,
 		 .args[2] = limit_node,
 		 .args[3] = node_id,
@@ -3106,5 +2375,4 @@
  
  MODULE_DESCRIPTION("Qualcomm Technologies, Inc. SCM driver");
  MODULE_LICENSE("GPL v2");
- 
->>>>>>> ae43da8f
+ 