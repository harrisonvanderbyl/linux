# SPDX-License-Identifier: GPL-2.0-only
menuconfig MTD_RAW_NAND
	tristate "Raw/Parallel NAND Device Support"
	select MTD_NAND_CORE
	select MTD_NAND_ECC
	help
	  This enables support for accessing all type of raw/parallel
	  NAND flash devices. For further information see
	  <http://www.linux-mtd.infradead.org/doc/nand.html>.

if MTD_RAW_NAND

comment "Raw/parallel NAND flash controllers"

config MTD_NAND_DENALI
	tristate

config MTD_NAND_DENALI_PCI
	tristate "Denali NAND controller on Intel Moorestown"
	select MTD_NAND_DENALI
	depends on PCI
	help
	  Enable the driver for NAND flash on Intel Moorestown, using the
	  Denali NAND controller core.

config MTD_NAND_DENALI_DT
	tristate "Denali NAND controller as a DT device"
	select MTD_NAND_DENALI
	depends on HAS_DMA && HAVE_CLK && OF && HAS_IOMEM
	help
	  Enable the driver for NAND flash on platforms using a Denali NAND
	  controller as a DT device.

config MTD_NAND_AMS_DELTA
	tristate "Amstrad E3 NAND controller"
	depends on MACH_AMS_DELTA || COMPILE_TEST
	default y
	help
	  Support for NAND flash on Amstrad E3 (Delta).

config MTD_NAND_OMAP2
	tristate "OMAP2, OMAP3, OMAP4 and Keystone NAND controller"
	depends on ARCH_OMAP2PLUS || ARCH_KEYSTONE || ARCH_K3 || COMPILE_TEST
	depends on HAS_IOMEM
<<<<<<< HEAD
	select OMAP_GPMC if ARCH_K3
=======
	depends on OMAP_GPMC
>>>>>>> 95cd2cdc
	help
	  Support for NAND flash on Texas Instruments OMAP2, OMAP3, OMAP4
	  and Keystone platforms.

config MTD_NAND_OMAP_BCH
	depends on MTD_NAND_OMAP2
	bool "Support hardware based BCH error correction"
	default n
	select BCH
	help
	  This config enables the ELM hardware engine, which can be used to
	  locate and correct errors when using BCH ECC scheme. This offloads
	  the cpu from doing ECC error searching and correction. However some
	  legacy OMAP families like OMAP2xxx, OMAP3xxx do not have ELM engine
	  so this is optional for them.

config MTD_NAND_OMAP_BCH_BUILD
	def_tristate MTD_NAND_OMAP2 && MTD_NAND_OMAP_BCH

config MTD_NAND_AU1550
	tristate "Au1550/1200 NAND support"
	depends on MIPS_ALCHEMY
	help
	  This enables the driver for the NAND flash controller on the
	  AMD/Alchemy 1550 SOC.

config MTD_NAND_NDFC
	tristate "IBM/MCC 4xx NAND controller"
	depends on 4xx
	select MTD_NAND_ECC_SW_HAMMING
	select MTD_NAND_ECC_SW_HAMMING_SMC
	help
	  NDFC Nand Flash Controllers are integrated in IBM/AMCC's 4xx SoCs

config MTD_NAND_S3C2410
	tristate "Samsung S3C NAND controller"
	depends on ARCH_S3C24XX || ARCH_S3C64XX
	help
	  This enables the NAND flash controller on the S3C24xx and S3C64xx
	  SoCs

	  No board specific support is done by this driver, each board
	  must advertise a platform_device for the driver to attach.

config MTD_NAND_S3C2410_DEBUG
	bool "Samsung S3C NAND controller debug"
	depends on MTD_NAND_S3C2410
	help
	  Enable debugging of the S3C NAND driver

config MTD_NAND_S3C2410_CLKSTOP
	bool "Samsung S3C NAND IDLE clock stop"
	depends on MTD_NAND_S3C2410
	default n
	help
	  Stop the clock to the NAND controller when there is no chip
	  selected to save power. This will mean there is a small delay
	  when the is NAND chip selected or released, but will save
	  approximately 5mA of power when there is nothing happening.

config MTD_NAND_SHARPSL
	tristate "Sharp SL Series (C7xx + others) NAND controller"
	depends on ARCH_PXA || COMPILE_TEST
	depends on HAS_IOMEM

config MTD_NAND_CAFE
	tristate "OLPC CAFÉ NAND controller"
	depends on PCI
	select REED_SOLOMON
	select REED_SOLOMON_DEC16
	help
	  Use NAND flash attached to the CAFÉ chip designed for the OLPC
	  laptop.

config MTD_NAND_CS553X
	tristate "CS5535/CS5536 (AMD Geode companion) NAND controller"
	depends on X86_32
	depends on !UML && HAS_IOMEM
	help
	  The CS553x companion chips for the AMD Geode processor
	  include NAND flash controllers with built-in hardware ECC
	  capabilities; enabling this option will allow you to use
	  these. The driver will check the MSRs to verify that the
	  controller is enabled for NAND, and currently requires that
	  the controller be in MMIO mode.

	  If you say "m", the module will be called cs553x_nand.

config MTD_NAND_ATMEL
	tristate "Atmel AT91 NAND Flash/SmartMedia NAND controller"
	depends on ARCH_AT91 || COMPILE_TEST
	depends on HAS_IOMEM
	select GENERIC_ALLOCATOR
	select MFD_ATMEL_SMC
	help
	  Enables support for NAND Flash / Smart Media Card interface
	  on Atmel AT91 processors.

config MTD_NAND_ORION
	tristate "Marvell Orion NAND controller"
	depends on PLAT_ORION
	help
	  This enables the NAND flash controller on Orion machines.

	  No board specific support is done by this driver, each board
	  must advertise a platform_device for the driver to attach.

config MTD_NAND_MARVELL
	tristate "Marvell EBU NAND controller"
	depends on PXA3xx || ARCH_MMP || PLAT_ORION || ARCH_MVEBU || \
		   COMPILE_TEST
	depends on HAS_IOMEM
	help
	  This enables the NAND flash controller driver for Marvell boards,
	  including:
	  - PXA3xx processors (NFCv1)
	  - 32-bit Armada platforms (XP, 37x, 38x, 39x) (NFCv2)
	  - 64-bit Aramda platforms (7k, 8k) (NFCv2)

config MTD_NAND_SLC_LPC32XX
	tristate "NXP LPC32xx SLC NAND controller"
	depends on ARCH_LPC32XX || COMPILE_TEST
	depends on HAS_IOMEM
	help
	  Enables support for NXP's LPC32XX SLC (i.e. for Single Level Cell
	  chips) NAND controller. This is the default for the PHYTEC 3250
	  reference board which contains a NAND256R3A2CZA6 chip.

	  Please check the actual NAND chip connected and its support
	  by the SLC NAND controller.

config MTD_NAND_MLC_LPC32XX
	tristate "NXP LPC32xx MLC NAND controller"
	depends on ARCH_LPC32XX || COMPILE_TEST
	depends on HAS_IOMEM
	help
	  Uses the LPC32XX MLC (i.e. for Multi Level Cell chips) NAND
	  controller. This is the default for the WORK92105 controller
	  board.

	  Please check the actual NAND chip connected and its support
	  by the MLC NAND controller.

config MTD_NAND_PASEMI
	tristate "PA Semi PWRficient NAND controller"
	depends on PPC_PASEMI
	help
	  Enables support for NAND Flash interface on PA Semi PWRficient
	  based boards

config MTD_NAND_TMIO
	tristate "Toshiba Mobile IO NAND controller"
	depends on MFD_TMIO
	help
	  Support for NAND flash connected to a Toshiba Mobile IO
	  Controller in some PDAs, including the Sharp SL6000x.

config MTD_NAND_BRCMNAND
	tristate "Broadcom STB NAND controller"
	depends on ARM || ARM64 || MIPS || COMPILE_TEST
	depends on HAS_IOMEM
	help
	  Enables the Broadcom NAND controller driver. The controller was
	  originally designed for Set-Top Box but is used on various BCM7xxx,
	  BCM3xxx, BCM63xxx, iProc/Cygnus and more.

config MTD_NAND_BCM47XXNFLASH
	tristate "BCM4706 BCMA NAND controller"
	depends on BCMA_NFLASH
	depends on BCMA
	help
	  BCMA bus can have various flash memories attached, they are
	  registered by bcma as platform devices. This enables driver for
	  NAND flash memories. For now only BCM4706 is supported.

config MTD_NAND_OXNAS
	tristate "Oxford Semiconductor NAND controller"
	depends on ARCH_OXNAS || COMPILE_TEST
	depends on HAS_IOMEM
	help
	  This enables the NAND flash controller on Oxford Semiconductor SoCs.

config MTD_NAND_MPC5121_NFC
	tristate "MPC5121 NAND controller"
	depends on PPC_MPC512x
	help
	  This enables the driver for the NAND flash controller on the
	  MPC5121 SoC.

config MTD_NAND_GPMI_NAND
	tristate "Freescale GPMI NAND controller"
	depends on MXS_DMA
	help
	  Enables NAND Flash support for IMX23, IMX28 or IMX6.
	  The GPMI controller is very powerful, with the help of BCH
	  module, it can do the hardware ECC. The GPMI supports several
	  NAND flashs at the same time.

config MTD_NAND_FSL_ELBC
	tristate "Freescale eLBC NAND controller"
	depends on FSL_SOC
	select FSL_LBC
	help
	  Various Freescale chips, including the 8313, include a NAND Flash
	  Controller Module with built-in hardware ECC capabilities.
	  Enabling this option will enable you to use this to control
	  external NAND devices.

config MTD_NAND_FSL_IFC
	tristate "Freescale IFC NAND controller"
	depends on FSL_SOC || ARCH_LAYERSCAPE || SOC_LS1021A || COMPILE_TEST
	depends on HAS_IOMEM
	select FSL_IFC
	select MEMORY
	help
	  Various Freescale chips e.g P1010, include a NAND Flash machine
	  with built-in hardware ECC capabilities.
	  Enabling this option will enable you to use this to control
	  external NAND devices.

config MTD_NAND_FSL_UPM
	tristate "Freescale UPM NAND controller"
	depends on PPC_83xx || PPC_85xx
	select FSL_LBC
	help
	  Enables support for NAND Flash chips wired onto Freescale PowerPC
	  processor localbus with User-Programmable Machine support.

config MTD_NAND_VF610_NFC
	tristate "Freescale VF610/MPC5125 NAND controller"
	depends on (SOC_VF610 || COMPILE_TEST)
	depends on HAS_IOMEM
	help
	  Enables support for NAND Flash Controller on some Freescale
	  processors like the VF610, MPC5125, MCF54418 or Kinetis K70.
	  The driver supports a maximum 2k page size. With 2k pages and
	  64 bytes or more of OOB, hardware ECC with up to 32-bit error
	  correction is supported. Hardware ECC is only enabled through
	  device tree.

config MTD_NAND_MXC
	tristate "Freescale MXC NAND controller"
	depends on ARCH_MXC || COMPILE_TEST
	depends on HAS_IOMEM && OF
	help
	  This enables the driver for the NAND flash controller on the
	  MXC processors.

config MTD_NAND_SH_FLCTL
	tristate "Renesas SuperH FLCTL NAND controller"
	depends on SUPERH || COMPILE_TEST
	depends on HAS_IOMEM
	help
	  Several Renesas SuperH CPU has FLCTL. This option enables support
	  for NAND Flash using FLCTL.

config MTD_NAND_DAVINCI
	tristate "DaVinci/Keystone NAND controller"
	depends on ARCH_DAVINCI || (ARCH_KEYSTONE && TI_AEMIF) || COMPILE_TEST
	depends on HAS_IOMEM
	help
	  Enable the driver for NAND flash chips on Texas Instruments
	  DaVinci/Keystone processors.

config MTD_NAND_TXX9NDFMC
	tristate "TXx9 NAND controller"
	depends on SOC_TX4938 || COMPILE_TEST
	depends on HAS_IOMEM
	help
	  This enables the NAND flash controller on the TXx9 SoCs.

config MTD_NAND_SOCRATES
	tristate "Socrates NAND controller"
	depends on SOCRATES
	help
	  Enables support for NAND Flash chips wired onto Socrates board.

source "drivers/mtd/nand/raw/ingenic/Kconfig"

config MTD_NAND_FSMC
	tristate "ST Micros FSMC NAND controller"
	depends on OF && HAS_IOMEM
	depends on PLAT_SPEAR || ARCH_NOMADIK || ARCH_U8500 || COMPILE_TEST
	help
	  Enables support for NAND Flash chips on the ST Microelectronics
	  Flexible Static Memory Controller (FSMC)

config MTD_NAND_XWAY
	bool "Lantiq XWAY NAND controller"
	depends on LANTIQ && SOC_TYPE_XWAY
	help
	  Enables support for NAND Flash chips on Lantiq XWAY SoCs. NAND is attached
	  to the External Bus Unit (EBU).

config MTD_NAND_SUNXI
	tristate "Allwinner NAND controller"
	depends on ARCH_SUNXI || COMPILE_TEST
	depends on HAS_IOMEM
	help
	  Enables support for NAND Flash chips on Allwinner SoCs.

config MTD_NAND_HISI504
	tristate "Hisilicon Hip04 NAND controller"
	depends on ARCH_HISI || COMPILE_TEST
	depends on HAS_IOMEM
	help
	  Enables support for NAND controller on Hisilicon SoC Hip04.

config MTD_NAND_QCOM
	tristate "QCOM NAND controller"
	depends on ARCH_QCOM || COMPILE_TEST
	depends on HAS_IOMEM
	help
	  Enables support for NAND flash chips on SoCs containing the EBI2 NAND
	  controller. This controller is found on IPQ806x SoC.

config MTD_NAND_MTK
	tristate "MTK NAND controller"
	depends on ARCH_MEDIATEK || COMPILE_TEST
	depends on HAS_IOMEM
	help
	  Enables support for NAND controller on MTK SoCs.
	  This controller is found on mt27xx, mt81xx, mt65xx SoCs.

config MTD_NAND_MXIC
	tristate "Macronix raw NAND controller"
	depends on HAS_IOMEM || COMPILE_TEST
	help
	  This selects the Macronix raw NAND controller driver.

config MTD_NAND_TEGRA
	tristate "NVIDIA Tegra NAND controller"
	depends on ARCH_TEGRA || COMPILE_TEST
	depends on HAS_IOMEM
	help
	  Enables support for NAND flash controller on NVIDIA Tegra SoC.
	  The driver has been developed and tested on a Tegra 2 SoC. DMA
	  support, raw read/write page as well as HW ECC read/write page
	  is supported. Extra OOB bytes when using HW ECC are currently
	  not supported.

config MTD_NAND_STM32_FMC2
	tristate "Support for NAND controller on STM32MP SoCs"
	depends on MACH_STM32MP157 || COMPILE_TEST
	select MFD_SYSCON
	help
	  Enables support for NAND Flash chips on SoCs containing the FMC2
	  NAND controller. This controller is found on STM32MP SoCs.
	  The controller supports a maximum 8k page size and supports
	  a maximum 8-bit correction error per sector of 512 bytes.

config MTD_NAND_MESON
	tristate "Support for NAND controller on Amlogic's Meson SoCs"
	depends on ARCH_MESON || COMPILE_TEST
	select MFD_SYSCON
	help
	  Enables support for NAND controller on Amlogic's Meson SoCs.
	  This controller is found on Meson SoCs.

config MTD_NAND_GPIO
	tristate "GPIO assisted NAND controller"
	depends on GPIOLIB || COMPILE_TEST
	depends on HAS_IOMEM
	help
	  This enables a NAND flash driver where control signals are
	  connected to GPIO pins, and commands and data are communicated
	  via a memory mapped interface.

config MTD_NAND_PLATFORM
	tristate "Generic NAND controller"
	depends on HAS_IOMEM
	help
	  This implements a generic NAND driver for on-SOC platform
	  devices. You will need to provide platform-specific functions
	  via platform_data.

config MTD_NAND_CADENCE
	tristate "Support Cadence NAND (HPNFC) controller"
	depends on (OF || COMPILE_TEST) && HAS_IOMEM
	help
	  Enable the driver for NAND flash on platforms using a Cadence NAND
	  controller.

config MTD_NAND_ARASAN
	tristate "Support for Arasan NAND flash controller"
	depends on HAS_IOMEM && HAS_DMA
	select BCH
	help
	  Enables the driver for the Arasan NAND flash controller on
	  Zynq Ultrascale+ MPSoC.

config MTD_NAND_INTEL_LGM
	tristate "Support for NAND controller on Intel LGM SoC"
	depends on OF || COMPILE_TEST
	depends on HAS_IOMEM
	help
	  Enables support for NAND Flash chips on Intel's LGM SoC.
	  NAND flash controller interfaced through the External Bus Unit.

config MTD_NAND_ROCKCHIP
	tristate "Rockchip NAND controller"
	depends on ARCH_ROCKCHIP && HAS_IOMEM
	help
	  Enables support for NAND controller on Rockchip SoCs.
	  There are four different versions of NAND FLASH Controllers,
	  including:
	    NFC v600: RK2928, RK3066, RK3188
	    NFC v622: RK3036, RK3128
	    NFC v800: RK3308, RV1108
	    NFC v900: PX30, RK3326

config MTD_NAND_PL35X
	tristate "ARM PL35X NAND controller"
	depends on OF || COMPILE_TEST
	depends on PL353_SMC
	help
	  Enables support for PrimeCell SMC PL351 and PL353 NAND
	  controller found on Zynq7000.

config MTD_NAND_RENESAS
	tristate "Renesas R-Car Gen3 & RZ/N1 NAND controller"
	depends on ARCH_RENESAS || COMPILE_TEST
	help
	  Enables support for the NAND controller found on Renesas R-Car
	  Gen3 and RZ/N1 SoC families.

comment "Misc"

config MTD_SM_COMMON
	tristate
	default n

config MTD_NAND_NANDSIM
	tristate "Support for NAND Flash Simulator"
	help
	  The simulator may simulate various NAND flash chips for the
	  MTD nand layer.

config MTD_NAND_RICOH
	tristate "Ricoh xD card reader"
	default n
	depends on PCI
	select MTD_SM_COMMON
	help
	  Enable support for Ricoh R5C852 xD card reader
	  You also need to enable either
	  NAND SSFDC (SmartMedia) read only translation layer' or new
	  experimental, readwrite
	  'SmartMedia/xD new translation layer'

config MTD_NAND_DISKONCHIP
	tristate "DiskOnChip 2000, Millennium and Millennium Plus (NAND reimplementation)"
	depends on HAS_IOMEM
	select REED_SOLOMON
	select REED_SOLOMON_DEC16
	help
	  This is a reimplementation of M-Systems DiskOnChip 2000,
	  Millennium and Millennium Plus as a standard NAND device driver,
	  as opposed to the earlier self-contained MTD device drivers.
	  This should enable, among other things, proper JFFS2 operation on
	  these devices.

config MTD_NAND_DISKONCHIP_PROBE_ADVANCED
	bool "Advanced detection options for DiskOnChip"
	depends on MTD_NAND_DISKONCHIP
	help
	  This option allows you to specify nonstandard address at which to
	  probe for a DiskOnChip, or to change the detection options.  You
	  are unlikely to need any of this unless you are using LinuxBIOS.
	  Say 'N'.

config MTD_NAND_DISKONCHIP_PROBE_ADDRESS
	hex "Physical address of DiskOnChip" if MTD_NAND_DISKONCHIP_PROBE_ADVANCED
	depends on MTD_NAND_DISKONCHIP
	default "0"
	help
	  By default, the probe for DiskOnChip devices will look for a
	  DiskOnChip at every multiple of 0x2000 between 0xC8000 and 0xEE000.
	  This option allows you to specify a single address at which to probe
	  for the device, which is useful if you have other devices in that
	  range which get upset when they are probed.

	  (Note that on PowerPC, the normal probe will only check at
	  0xE4000000.)

	  Normally, you should leave this set to zero, to allow the probe at
	  the normal addresses.

config MTD_NAND_DISKONCHIP_PROBE_HIGH
	bool "Probe high addresses"
	depends on MTD_NAND_DISKONCHIP_PROBE_ADVANCED
	help
	  By default, the probe for DiskOnChip devices will look for a
	  DiskOnChip at every multiple of 0x2000 between 0xC8000 and 0xEE000.
	  This option changes to make it probe between 0xFFFC8000 and
	  0xFFFEE000.  Unless you are using LinuxBIOS, this is unlikely to be
	  useful to you.  Say 'N'.

config MTD_NAND_DISKONCHIP_BBTWRITE
	bool "Allow BBT writes on DiskOnChip Millennium and 2000TSOP"
	depends on MTD_NAND_DISKONCHIP
	help
	  On DiskOnChip devices shipped with the INFTL filesystem (Millennium
	  and 2000 TSOP/Alon), Linux reserves some space at the end of the
	  device for the Bad Block Table (BBT).  If you have existing INFTL
	  data on your device (created by non-Linux tools such as M-Systems'
	  DOS drivers), your data might overlap the area Linux wants to use for
	  the BBT.  If this is a concern for you, leave this option disabled and
	  Linux will not write BBT data into this area.
	  The downside of leaving this option disabled is that if bad blocks
	  are detected by Linux, they will not be recorded in the BBT, which
	  could cause future problems.
	  Once you enable this option, new filesystems (INFTL or others, created
	  in Linux or other operating systems) will not use the reserved area.
	  The only reason not to enable this option is to prevent damage to
	  preexisting filesystems.
	  Even if you leave this disabled, you can enable BBT writes at module
	  load time (assuming you build diskonchip as a module) with the module
	  parameter "inftl_bbt_write=1".

endif # MTD_RAW_NAND<|MERGE_RESOLUTION|>--- conflicted
+++ resolved
@@ -42,11 +42,7 @@
 	tristate "OMAP2, OMAP3, OMAP4 and Keystone NAND controller"
 	depends on ARCH_OMAP2PLUS || ARCH_KEYSTONE || ARCH_K3 || COMPILE_TEST
 	depends on HAS_IOMEM
-<<<<<<< HEAD
-	select OMAP_GPMC if ARCH_K3
-=======
 	depends on OMAP_GPMC
->>>>>>> 95cd2cdc
 	help
 	  Support for NAND flash on Texas Instruments OMAP2, OMAP3, OMAP4
 	  and Keystone platforms.
