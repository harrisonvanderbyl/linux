--- conflicted
+++ resolved
@@ -137,8 +137,7 @@
 struct iomap_page_ops {
 	int (*page_prepare)(struct inode *inode, loff_t pos, unsigned len);
 	void (*page_done)(struct inode *inode, loff_t pos, unsigned copied,
-<<<<<<< HEAD
-			struct page *page);
+			struct folio *folio);
 
 	/*
 	 * Check that the cached iomap still maps correctly to the filesystem's
@@ -156,9 +155,6 @@
 	 * locked by the iomap code.
 	 */
 	bool (*iomap_valid)(struct inode *inode, const struct iomap *iomap);
-=======
-			struct folio *folio);
->>>>>>> d6b6408c
 };
 
 /*
