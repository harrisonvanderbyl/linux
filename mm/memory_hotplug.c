// SPDX-License-Identifier: GPL-2.0-only
/*
 *  linux/mm/memory_hotplug.c
 *
 *  Copyright (C)
 */

#include <linux/stddef.h>
#include <linux/mm.h>
#include <linux/sched/signal.h>
#include <linux/swap.h>
#include <linux/interrupt.h>
#include <linux/pagemap.h>
#include <linux/compiler.h>
#include <linux/export.h>
#include <linux/pagevec.h>
#include <linux/writeback.h>
#include <linux/slab.h>
#include <linux/sysctl.h>
#include <linux/cpu.h>
#include <linux/memory.h>
#include <linux/memremap.h>
#include <linux/memory_hotplug.h>
#include <linux/vmalloc.h>
#include <linux/ioport.h>
#include <linux/delay.h>
#include <linux/migrate.h>
#include <linux/page-isolation.h>
#include <linux/pfn.h>
#include <linux/suspend.h>
#include <linux/mm_inline.h>
#include <linux/firmware-map.h>
#include <linux/stop_machine.h>
#include <linux/hugetlb.h>
#include <linux/memblock.h>
#include <linux/compaction.h>
#include <linux/rmap.h>
#include <linux/module.h>

#include <asm/tlbflush.h>

#include "internal.h"
#include "shuffle.h"

#ifdef CONFIG_MHP_MEMMAP_ON_MEMORY
<<<<<<< HEAD
static int memmap_on_memory_set(const char *val, const struct kernel_param *kp)
{
	if (hugetlb_optimize_vmemmap_enabled())
		return 0;
	return param_set_bool(val, kp);
}

static const struct kernel_param_ops memmap_on_memory_ops = {
	.flags	= KERNEL_PARAM_OPS_FL_NOARG,
	.set	= memmap_on_memory_set,
	.get	= param_get_bool,
};

=======
>>>>>>> 7365df19
/*
 * memory_hotplug.memmap_on_memory parameter
 */
static bool memmap_on_memory __ro_after_init;
<<<<<<< HEAD
module_param_cb(memmap_on_memory, &memmap_on_memory_ops, &memmap_on_memory, 0444);
MODULE_PARM_DESC(memmap_on_memory, "Enable memmap on memory for memory hotplug");

bool mhp_memmap_on_memory(void)
{
	return memmap_on_memory;
}
=======
module_param(memmap_on_memory, bool, 0444);
MODULE_PARM_DESC(memmap_on_memory, "Enable memmap on memory for memory hotplug");

static inline bool mhp_memmap_on_memory(void)
{
	return memmap_on_memory;
}
#else
static inline bool mhp_memmap_on_memory(void)
{
	return false;
}
>>>>>>> 7365df19
#endif

enum {
	ONLINE_POLICY_CONTIG_ZONES = 0,
	ONLINE_POLICY_AUTO_MOVABLE,
};

static const char * const online_policy_to_str[] = {
	[ONLINE_POLICY_CONTIG_ZONES] = "contig-zones",
	[ONLINE_POLICY_AUTO_MOVABLE] = "auto-movable",
};

static int set_online_policy(const char *val, const struct kernel_param *kp)
{
	int ret = sysfs_match_string(online_policy_to_str, val);

	if (ret < 0)
		return ret;
	*((int *)kp->arg) = ret;
	return 0;
}

static int get_online_policy(char *buffer, const struct kernel_param *kp)
{
	return sprintf(buffer, "%s\n", online_policy_to_str[*((int *)kp->arg)]);
}

/*
 * memory_hotplug.online_policy: configure online behavior when onlining without
 * specifying a zone (MMOP_ONLINE)
 *
 * "contig-zones": keep zone contiguous
 * "auto-movable": online memory to ZONE_MOVABLE if the configuration
 *                 (auto_movable_ratio, auto_movable_numa_aware) allows for it
 */
static int online_policy __read_mostly = ONLINE_POLICY_CONTIG_ZONES;
static const struct kernel_param_ops online_policy_ops = {
	.set = set_online_policy,
	.get = get_online_policy,
};
module_param_cb(online_policy, &online_policy_ops, &online_policy, 0644);
MODULE_PARM_DESC(online_policy,
		"Set the online policy (\"contig-zones\", \"auto-movable\") "
		"Default: \"contig-zones\"");

/*
 * memory_hotplug.auto_movable_ratio: specify maximum MOVABLE:KERNEL ratio
 *
 * The ratio represent an upper limit and the kernel might decide to not
 * online some memory to ZONE_MOVABLE -- e.g., because hotplugged KERNEL memory
 * doesn't allow for more MOVABLE memory.
 */
static unsigned int auto_movable_ratio __read_mostly = 301;
module_param(auto_movable_ratio, uint, 0644);
MODULE_PARM_DESC(auto_movable_ratio,
		"Set the maximum ratio of MOVABLE:KERNEL memory in the system "
		"in percent for \"auto-movable\" online policy. Default: 301");

/*
 * memory_hotplug.auto_movable_numa_aware: consider numa node stats
 */
#ifdef CONFIG_NUMA
static bool auto_movable_numa_aware __read_mostly = true;
module_param(auto_movable_numa_aware, bool, 0644);
MODULE_PARM_DESC(auto_movable_numa_aware,
		"Consider numa node stats in addition to global stats in "
		"\"auto-movable\" online policy. Default: true");
#endif /* CONFIG_NUMA */

/*
 * online_page_callback contains pointer to current page onlining function.
 * Initially it is generic_online_page(). If it is required it could be
 * changed by calling set_online_page_callback() for callback registration
 * and restore_online_page_callback() for generic callback restore.
 */

static online_page_callback_t online_page_callback = generic_online_page;
static DEFINE_MUTEX(online_page_callback_lock);

DEFINE_STATIC_PERCPU_RWSEM(mem_hotplug_lock);

void get_online_mems(void)
{
	percpu_down_read(&mem_hotplug_lock);
}

void put_online_mems(void)
{
	percpu_up_read(&mem_hotplug_lock);
}

bool movable_node_enabled = false;

#ifndef CONFIG_MEMORY_HOTPLUG_DEFAULT_ONLINE
int mhp_default_online_type = MMOP_OFFLINE;
#else
int mhp_default_online_type = MMOP_ONLINE;
#endif

static int __init setup_memhp_default_state(char *str)
{
	const int online_type = mhp_online_type_from_str(str);

	if (online_type >= 0)
		mhp_default_online_type = online_type;

	return 1;
}
__setup("memhp_default_state=", setup_memhp_default_state);

void mem_hotplug_begin(void)
{
	cpus_read_lock();
	percpu_down_write(&mem_hotplug_lock);
}

void mem_hotplug_done(void)
{
	percpu_up_write(&mem_hotplug_lock);
	cpus_read_unlock();
}

u64 max_mem_size = U64_MAX;

/* add this memory to iomem resource */
static struct resource *register_memory_resource(u64 start, u64 size,
						 const char *resource_name)
{
	struct resource *res;
	unsigned long flags =  IORESOURCE_SYSTEM_RAM | IORESOURCE_BUSY;

	if (strcmp(resource_name, "System RAM"))
		flags |= IORESOURCE_SYSRAM_DRIVER_MANAGED;

	if (!mhp_range_allowed(start, size, true))
		return ERR_PTR(-E2BIG);

	/*
	 * Make sure value parsed from 'mem=' only restricts memory adding
	 * while booting, so that memory hotplug won't be impacted. Please
	 * refer to document of 'mem=' in kernel-parameters.txt for more
	 * details.
	 */
	if (start + size > max_mem_size && system_state < SYSTEM_RUNNING)
		return ERR_PTR(-E2BIG);

	/*
	 * Request ownership of the new memory range.  This might be
	 * a child of an existing resource that was present but
	 * not marked as busy.
	 */
	res = __request_region(&iomem_resource, start, size,
			       resource_name, flags);

	if (!res) {
		pr_debug("Unable to reserve System RAM region: %016llx->%016llx\n",
				start, start + size);
		return ERR_PTR(-EEXIST);
	}
	return res;
}

static void release_memory_resource(struct resource *res)
{
	if (!res)
		return;
	release_resource(res);
	kfree(res);
}

static int check_pfn_span(unsigned long pfn, unsigned long nr_pages)
{
	/*
	 * Disallow all operations smaller than a sub-section and only
	 * allow operations smaller than a section for
	 * SPARSEMEM_VMEMMAP. Note that check_hotplug_memory_range()
	 * enforces a larger memory_block_size_bytes() granularity for
	 * memory that will be marked online, so this check should only
	 * fire for direct arch_{add,remove}_memory() users outside of
	 * add_memory_resource().
	 */
	unsigned long min_align;

	if (IS_ENABLED(CONFIG_SPARSEMEM_VMEMMAP))
		min_align = PAGES_PER_SUBSECTION;
	else
		min_align = PAGES_PER_SECTION;
	if (!IS_ALIGNED(pfn | nr_pages, min_align))
		return -EINVAL;
	return 0;
}

/*
 * Return page for the valid pfn only if the page is online. All pfn
 * walkers which rely on the fully initialized page->flags and others
 * should use this rather than pfn_valid && pfn_to_page
 */
struct page *pfn_to_online_page(unsigned long pfn)
{
	unsigned long nr = pfn_to_section_nr(pfn);
	struct dev_pagemap *pgmap;
	struct mem_section *ms;

	if (nr >= NR_MEM_SECTIONS)
		return NULL;

	ms = __nr_to_section(nr);
	if (!online_section(ms))
		return NULL;

	/*
	 * Save some code text when online_section() +
	 * pfn_section_valid() are sufficient.
	 */
	if (IS_ENABLED(CONFIG_HAVE_ARCH_PFN_VALID) && !pfn_valid(pfn))
		return NULL;

	if (!pfn_section_valid(ms, pfn))
		return NULL;

	if (!online_device_section(ms))
		return pfn_to_page(pfn);

	/*
	 * Slowpath: when ZONE_DEVICE collides with
	 * ZONE_{NORMAL,MOVABLE} within the same section some pfns in
	 * the section may be 'offline' but 'valid'. Only
	 * get_dev_pagemap() can determine sub-section online status.
	 */
	pgmap = get_dev_pagemap(pfn, NULL);
	put_dev_pagemap(pgmap);

	/* The presence of a pgmap indicates ZONE_DEVICE offline pfn */
	if (pgmap)
		return NULL;

	return pfn_to_page(pfn);
}
EXPORT_SYMBOL_GPL(pfn_to_online_page);

int __ref __add_pages(int nid, unsigned long pfn, unsigned long nr_pages,
		struct mhp_params *params)
{
	const unsigned long end_pfn = pfn + nr_pages;
	unsigned long cur_nr_pages;
	int err;
	struct vmem_altmap *altmap = params->altmap;

	if (WARN_ON_ONCE(!pgprot_val(params->pgprot)))
		return -EINVAL;

	VM_BUG_ON(!mhp_range_allowed(PFN_PHYS(pfn), nr_pages * PAGE_SIZE, false));

	if (altmap) {
		/*
		 * Validate altmap is within bounds of the total request
		 */
		if (altmap->base_pfn != pfn
				|| vmem_altmap_offset(altmap) > nr_pages) {
			pr_warn_once("memory add fail, invalid altmap\n");
			return -EINVAL;
		}
		altmap->alloc = 0;
	}

	if (check_pfn_span(pfn, nr_pages)) {
		WARN(1, "Misaligned %s start: %#lx end: #%lx\n", __func__, pfn, pfn + nr_pages - 1);
		return -EINVAL;
	}

	for (; pfn < end_pfn; pfn += cur_nr_pages) {
		/* Select all remaining pages up to the next section boundary */
		cur_nr_pages = min(end_pfn - pfn,
				   SECTION_ALIGN_UP(pfn + 1) - pfn);
		err = sparse_add_section(nid, pfn, cur_nr_pages, altmap,
					 params->pgmap);
		if (err)
			break;
		cond_resched();
	}
	vmemmap_populate_print_last();
	return err;
}

/* find the smallest valid pfn in the range [start_pfn, end_pfn) */
static unsigned long find_smallest_section_pfn(int nid, struct zone *zone,
				     unsigned long start_pfn,
				     unsigned long end_pfn)
{
	for (; start_pfn < end_pfn; start_pfn += PAGES_PER_SUBSECTION) {
		if (unlikely(!pfn_to_online_page(start_pfn)))
			continue;

		if (unlikely(pfn_to_nid(start_pfn) != nid))
			continue;

		if (zone != page_zone(pfn_to_page(start_pfn)))
			continue;

		return start_pfn;
	}

	return 0;
}

/* find the biggest valid pfn in the range [start_pfn, end_pfn). */
static unsigned long find_biggest_section_pfn(int nid, struct zone *zone,
				    unsigned long start_pfn,
				    unsigned long end_pfn)
{
	unsigned long pfn;

	/* pfn is the end pfn of a memory section. */
	pfn = end_pfn - 1;
	for (; pfn >= start_pfn; pfn -= PAGES_PER_SUBSECTION) {
		if (unlikely(!pfn_to_online_page(pfn)))
			continue;

		if (unlikely(pfn_to_nid(pfn) != nid))
			continue;

		if (zone != page_zone(pfn_to_page(pfn)))
			continue;

		return pfn;
	}

	return 0;
}

static void shrink_zone_span(struct zone *zone, unsigned long start_pfn,
			     unsigned long end_pfn)
{
	unsigned long pfn;
	int nid = zone_to_nid(zone);

	if (zone->zone_start_pfn == start_pfn) {
		/*
		 * If the section is smallest section in the zone, it need
		 * shrink zone->zone_start_pfn and zone->zone_spanned_pages.
		 * In this case, we find second smallest valid mem_section
		 * for shrinking zone.
		 */
		pfn = find_smallest_section_pfn(nid, zone, end_pfn,
						zone_end_pfn(zone));
		if (pfn) {
			zone->spanned_pages = zone_end_pfn(zone) - pfn;
			zone->zone_start_pfn = pfn;
		} else {
			zone->zone_start_pfn = 0;
			zone->spanned_pages = 0;
		}
	} else if (zone_end_pfn(zone) == end_pfn) {
		/*
		 * If the section is biggest section in the zone, it need
		 * shrink zone->spanned_pages.
		 * In this case, we find second biggest valid mem_section for
		 * shrinking zone.
		 */
		pfn = find_biggest_section_pfn(nid, zone, zone->zone_start_pfn,
					       start_pfn);
		if (pfn)
			zone->spanned_pages = pfn - zone->zone_start_pfn + 1;
		else {
			zone->zone_start_pfn = 0;
			zone->spanned_pages = 0;
		}
	}
}

static void update_pgdat_span(struct pglist_data *pgdat)
{
	unsigned long node_start_pfn = 0, node_end_pfn = 0;
	struct zone *zone;

	for (zone = pgdat->node_zones;
	     zone < pgdat->node_zones + MAX_NR_ZONES; zone++) {
		unsigned long end_pfn = zone_end_pfn(zone);

		/* No need to lock the zones, they can't change. */
		if (!zone->spanned_pages)
			continue;
		if (!node_end_pfn) {
			node_start_pfn = zone->zone_start_pfn;
			node_end_pfn = end_pfn;
			continue;
		}

		if (end_pfn > node_end_pfn)
			node_end_pfn = end_pfn;
		if (zone->zone_start_pfn < node_start_pfn)
			node_start_pfn = zone->zone_start_pfn;
	}

	pgdat->node_start_pfn = node_start_pfn;
	pgdat->node_spanned_pages = node_end_pfn - node_start_pfn;
}

void __ref remove_pfn_range_from_zone(struct zone *zone,
				      unsigned long start_pfn,
				      unsigned long nr_pages)
{
	const unsigned long end_pfn = start_pfn + nr_pages;
	struct pglist_data *pgdat = zone->zone_pgdat;
	unsigned long pfn, cur_nr_pages;

	/* Poison struct pages because they are now uninitialized again. */
	for (pfn = start_pfn; pfn < end_pfn; pfn += cur_nr_pages) {
		cond_resched();

		/* Select all remaining pages up to the next section boundary */
		cur_nr_pages =
			min(end_pfn - pfn, SECTION_ALIGN_UP(pfn + 1) - pfn);
		page_init_poison(pfn_to_page(pfn),
				 sizeof(struct page) * cur_nr_pages);
	}

	/*
	 * Zone shrinking code cannot properly deal with ZONE_DEVICE. So
	 * we will not try to shrink the zones - which is okay as
	 * set_zone_contiguous() cannot deal with ZONE_DEVICE either way.
	 */
	if (zone_is_zone_device(zone))
		return;

	clear_zone_contiguous(zone);

	shrink_zone_span(zone, start_pfn, start_pfn + nr_pages);
	update_pgdat_span(pgdat);

	set_zone_contiguous(zone);
}

static void __remove_section(unsigned long pfn, unsigned long nr_pages,
			     unsigned long map_offset,
			     struct vmem_altmap *altmap)
{
	struct mem_section *ms = __pfn_to_section(pfn);

	if (WARN_ON_ONCE(!valid_section(ms)))
		return;

	sparse_remove_section(ms, pfn, nr_pages, map_offset, altmap);
}

/**
 * __remove_pages() - remove sections of pages
 * @pfn: starting pageframe (must be aligned to start of a section)
 * @nr_pages: number of pages to remove (must be multiple of section size)
 * @altmap: alternative device page map or %NULL if default memmap is used
 *
 * Generic helper function to remove section mappings and sysfs entries
 * for the section of the memory we are removing. Caller needs to make
 * sure that pages are marked reserved and zones are adjust properly by
 * calling offline_pages().
 */
void __remove_pages(unsigned long pfn, unsigned long nr_pages,
		    struct vmem_altmap *altmap)
{
	const unsigned long end_pfn = pfn + nr_pages;
	unsigned long cur_nr_pages;
	unsigned long map_offset = 0;

	map_offset = vmem_altmap_offset(altmap);

	if (check_pfn_span(pfn, nr_pages)) {
		WARN(1, "Misaligned %s start: %#lx end: #%lx\n", __func__, pfn, pfn + nr_pages - 1);
		return;
	}

	for (; pfn < end_pfn; pfn += cur_nr_pages) {
		cond_resched();
		/* Select all remaining pages up to the next section boundary */
		cur_nr_pages = min(end_pfn - pfn,
				   SECTION_ALIGN_UP(pfn + 1) - pfn);
		__remove_section(pfn, cur_nr_pages, map_offset, altmap);
		map_offset = 0;
	}
}

int set_online_page_callback(online_page_callback_t callback)
{
	int rc = -EINVAL;

	get_online_mems();
	mutex_lock(&online_page_callback_lock);

	if (online_page_callback == generic_online_page) {
		online_page_callback = callback;
		rc = 0;
	}

	mutex_unlock(&online_page_callback_lock);
	put_online_mems();

	return rc;
}
EXPORT_SYMBOL_GPL(set_online_page_callback);

int restore_online_page_callback(online_page_callback_t callback)
{
	int rc = -EINVAL;

	get_online_mems();
	mutex_lock(&online_page_callback_lock);

	if (online_page_callback == callback) {
		online_page_callback = generic_online_page;
		rc = 0;
	}

	mutex_unlock(&online_page_callback_lock);
	put_online_mems();

	return rc;
}
EXPORT_SYMBOL_GPL(restore_online_page_callback);

void generic_online_page(struct page *page, unsigned int order)
{
	/*
	 * Freeing the page with debug_pagealloc enabled will try to unmap it,
	 * so we should map it first. This is better than introducing a special
	 * case in page freeing fast path.
	 */
	debug_pagealloc_map_pages(page, 1 << order);
	__free_pages_core(page, order);
	totalram_pages_add(1UL << order);
}
EXPORT_SYMBOL_GPL(generic_online_page);

static void online_pages_range(unsigned long start_pfn, unsigned long nr_pages)
{
	const unsigned long end_pfn = start_pfn + nr_pages;
	unsigned long pfn;

	/*
	 * Online the pages in MAX_ORDER - 1 aligned chunks. The callback might
	 * decide to not expose all pages to the buddy (e.g., expose them
	 * later). We account all pages as being online and belonging to this
	 * zone ("present").
	 * When using memmap_on_memory, the range might not be aligned to
	 * MAX_ORDER_NR_PAGES - 1, but pageblock aligned. __ffs() will detect
	 * this and the first chunk to online will be pageblock_nr_pages.
	 */
	for (pfn = start_pfn; pfn < end_pfn;) {
		int order = min(MAX_ORDER - 1UL, __ffs(pfn));

		(*online_page_callback)(pfn_to_page(pfn), order);
		pfn += (1UL << order);
	}

	/* mark all involved sections as online */
	online_mem_sections(start_pfn, end_pfn);
}

/* check which state of node_states will be changed when online memory */
static void node_states_check_changes_online(unsigned long nr_pages,
	struct zone *zone, struct memory_notify *arg)
{
	int nid = zone_to_nid(zone);

	arg->status_change_nid = NUMA_NO_NODE;
	arg->status_change_nid_normal = NUMA_NO_NODE;

	if (!node_state(nid, N_MEMORY))
		arg->status_change_nid = nid;
	if (zone_idx(zone) <= ZONE_NORMAL && !node_state(nid, N_NORMAL_MEMORY))
		arg->status_change_nid_normal = nid;
}

static void node_states_set_node(int node, struct memory_notify *arg)
{
	if (arg->status_change_nid_normal >= 0)
		node_set_state(node, N_NORMAL_MEMORY);

	if (arg->status_change_nid >= 0)
		node_set_state(node, N_MEMORY);
}

static void __meminit resize_zone_range(struct zone *zone, unsigned long start_pfn,
		unsigned long nr_pages)
{
	unsigned long old_end_pfn = zone_end_pfn(zone);

	if (zone_is_empty(zone) || start_pfn < zone->zone_start_pfn)
		zone->zone_start_pfn = start_pfn;

	zone->spanned_pages = max(start_pfn + nr_pages, old_end_pfn) - zone->zone_start_pfn;
}

static void __meminit resize_pgdat_range(struct pglist_data *pgdat, unsigned long start_pfn,
                                     unsigned long nr_pages)
{
	unsigned long old_end_pfn = pgdat_end_pfn(pgdat);

	if (!pgdat->node_spanned_pages || start_pfn < pgdat->node_start_pfn)
		pgdat->node_start_pfn = start_pfn;

	pgdat->node_spanned_pages = max(start_pfn + nr_pages, old_end_pfn) - pgdat->node_start_pfn;

}

#ifdef CONFIG_ZONE_DEVICE
static void section_taint_zone_device(unsigned long pfn)
{
	struct mem_section *ms = __pfn_to_section(pfn);

	ms->section_mem_map |= SECTION_TAINT_ZONE_DEVICE;
}
#else
static inline void section_taint_zone_device(unsigned long pfn)
{
}
#endif

/*
 * Associate the pfn range with the given zone, initializing the memmaps
 * and resizing the pgdat/zone data to span the added pages. After this
 * call, all affected pages are PG_reserved.
 *
 * All aligned pageblocks are initialized to the specified migratetype
 * (usually MIGRATE_MOVABLE). Besides setting the migratetype, no related
 * zone stats (e.g., nr_isolate_pageblock) are touched.
 */
void __ref move_pfn_range_to_zone(struct zone *zone, unsigned long start_pfn,
				  unsigned long nr_pages,
				  struct vmem_altmap *altmap, int migratetype)
{
	struct pglist_data *pgdat = zone->zone_pgdat;
	int nid = pgdat->node_id;

	clear_zone_contiguous(zone);

	if (zone_is_empty(zone))
		init_currently_empty_zone(zone, start_pfn, nr_pages);
	resize_zone_range(zone, start_pfn, nr_pages);
	resize_pgdat_range(pgdat, start_pfn, nr_pages);

	/*
	 * Subsection population requires care in pfn_to_online_page().
	 * Set the taint to enable the slow path detection of
	 * ZONE_DEVICE pages in an otherwise  ZONE_{NORMAL,MOVABLE}
	 * section.
	 */
	if (zone_is_zone_device(zone)) {
		if (!IS_ALIGNED(start_pfn, PAGES_PER_SECTION))
			section_taint_zone_device(start_pfn);
		if (!IS_ALIGNED(start_pfn + nr_pages, PAGES_PER_SECTION))
			section_taint_zone_device(start_pfn + nr_pages);
	}

	/*
	 * TODO now we have a visible range of pages which are not associated
	 * with their zone properly. Not nice but set_pfnblock_flags_mask
	 * expects the zone spans the pfn range. All the pages in the range
	 * are reserved so nobody should be touching them so we should be safe
	 */
	memmap_init_range(nr_pages, nid, zone_idx(zone), start_pfn, 0,
			 MEMINIT_HOTPLUG, altmap, migratetype);

	set_zone_contiguous(zone);
}

struct auto_movable_stats {
	unsigned long kernel_early_pages;
	unsigned long movable_pages;
};

static void auto_movable_stats_account_zone(struct auto_movable_stats *stats,
					    struct zone *zone)
{
	if (zone_idx(zone) == ZONE_MOVABLE) {
		stats->movable_pages += zone->present_pages;
	} else {
		stats->kernel_early_pages += zone->present_early_pages;
#ifdef CONFIG_CMA
		/*
		 * CMA pages (never on hotplugged memory) behave like
		 * ZONE_MOVABLE.
		 */
		stats->movable_pages += zone->cma_pages;
		stats->kernel_early_pages -= zone->cma_pages;
#endif /* CONFIG_CMA */
	}
}
struct auto_movable_group_stats {
	unsigned long movable_pages;
	unsigned long req_kernel_early_pages;
};

static int auto_movable_stats_account_group(struct memory_group *group,
					   void *arg)
{
	const int ratio = READ_ONCE(auto_movable_ratio);
	struct auto_movable_group_stats *stats = arg;
	long pages;

	/*
	 * We don't support modifying the config while the auto-movable online
	 * policy is already enabled. Just avoid the division by zero below.
	 */
	if (!ratio)
		return 0;

	/*
	 * Calculate how many early kernel pages this group requires to
	 * satisfy the configured zone ratio.
	 */
	pages = group->present_movable_pages * 100 / ratio;
	pages -= group->present_kernel_pages;

	if (pages > 0)
		stats->req_kernel_early_pages += pages;
	stats->movable_pages += group->present_movable_pages;
	return 0;
}

static bool auto_movable_can_online_movable(int nid, struct memory_group *group,
					    unsigned long nr_pages)
{
	unsigned long kernel_early_pages, movable_pages;
	struct auto_movable_group_stats group_stats = {};
	struct auto_movable_stats stats = {};
	pg_data_t *pgdat = NODE_DATA(nid);
	struct zone *zone;
	int i;

	/* Walk all relevant zones and collect MOVABLE vs. KERNEL stats. */
	if (nid == NUMA_NO_NODE) {
		/* TODO: cache values */
		for_each_populated_zone(zone)
			auto_movable_stats_account_zone(&stats, zone);
	} else {
		for (i = 0; i < MAX_NR_ZONES; i++) {
			zone = pgdat->node_zones + i;
			if (populated_zone(zone))
				auto_movable_stats_account_zone(&stats, zone);
		}
	}

	kernel_early_pages = stats.kernel_early_pages;
	movable_pages = stats.movable_pages;

	/*
	 * Kernel memory inside dynamic memory group allows for more MOVABLE
	 * memory within the same group. Remove the effect of all but the
	 * current group from the stats.
	 */
	walk_dynamic_memory_groups(nid, auto_movable_stats_account_group,
				   group, &group_stats);
	if (kernel_early_pages <= group_stats.req_kernel_early_pages)
		return false;
	kernel_early_pages -= group_stats.req_kernel_early_pages;
	movable_pages -= group_stats.movable_pages;

	if (group && group->is_dynamic)
		kernel_early_pages += group->present_kernel_pages;

	/*
	 * Test if we could online the given number of pages to ZONE_MOVABLE
	 * and still stay in the configured ratio.
	 */
	movable_pages += nr_pages;
	return movable_pages <= (auto_movable_ratio * kernel_early_pages) / 100;
}

/*
 * Returns a default kernel memory zone for the given pfn range.
 * If no kernel zone covers this pfn range it will automatically go
 * to the ZONE_NORMAL.
 */
static struct zone *default_kernel_zone_for_pfn(int nid, unsigned long start_pfn,
		unsigned long nr_pages)
{
	struct pglist_data *pgdat = NODE_DATA(nid);
	int zid;

	for (zid = 0; zid < ZONE_NORMAL; zid++) {
		struct zone *zone = &pgdat->node_zones[zid];

		if (zone_intersects(zone, start_pfn, nr_pages))
			return zone;
	}

	return &pgdat->node_zones[ZONE_NORMAL];
}

/*
 * Determine to which zone to online memory dynamically based on user
 * configuration and system stats. We care about the following ratio:
 *
 *   MOVABLE : KERNEL
 *
 * Whereby MOVABLE is memory in ZONE_MOVABLE and KERNEL is memory in
 * one of the kernel zones. CMA pages inside one of the kernel zones really
 * behaves like ZONE_MOVABLE, so we treat them accordingly.
 *
 * We don't allow for hotplugged memory in a KERNEL zone to increase the
 * amount of MOVABLE memory we can have, so we end up with:
 *
 *   MOVABLE : KERNEL_EARLY
 *
 * Whereby KERNEL_EARLY is memory in one of the kernel zones, available sinze
 * boot. We base our calculation on KERNEL_EARLY internally, because:
 *
 * a) Hotplugged memory in one of the kernel zones can sometimes still get
 *    hotunplugged, especially when hot(un)plugging individual memory blocks.
 *    There is no coordination across memory devices, therefore "automatic"
 *    hotunplugging, as implemented in hypervisors, could result in zone
 *    imbalances.
 * b) Early/boot memory in one of the kernel zones can usually not get
 *    hotunplugged again (e.g., no firmware interface to unplug, fragmented
 *    with unmovable allocations). While there are corner cases where it might
 *    still work, it is barely relevant in practice.
 *
 * Exceptions are dynamic memory groups, which allow for more MOVABLE
 * memory within the same memory group -- because in that case, there is
 * coordination within the single memory device managed by a single driver.
 *
 * We rely on "present pages" instead of "managed pages", as the latter is
 * highly unreliable and dynamic in virtualized environments, and does not
 * consider boot time allocations. For example, memory ballooning adjusts the
 * managed pages when inflating/deflating the balloon, and balloon compaction
 * can even migrate inflated pages between zones.
 *
 * Using "present pages" is better but some things to keep in mind are:
 *
 * a) Some memblock allocations, such as for the crashkernel area, are
 *    effectively unused by the kernel, yet they account to "present pages".
 *    Fortunately, these allocations are comparatively small in relevant setups
 *    (e.g., fraction of system memory).
 * b) Some hotplugged memory blocks in virtualized environments, esecially
 *    hotplugged by virtio-mem, look like they are completely present, however,
 *    only parts of the memory block are actually currently usable.
 *    "present pages" is an upper limit that can get reached at runtime. As
 *    we base our calculations on KERNEL_EARLY, this is not an issue.
 */
static struct zone *auto_movable_zone_for_pfn(int nid,
					      struct memory_group *group,
					      unsigned long pfn,
					      unsigned long nr_pages)
{
	unsigned long online_pages = 0, max_pages, end_pfn;
	struct page *page;

	if (!auto_movable_ratio)
		goto kernel_zone;

	if (group && !group->is_dynamic) {
		max_pages = group->s.max_pages;
		online_pages = group->present_movable_pages;

		/* If anything is !MOVABLE online the rest !MOVABLE. */
		if (group->present_kernel_pages)
			goto kernel_zone;
	} else if (!group || group->d.unit_pages == nr_pages) {
		max_pages = nr_pages;
	} else {
		max_pages = group->d.unit_pages;
		/*
		 * Take a look at all online sections in the current unit.
		 * We can safely assume that all pages within a section belong
		 * to the same zone, because dynamic memory groups only deal
		 * with hotplugged memory.
		 */
		pfn = ALIGN_DOWN(pfn, group->d.unit_pages);
		end_pfn = pfn + group->d.unit_pages;
		for (; pfn < end_pfn; pfn += PAGES_PER_SECTION) {
			page = pfn_to_online_page(pfn);
			if (!page)
				continue;
			/* If anything is !MOVABLE online the rest !MOVABLE. */
			if (!is_zone_movable_page(page))
				goto kernel_zone;
			online_pages += PAGES_PER_SECTION;
		}
	}

	/*
	 * Online MOVABLE if we could *currently* online all remaining parts
	 * MOVABLE. We expect to (add+) online them immediately next, so if
	 * nobody interferes, all will be MOVABLE if possible.
	 */
	nr_pages = max_pages - online_pages;
	if (!auto_movable_can_online_movable(NUMA_NO_NODE, group, nr_pages))
		goto kernel_zone;

#ifdef CONFIG_NUMA
	if (auto_movable_numa_aware &&
	    !auto_movable_can_online_movable(nid, group, nr_pages))
		goto kernel_zone;
#endif /* CONFIG_NUMA */

	return &NODE_DATA(nid)->node_zones[ZONE_MOVABLE];
kernel_zone:
	return default_kernel_zone_for_pfn(nid, pfn, nr_pages);
}

static inline struct zone *default_zone_for_pfn(int nid, unsigned long start_pfn,
		unsigned long nr_pages)
{
	struct zone *kernel_zone = default_kernel_zone_for_pfn(nid, start_pfn,
			nr_pages);
	struct zone *movable_zone = &NODE_DATA(nid)->node_zones[ZONE_MOVABLE];
	bool in_kernel = zone_intersects(kernel_zone, start_pfn, nr_pages);
	bool in_movable = zone_intersects(movable_zone, start_pfn, nr_pages);

	/*
	 * We inherit the existing zone in a simple case where zones do not
	 * overlap in the given range
	 */
	if (in_kernel ^ in_movable)
		return (in_kernel) ? kernel_zone : movable_zone;

	/*
	 * If the range doesn't belong to any zone or two zones overlap in the
	 * given range then we use movable zone only if movable_node is
	 * enabled because we always online to a kernel zone by default.
	 */
	return movable_node_enabled ? movable_zone : kernel_zone;
}

struct zone *zone_for_pfn_range(int online_type, int nid,
		struct memory_group *group, unsigned long start_pfn,
		unsigned long nr_pages)
{
	if (online_type == MMOP_ONLINE_KERNEL)
		return default_kernel_zone_for_pfn(nid, start_pfn, nr_pages);

	if (online_type == MMOP_ONLINE_MOVABLE)
		return &NODE_DATA(nid)->node_zones[ZONE_MOVABLE];

	if (online_policy == ONLINE_POLICY_AUTO_MOVABLE)
		return auto_movable_zone_for_pfn(nid, group, start_pfn, nr_pages);

	return default_zone_for_pfn(nid, start_pfn, nr_pages);
}

/*
 * This function should only be called by memory_block_{online,offline},
 * and {online,offline}_pages.
 */
void adjust_present_page_count(struct page *page, struct memory_group *group,
			       long nr_pages)
{
	struct zone *zone = page_zone(page);
	const bool movable = zone_idx(zone) == ZONE_MOVABLE;

	/*
	 * We only support onlining/offlining/adding/removing of complete
	 * memory blocks; therefore, either all is either early or hotplugged.
	 */
	if (early_section(__pfn_to_section(page_to_pfn(page))))
		zone->present_early_pages += nr_pages;
	zone->present_pages += nr_pages;
	zone->zone_pgdat->node_present_pages += nr_pages;

	if (group && movable)
		group->present_movable_pages += nr_pages;
	else if (group && !movable)
		group->present_kernel_pages += nr_pages;
}

int mhp_init_memmap_on_memory(unsigned long pfn, unsigned long nr_pages,
			      struct zone *zone)
{
	unsigned long end_pfn = pfn + nr_pages;
	int ret, i;

	ret = kasan_add_zero_shadow(__va(PFN_PHYS(pfn)), PFN_PHYS(nr_pages));
	if (ret)
		return ret;

	move_pfn_range_to_zone(zone, pfn, nr_pages, NULL, MIGRATE_UNMOVABLE);

	for (i = 0; i < nr_pages; i++)
		SetPageVmemmapSelfHosted(pfn_to_page(pfn + i));

	/*
	 * It might be that the vmemmap_pages fully span sections. If that is
	 * the case, mark those sections online here as otherwise they will be
	 * left offline.
	 */
	if (nr_pages >= PAGES_PER_SECTION)
	        online_mem_sections(pfn, ALIGN_DOWN(end_pfn, PAGES_PER_SECTION));

	return ret;
}

void mhp_deinit_memmap_on_memory(unsigned long pfn, unsigned long nr_pages)
{
	unsigned long end_pfn = pfn + nr_pages;

	/*
	 * It might be that the vmemmap_pages fully span sections. If that is
	 * the case, mark those sections offline here as otherwise they will be
	 * left online.
	 */
	if (nr_pages >= PAGES_PER_SECTION)
		offline_mem_sections(pfn, ALIGN_DOWN(end_pfn, PAGES_PER_SECTION));

        /*
	 * The pages associated with this vmemmap have been offlined, so
	 * we can reset its state here.
	 */
	remove_pfn_range_from_zone(page_zone(pfn_to_page(pfn)), pfn, nr_pages);
	kasan_remove_zero_shadow(__va(PFN_PHYS(pfn)), PFN_PHYS(nr_pages));
}

int __ref online_pages(unsigned long pfn, unsigned long nr_pages,
		       struct zone *zone, struct memory_group *group)
{
	unsigned long flags;
	int need_zonelists_rebuild = 0;
	const int nid = zone_to_nid(zone);
	int ret;
	struct memory_notify arg;

	/*
	 * {on,off}lining is constrained to full memory sections (or more
	 * precisely to memory blocks from the user space POV).
	 * memmap_on_memory is an exception because it reserves initial part
	 * of the physical memory space for vmemmaps. That space is pageblock
	 * aligned.
	 */
	if (WARN_ON_ONCE(!nr_pages ||
			 !IS_ALIGNED(pfn, pageblock_nr_pages) ||
			 !IS_ALIGNED(pfn + nr_pages, PAGES_PER_SECTION)))
		return -EINVAL;

	mem_hotplug_begin();

	/* associate pfn range with the zone */
	move_pfn_range_to_zone(zone, pfn, nr_pages, NULL, MIGRATE_ISOLATE);

	arg.start_pfn = pfn;
	arg.nr_pages = nr_pages;
	node_states_check_changes_online(nr_pages, zone, &arg);

	ret = memory_notify(MEM_GOING_ONLINE, &arg);
	ret = notifier_to_errno(ret);
	if (ret)
		goto failed_addition;

	/*
	 * Fixup the number of isolated pageblocks before marking the sections
	 * onlining, such that undo_isolate_page_range() works correctly.
	 */
	spin_lock_irqsave(&zone->lock, flags);
	zone->nr_isolate_pageblock += nr_pages / pageblock_nr_pages;
	spin_unlock_irqrestore(&zone->lock, flags);

	/*
	 * If this zone is not populated, then it is not in zonelist.
	 * This means the page allocator ignores this zone.
	 * So, zonelist must be updated after online.
	 */
	if (!populated_zone(zone)) {
		need_zonelists_rebuild = 1;
		setup_zone_pageset(zone);
	}

	online_pages_range(pfn, nr_pages);
	adjust_present_page_count(pfn_to_page(pfn), group, nr_pages);

	node_states_set_node(nid, &arg);
	if (need_zonelists_rebuild)
		build_all_zonelists(NULL);

	/* Basic onlining is complete, allow allocation of onlined pages. */
	undo_isolate_page_range(pfn, pfn + nr_pages, MIGRATE_MOVABLE);

	/*
	 * Freshly onlined pages aren't shuffled (e.g., all pages are placed to
	 * the tail of the freelist when undoing isolation). Shuffle the whole
	 * zone to make sure the just onlined pages are properly distributed
	 * across the whole freelist - to create an initial shuffle.
	 */
	shuffle_zone(zone);

	/* reinitialise watermarks and update pcp limits */
	init_per_zone_wmark_min();

	kswapd_run(nid);
	kcompactd_run(nid);

	writeback_set_ratelimit();

	memory_notify(MEM_ONLINE, &arg);
	mem_hotplug_done();
	return 0;

failed_addition:
	pr_debug("online_pages [mem %#010llx-%#010llx] failed\n",
		 (unsigned long long) pfn << PAGE_SHIFT,
		 (((unsigned long long) pfn + nr_pages) << PAGE_SHIFT) - 1);
	memory_notify(MEM_CANCEL_ONLINE, &arg);
	remove_pfn_range_from_zone(zone, pfn, nr_pages);
	mem_hotplug_done();
	return ret;
}

static void reset_node_present_pages(pg_data_t *pgdat)
{
	struct zone *z;

	for (z = pgdat->node_zones; z < pgdat->node_zones + MAX_NR_ZONES; z++)
		z->present_pages = 0;

	pgdat->node_present_pages = 0;
}

/* we are OK calling __meminit stuff here - we have CONFIG_MEMORY_HOTPLUG */
static pg_data_t __ref *hotadd_init_pgdat(int nid)
{
	struct pglist_data *pgdat;

	/*
	 * NODE_DATA is preallocated (free_area_init) but its internal
	 * state is not allocated completely. Add missing pieces.
	 * Completely offline nodes stay around and they just need
	 * reintialization.
	 */
	pgdat = NODE_DATA(nid);

	/* init node's zones as empty zones, we don't have any present pages.*/
	free_area_init_core_hotplug(pgdat);

	/*
	 * The node we allocated has no zone fallback lists. For avoiding
	 * to access not-initialized zonelist, build here.
	 */
	build_all_zonelists(pgdat);

	/*
	 * When memory is hot-added, all the memory is in offline state. So
	 * clear all zones' present_pages because they will be updated in
	 * online_pages() and offline_pages().
	 * TODO: should be in free_area_init_core_hotplug?
	 */
	reset_node_managed_pages(pgdat);
	reset_node_present_pages(pgdat);

	return pgdat;
}

/*
 * __try_online_node - online a node if offlined
 * @nid: the node ID
 * @set_node_online: Whether we want to online the node
 * called by cpu_up() to online a node without onlined memory.
 *
 * Returns:
 * 1 -> a new node has been allocated
 * 0 -> the node is already online
 * -ENOMEM -> the node could not be allocated
 */
static int __try_online_node(int nid, bool set_node_online)
{
	pg_data_t *pgdat;
	int ret = 1;

	if (node_online(nid))
		return 0;

	pgdat = hotadd_init_pgdat(nid);
	if (!pgdat) {
		pr_err("Cannot online node %d due to NULL pgdat\n", nid);
		ret = -ENOMEM;
		goto out;
	}

	if (set_node_online) {
		node_set_online(nid);
		ret = register_one_node(nid);
		BUG_ON(ret);
	}
out:
	return ret;
}

/*
 * Users of this function always want to online/register the node
 */
int try_online_node(int nid)
{
	int ret;

	mem_hotplug_begin();
	ret =  __try_online_node(nid, true);
	mem_hotplug_done();
	return ret;
}

static int check_hotplug_memory_range(u64 start, u64 size)
{
	/* memory range must be block size aligned */
	if (!size || !IS_ALIGNED(start, memory_block_size_bytes()) ||
	    !IS_ALIGNED(size, memory_block_size_bytes())) {
		pr_err("Block size [%#lx] unaligned hotplug range: start %#llx, size %#llx",
		       memory_block_size_bytes(), start, size);
		return -EINVAL;
	}

	return 0;
}

static int online_memory_block(struct memory_block *mem, void *arg)
{
	mem->online_type = mhp_default_online_type;
	return device_online(&mem->dev);
}

bool mhp_supports_memmap_on_memory(unsigned long size)
{
	unsigned long nr_vmemmap_pages = size / PAGE_SIZE;
	unsigned long vmemmap_size = nr_vmemmap_pages * sizeof(struct page);
	unsigned long remaining_size = size - vmemmap_size;

	/*
	 * Besides having arch support and the feature enabled at runtime, we
	 * need a few more assumptions to hold true:
	 *
	 * a) We span a single memory block: memory onlining/offlinin;g happens
	 *    in memory block granularity. We don't want the vmemmap of online
	 *    memory blocks to reside on offline memory blocks. In the future,
	 *    we might want to support variable-sized memory blocks to make the
	 *    feature more versatile.
	 *
	 * b) The vmemmap pages span complete PMDs: We don't want vmemmap code
	 *    to populate memory from the altmap for unrelated parts (i.e.,
	 *    other memory blocks)
	 *
	 * c) The vmemmap pages (and thereby the pages that will be exposed to
	 *    the buddy) have to cover full pageblocks: memory onlining/offlining
	 *    code requires applicable ranges to be page-aligned, for example, to
	 *    set the migratetypes properly.
	 *
	 * TODO: Although we have a check here to make sure that vmemmap pages
	 *       fully populate a PMD, it is not the right place to check for
	 *       this. A much better solution involves improving vmemmap code
	 *       to fallback to base pages when trying to populate vmemmap using
	 *       altmap as an alternative source of memory, and we do not exactly
	 *       populate a single PMD.
	 */
	return mhp_memmap_on_memory() &&
	       size == memory_block_size_bytes() &&
	       IS_ALIGNED(vmemmap_size, PMD_SIZE) &&
	       IS_ALIGNED(remaining_size, (pageblock_nr_pages << PAGE_SHIFT));
}

/*
 * NOTE: The caller must call lock_device_hotplug() to serialize hotplug
 * and online/offline operations (triggered e.g. by sysfs).
 *
 * we are OK calling __meminit stuff here - we have CONFIG_MEMORY_HOTPLUG
 */
int __ref add_memory_resource(int nid, struct resource *res, mhp_t mhp_flags)
{
	struct mhp_params params = { .pgprot = pgprot_mhp(PAGE_KERNEL) };
	enum memblock_flags memblock_flags = MEMBLOCK_NONE;
	struct vmem_altmap mhp_altmap = {};
	struct memory_group *group = NULL;
	u64 start, size;
	bool new_node = false;
	int ret;

	start = res->start;
	size = resource_size(res);

	ret = check_hotplug_memory_range(start, size);
	if (ret)
		return ret;

	if (mhp_flags & MHP_NID_IS_MGID) {
		group = memory_group_find_by_id(nid);
		if (!group)
			return -EINVAL;
		nid = group->nid;
	}

	if (!node_possible(nid)) {
		WARN(1, "node %d was absent from the node_possible_map\n", nid);
		return -EINVAL;
	}

	mem_hotplug_begin();

	if (IS_ENABLED(CONFIG_ARCH_KEEP_MEMBLOCK)) {
		if (res->flags & IORESOURCE_SYSRAM_DRIVER_MANAGED)
			memblock_flags = MEMBLOCK_DRIVER_MANAGED;
		ret = memblock_add_node(start, size, nid, memblock_flags);
		if (ret)
			goto error_mem_hotplug_end;
	}

	ret = __try_online_node(nid, false);
	if (ret < 0)
		goto error;
	new_node = ret;

	/*
	 * Self hosted memmap array
	 */
	if (mhp_flags & MHP_MEMMAP_ON_MEMORY) {
		if (!mhp_supports_memmap_on_memory(size)) {
			ret = -EINVAL;
			goto error;
		}
		mhp_altmap.free = PHYS_PFN(size);
		mhp_altmap.base_pfn = PHYS_PFN(start);
		params.altmap = &mhp_altmap;
	}

	/* call arch's memory hotadd */
	ret = arch_add_memory(nid, start, size, &params);
	if (ret < 0)
		goto error;

	/* create memory block devices after memory was added */
	ret = create_memory_block_devices(start, size, mhp_altmap.alloc,
					  group);
	if (ret) {
		arch_remove_memory(start, size, NULL);
		goto error;
	}

	if (new_node) {
		/* If sysfs file of new node can't be created, cpu on the node
		 * can't be hot-added. There is no rollback way now.
		 * So, check by BUG_ON() to catch it reluctantly..
		 * We online node here. We can't roll back from here.
		 */
		node_set_online(nid);
		ret = __register_one_node(nid);
		BUG_ON(ret);
	}

	register_memory_blocks_under_node(nid, PFN_DOWN(start),
					  PFN_UP(start + size - 1),
					  MEMINIT_HOTPLUG);

	/* create new memmap entry */
	if (!strcmp(res->name, "System RAM"))
		firmware_map_add_hotplug(start, start + size, "System RAM");

	/* device_online() will take the lock when calling online_pages() */
	mem_hotplug_done();

	/*
	 * In case we're allowed to merge the resource, flag it and trigger
	 * merging now that adding succeeded.
	 */
	if (mhp_flags & MHP_MERGE_RESOURCE)
		merge_system_ram_resource(res);

	/* online pages if requested */
	if (mhp_default_online_type != MMOP_OFFLINE)
		walk_memory_blocks(start, size, NULL, online_memory_block);

	return ret;
error:
	if (IS_ENABLED(CONFIG_ARCH_KEEP_MEMBLOCK))
		memblock_remove(start, size);
error_mem_hotplug_end:
	mem_hotplug_done();
	return ret;
}

/* requires device_hotplug_lock, see add_memory_resource() */
int __ref __add_memory(int nid, u64 start, u64 size, mhp_t mhp_flags)
{
	struct resource *res;
	int ret;

	res = register_memory_resource(start, size, "System RAM");
	if (IS_ERR(res))
		return PTR_ERR(res);

	ret = add_memory_resource(nid, res, mhp_flags);
	if (ret < 0)
		release_memory_resource(res);
	return ret;
}

int add_memory(int nid, u64 start, u64 size, mhp_t mhp_flags)
{
	int rc;

	lock_device_hotplug();
	rc = __add_memory(nid, start, size, mhp_flags);
	unlock_device_hotplug();

	return rc;
}
EXPORT_SYMBOL_GPL(add_memory);

/*
 * Add special, driver-managed memory to the system as system RAM. Such
 * memory is not exposed via the raw firmware-provided memmap as system
 * RAM, instead, it is detected and added by a driver - during cold boot,
 * after a reboot, and after kexec.
 *
 * Reasons why this memory should not be used for the initial memmap of a
 * kexec kernel or for placing kexec images:
 * - The booting kernel is in charge of determining how this memory will be
 *   used (e.g., use persistent memory as system RAM)
 * - Coordination with a hypervisor is required before this memory
 *   can be used (e.g., inaccessible parts).
 *
 * For this memory, no entries in /sys/firmware/memmap ("raw firmware-provided
 * memory map") are created. Also, the created memory resource is flagged
 * with IORESOURCE_SYSRAM_DRIVER_MANAGED, so in-kernel users can special-case
 * this memory as well (esp., not place kexec images onto it).
 *
 * The resource_name (visible via /proc/iomem) has to have the format
 * "System RAM ($DRIVER)".
 */
int add_memory_driver_managed(int nid, u64 start, u64 size,
			      const char *resource_name, mhp_t mhp_flags)
{
	struct resource *res;
	int rc;

	if (!resource_name ||
	    strstr(resource_name, "System RAM (") != resource_name ||
	    resource_name[strlen(resource_name) - 1] != ')')
		return -EINVAL;

	lock_device_hotplug();

	res = register_memory_resource(start, size, resource_name);
	if (IS_ERR(res)) {
		rc = PTR_ERR(res);
		goto out_unlock;
	}

	rc = add_memory_resource(nid, res, mhp_flags);
	if (rc < 0)
		release_memory_resource(res);

out_unlock:
	unlock_device_hotplug();
	return rc;
}
EXPORT_SYMBOL_GPL(add_memory_driver_managed);

/*
 * Platforms should define arch_get_mappable_range() that provides
 * maximum possible addressable physical memory range for which the
 * linear mapping could be created. The platform returned address
 * range must adhere to these following semantics.
 *
 * - range.start <= range.end
 * - Range includes both end points [range.start..range.end]
 *
 * There is also a fallback definition provided here, allowing the
 * entire possible physical address range in case any platform does
 * not define arch_get_mappable_range().
 */
struct range __weak arch_get_mappable_range(void)
{
	struct range mhp_range = {
		.start = 0UL,
		.end = -1ULL,
	};
	return mhp_range;
}

struct range mhp_get_pluggable_range(bool need_mapping)
{
	const u64 max_phys = (1ULL << MAX_PHYSMEM_BITS) - 1;
	struct range mhp_range;

	if (need_mapping) {
		mhp_range = arch_get_mappable_range();
		if (mhp_range.start > max_phys) {
			mhp_range.start = 0;
			mhp_range.end = 0;
		}
		mhp_range.end = min_t(u64, mhp_range.end, max_phys);
	} else {
		mhp_range.start = 0;
		mhp_range.end = max_phys;
	}
	return mhp_range;
}
EXPORT_SYMBOL_GPL(mhp_get_pluggable_range);

bool mhp_range_allowed(u64 start, u64 size, bool need_mapping)
{
	struct range mhp_range = mhp_get_pluggable_range(need_mapping);
	u64 end = start + size;

	if (start < end && start >= mhp_range.start && (end - 1) <= mhp_range.end)
		return true;

	pr_warn("Hotplug memory [%#llx-%#llx] exceeds maximum addressable range [%#llx-%#llx]\n",
		start, end, mhp_range.start, mhp_range.end);
	return false;
}

#ifdef CONFIG_MEMORY_HOTREMOVE
/*
 * Scan pfn range [start,end) to find movable/migratable pages (LRU pages,
 * non-lru movable pages and hugepages). Will skip over most unmovable
 * pages (esp., pages that can be skipped when offlining), but bail out on
 * definitely unmovable pages.
 *
 * Returns:
 *	0 in case a movable page is found and movable_pfn was updated.
 *	-ENOENT in case no movable page was found.
 *	-EBUSY in case a definitely unmovable page was found.
 */
static int scan_movable_pages(unsigned long start, unsigned long end,
			      unsigned long *movable_pfn)
{
	unsigned long pfn;

	for (pfn = start; pfn < end; pfn++) {
		struct page *page, *head;
		unsigned long skip;

		if (!pfn_valid(pfn))
			continue;
		page = pfn_to_page(pfn);
		if (PageLRU(page))
			goto found;
		if (__PageMovable(page))
			goto found;

		/*
		 * PageOffline() pages that are not marked __PageMovable() and
		 * have a reference count > 0 (after MEM_GOING_OFFLINE) are
		 * definitely unmovable. If their reference count would be 0,
		 * they could at least be skipped when offlining memory.
		 */
		if (PageOffline(page) && page_count(page))
			return -EBUSY;

		if (!PageHuge(page))
			continue;
		head = compound_head(page);
		/*
		 * This test is racy as we hold no reference or lock.  The
		 * hugetlb page could have been free'ed and head is no longer
		 * a hugetlb page before the following check.  In such unlikely
		 * cases false positives and negatives are possible.  Calling
		 * code must deal with these scenarios.
		 */
		if (HPageMigratable(head))
			goto found;
		skip = compound_nr(head) - (page - head);
		pfn += skip - 1;
	}
	return -ENOENT;
found:
	*movable_pfn = pfn;
	return 0;
}

static int
do_migrate_range(unsigned long start_pfn, unsigned long end_pfn)
{
	unsigned long pfn;
	struct page *page, *head;
	int ret = 0;
	LIST_HEAD(source);
	static DEFINE_RATELIMIT_STATE(migrate_rs, DEFAULT_RATELIMIT_INTERVAL,
				      DEFAULT_RATELIMIT_BURST);

	for (pfn = start_pfn; pfn < end_pfn; pfn++) {
		struct folio *folio;

		if (!pfn_valid(pfn))
			continue;
		page = pfn_to_page(pfn);
		folio = page_folio(page);
		head = &folio->page;

		if (PageHuge(page)) {
			pfn = page_to_pfn(head) + compound_nr(head) - 1;
			isolate_hugetlb(head, &source);
			continue;
		} else if (PageTransHuge(page))
			pfn = page_to_pfn(head) + thp_nr_pages(page) - 1;

		/*
		 * HWPoison pages have elevated reference counts so the migration would
		 * fail on them. It also doesn't make any sense to migrate them in the
		 * first place. Still try to unmap such a page in case it is still mapped
		 * (e.g. current hwpoison implementation doesn't unmap KSM pages but keep
		 * the unmap as the catch all safety net).
		 */
		if (PageHWPoison(page)) {
			if (WARN_ON(folio_test_lru(folio)))
				folio_isolate_lru(folio);
			if (folio_mapped(folio))
				try_to_unmap(folio, TTU_IGNORE_MLOCK);
			continue;
		}

		if (!get_page_unless_zero(page))
			continue;
		/*
		 * We can skip free pages. And we can deal with pages on
		 * LRU and non-lru movable pages.
		 */
		if (PageLRU(page))
			ret = isolate_lru_page(page);
		else
			ret = isolate_movable_page(page, ISOLATE_UNEVICTABLE);
		if (!ret) { /* Success */
			list_add_tail(&page->lru, &source);
			if (!__PageMovable(page))
				inc_node_page_state(page, NR_ISOLATED_ANON +
						    page_is_file_lru(page));

		} else {
			if (__ratelimit(&migrate_rs)) {
				pr_warn("failed to isolate pfn %lx\n", pfn);
				dump_page(page, "isolation failed");
			}
		}
		put_page(page);
	}
	if (!list_empty(&source)) {
		nodemask_t nmask = node_states[N_MEMORY];
		struct migration_target_control mtc = {
			.nmask = &nmask,
			.gfp_mask = GFP_USER | __GFP_MOVABLE | __GFP_RETRY_MAYFAIL,
		};

		/*
		 * We have checked that migration range is on a single zone so
		 * we can use the nid of the first page to all the others.
		 */
		mtc.nid = page_to_nid(list_first_entry(&source, struct page, lru));

		/*
		 * try to allocate from a different node but reuse this node
		 * if there are no other online nodes to be used (e.g. we are
		 * offlining a part of the only existing node)
		 */
		node_clear(mtc.nid, nmask);
		if (nodes_empty(nmask))
			node_set(mtc.nid, nmask);
		ret = migrate_pages(&source, alloc_migration_target, NULL,
			(unsigned long)&mtc, MIGRATE_SYNC, MR_MEMORY_HOTPLUG, NULL);
		if (ret) {
			list_for_each_entry(page, &source, lru) {
				if (__ratelimit(&migrate_rs)) {
					pr_warn("migrating pfn %lx failed ret:%d\n",
						page_to_pfn(page), ret);
					dump_page(page, "migration failure");
				}
			}
			putback_movable_pages(&source);
		}
	}

	return ret;
}

static int __init cmdline_parse_movable_node(char *p)
{
	movable_node_enabled = true;
	return 0;
}
early_param("movable_node", cmdline_parse_movable_node);

/* check which state of node_states will be changed when offline memory */
static void node_states_check_changes_offline(unsigned long nr_pages,
		struct zone *zone, struct memory_notify *arg)
{
	struct pglist_data *pgdat = zone->zone_pgdat;
	unsigned long present_pages = 0;
	enum zone_type zt;

	arg->status_change_nid = NUMA_NO_NODE;
	arg->status_change_nid_normal = NUMA_NO_NODE;

	/*
	 * Check whether node_states[N_NORMAL_MEMORY] will be changed.
	 * If the memory to be offline is within the range
	 * [0..ZONE_NORMAL], and it is the last present memory there,
	 * the zones in that range will become empty after the offlining,
	 * thus we can determine that we need to clear the node from
	 * node_states[N_NORMAL_MEMORY].
	 */
	for (zt = 0; zt <= ZONE_NORMAL; zt++)
		present_pages += pgdat->node_zones[zt].present_pages;
	if (zone_idx(zone) <= ZONE_NORMAL && nr_pages >= present_pages)
		arg->status_change_nid_normal = zone_to_nid(zone);

	/*
	 * We have accounted the pages from [0..ZONE_NORMAL); ZONE_HIGHMEM
	 * does not apply as we don't support 32bit.
	 * Here we count the possible pages from ZONE_MOVABLE.
	 * If after having accounted all the pages, we see that the nr_pages
	 * to be offlined is over or equal to the accounted pages,
	 * we know that the node will become empty, and so, we can clear
	 * it for N_MEMORY as well.
	 */
	present_pages += pgdat->node_zones[ZONE_MOVABLE].present_pages;

	if (nr_pages >= present_pages)
		arg->status_change_nid = zone_to_nid(zone);
}

static void node_states_clear_node(int node, struct memory_notify *arg)
{
	if (arg->status_change_nid_normal >= 0)
		node_clear_state(node, N_NORMAL_MEMORY);

	if (arg->status_change_nid >= 0)
		node_clear_state(node, N_MEMORY);
}

static int count_system_ram_pages_cb(unsigned long start_pfn,
				     unsigned long nr_pages, void *data)
{
	unsigned long *nr_system_ram_pages = data;

	*nr_system_ram_pages += nr_pages;
	return 0;
}

int __ref offline_pages(unsigned long start_pfn, unsigned long nr_pages,
			struct zone *zone, struct memory_group *group)
{
	const unsigned long end_pfn = start_pfn + nr_pages;
	unsigned long pfn, system_ram_pages = 0;
	const int node = zone_to_nid(zone);
	unsigned long flags;
	struct memory_notify arg;
	char *reason;
	int ret;

	/*
	 * {on,off}lining is constrained to full memory sections (or more
	 * precisely to memory blocks from the user space POV).
	 * memmap_on_memory is an exception because it reserves initial part
	 * of the physical memory space for vmemmaps. That space is pageblock
	 * aligned.
	 */
	if (WARN_ON_ONCE(!nr_pages ||
			 !IS_ALIGNED(start_pfn, pageblock_nr_pages) ||
			 !IS_ALIGNED(start_pfn + nr_pages, PAGES_PER_SECTION)))
		return -EINVAL;

	mem_hotplug_begin();

	/*
	 * Don't allow to offline memory blocks that contain holes.
	 * Consequently, memory blocks with holes can never get onlined
	 * via the hotplug path - online_pages() - as hotplugged memory has
	 * no holes. This way, we e.g., don't have to worry about marking
	 * memory holes PG_reserved, don't need pfn_valid() checks, and can
	 * avoid using walk_system_ram_range() later.
	 */
	walk_system_ram_range(start_pfn, nr_pages, &system_ram_pages,
			      count_system_ram_pages_cb);
	if (system_ram_pages != nr_pages) {
		ret = -EINVAL;
		reason = "memory holes";
		goto failed_removal;
	}

	/*
	 * We only support offlining of memory blocks managed by a single zone,
	 * checked by calling code. This is just a sanity check that we might
	 * want to remove in the future.
	 */
	if (WARN_ON_ONCE(page_zone(pfn_to_page(start_pfn)) != zone ||
			 page_zone(pfn_to_page(end_pfn - 1)) != zone)) {
		ret = -EINVAL;
		reason = "multizone range";
		goto failed_removal;
	}

	/*
	 * Disable pcplists so that page isolation cannot race with freeing
	 * in a way that pages from isolated pageblock are left on pcplists.
	 */
	zone_pcp_disable(zone);
	lru_cache_disable();

	/* set above range as isolated */
	ret = start_isolate_page_range(start_pfn, end_pfn,
				       MIGRATE_MOVABLE,
				       MEMORY_OFFLINE | REPORT_FAILURE,
				       GFP_USER | __GFP_MOVABLE | __GFP_RETRY_MAYFAIL);
	if (ret) {
		reason = "failure to isolate range";
		goto failed_removal_pcplists_disabled;
	}

	arg.start_pfn = start_pfn;
	arg.nr_pages = nr_pages;
	node_states_check_changes_offline(nr_pages, zone, &arg);

	ret = memory_notify(MEM_GOING_OFFLINE, &arg);
	ret = notifier_to_errno(ret);
	if (ret) {
		reason = "notifier failure";
		goto failed_removal_isolated;
	}

	do {
		pfn = start_pfn;
		do {
			if (signal_pending(current)) {
				ret = -EINTR;
				reason = "signal backoff";
				goto failed_removal_isolated;
			}

			cond_resched();

			ret = scan_movable_pages(pfn, end_pfn, &pfn);
			if (!ret) {
				/*
				 * TODO: fatal migration failures should bail
				 * out
				 */
				do_migrate_range(pfn, end_pfn);
			}
		} while (!ret);

		if (ret != -ENOENT) {
			reason = "unmovable page";
			goto failed_removal_isolated;
		}

		/*
		 * Dissolve free hugepages in the memory block before doing
		 * offlining actually in order to make hugetlbfs's object
		 * counting consistent.
		 */
		ret = dissolve_free_huge_pages(start_pfn, end_pfn);
		if (ret) {
			reason = "failure to dissolve huge pages";
			goto failed_removal_isolated;
		}

		ret = test_pages_isolated(start_pfn, end_pfn, MEMORY_OFFLINE);

	} while (ret);

	/* Mark all sections offline and remove free pages from the buddy. */
	__offline_isolated_pages(start_pfn, end_pfn);
	pr_debug("Offlined Pages %ld\n", nr_pages);

	/*
	 * The memory sections are marked offline, and the pageblock flags
	 * effectively stale; nobody should be touching them. Fixup the number
	 * of isolated pageblocks, memory onlining will properly revert this.
	 */
	spin_lock_irqsave(&zone->lock, flags);
	zone->nr_isolate_pageblock -= nr_pages / pageblock_nr_pages;
	spin_unlock_irqrestore(&zone->lock, flags);

	lru_cache_enable();
	zone_pcp_enable(zone);

	/* removal success */
	adjust_managed_page_count(pfn_to_page(start_pfn), -nr_pages);
	adjust_present_page_count(pfn_to_page(start_pfn), group, -nr_pages);

	/* reinitialise watermarks and update pcp limits */
	init_per_zone_wmark_min();

	if (!populated_zone(zone)) {
		zone_pcp_reset(zone);
		build_all_zonelists(NULL);
	}

	node_states_clear_node(node, &arg);
	if (arg.status_change_nid >= 0) {
		kswapd_stop(node);
		kcompactd_stop(node);
	}

	writeback_set_ratelimit();

	memory_notify(MEM_OFFLINE, &arg);
	remove_pfn_range_from_zone(zone, start_pfn, nr_pages);
	mem_hotplug_done();
	return 0;

failed_removal_isolated:
	/* pushback to free area */
	undo_isolate_page_range(start_pfn, end_pfn, MIGRATE_MOVABLE);
	memory_notify(MEM_CANCEL_OFFLINE, &arg);
failed_removal_pcplists_disabled:
	lru_cache_enable();
	zone_pcp_enable(zone);
failed_removal:
	pr_debug("memory offlining [mem %#010llx-%#010llx] failed due to %s\n",
		 (unsigned long long) start_pfn << PAGE_SHIFT,
		 ((unsigned long long) end_pfn << PAGE_SHIFT) - 1,
		 reason);
	mem_hotplug_done();
	return ret;
}

static int check_memblock_offlined_cb(struct memory_block *mem, void *arg)
{
	int ret = !is_memblock_offlined(mem);
	int *nid = arg;

	*nid = mem->nid;
	if (unlikely(ret)) {
		phys_addr_t beginpa, endpa;

		beginpa = PFN_PHYS(section_nr_to_pfn(mem->start_section_nr));
		endpa = beginpa + memory_block_size_bytes() - 1;
		pr_warn("removing memory fails, because memory [%pa-%pa] is onlined\n",
			&beginpa, &endpa);

		return -EBUSY;
	}
	return 0;
}

static int get_nr_vmemmap_pages_cb(struct memory_block *mem, void *arg)
{
	/*
	 * If not set, continue with the next block.
	 */
	return mem->nr_vmemmap_pages;
}

static int check_cpu_on_node(int nid)
{
	int cpu;

	for_each_present_cpu(cpu) {
		if (cpu_to_node(cpu) == nid)
			/*
			 * the cpu on this node isn't removed, and we can't
			 * offline this node.
			 */
			return -EBUSY;
	}

	return 0;
}

static int check_no_memblock_for_node_cb(struct memory_block *mem, void *arg)
{
	int nid = *(int *)arg;

	/*
	 * If a memory block belongs to multiple nodes, the stored nid is not
	 * reliable. However, such blocks are always online (e.g., cannot get
	 * offlined) and, therefore, are still spanned by the node.
	 */
	return mem->nid == nid ? -EEXIST : 0;
}

/**
 * try_offline_node
 * @nid: the node ID
 *
 * Offline a node if all memory sections and cpus of the node are removed.
 *
 * NOTE: The caller must call lock_device_hotplug() to serialize hotplug
 * and online/offline operations before this call.
 */
void try_offline_node(int nid)
{
	int rc;

	/*
	 * If the node still spans pages (especially ZONE_DEVICE), don't
	 * offline it. A node spans memory after move_pfn_range_to_zone(),
	 * e.g., after the memory block was onlined.
	 */
	if (node_spanned_pages(nid))
		return;

	/*
	 * Especially offline memory blocks might not be spanned by the
	 * node. They will get spanned by the node once they get onlined.
	 * However, they link to the node in sysfs and can get onlined later.
	 */
	rc = for_each_memory_block(&nid, check_no_memblock_for_node_cb);
	if (rc)
		return;

	if (check_cpu_on_node(nid))
		return;

	/*
	 * all memory/cpu of this node are removed, we can offline this
	 * node now.
	 */
	node_set_offline(nid);
	unregister_one_node(nid);
}
EXPORT_SYMBOL(try_offline_node);

static int __ref try_remove_memory(u64 start, u64 size)
{
	struct vmem_altmap mhp_altmap = {};
	struct vmem_altmap *altmap = NULL;
	unsigned long nr_vmemmap_pages;
	int rc = 0, nid = NUMA_NO_NODE;

	BUG_ON(check_hotplug_memory_range(start, size));

	/*
	 * All memory blocks must be offlined before removing memory.  Check
	 * whether all memory blocks in question are offline and return error
	 * if this is not the case.
	 *
	 * While at it, determine the nid. Note that if we'd have mixed nodes,
	 * we'd only try to offline the last determined one -- which is good
	 * enough for the cases we care about.
	 */
	rc = walk_memory_blocks(start, size, &nid, check_memblock_offlined_cb);
	if (rc)
		return rc;

	/*
	 * We only support removing memory added with MHP_MEMMAP_ON_MEMORY in
	 * the same granularity it was added - a single memory block.
	 */
	if (mhp_memmap_on_memory()) {
		nr_vmemmap_pages = walk_memory_blocks(start, size, NULL,
						      get_nr_vmemmap_pages_cb);
		if (nr_vmemmap_pages) {
			if (size != memory_block_size_bytes()) {
				pr_warn("Refuse to remove %#llx - %#llx,"
					"wrong granularity\n",
					start, start + size);
				return -EINVAL;
			}

			/*
			 * Let remove_pmd_table->free_hugepage_table do the
			 * right thing if we used vmem_altmap when hot-adding
			 * the range.
			 */
			mhp_altmap.alloc = nr_vmemmap_pages;
			altmap = &mhp_altmap;
		}
	}

	/* remove memmap entry */
	firmware_map_remove(start, start + size, "System RAM");

	/*
	 * Memory block device removal under the device_hotplug_lock is
	 * a barrier against racing online attempts.
	 */
	remove_memory_block_devices(start, size);

	mem_hotplug_begin();

	arch_remove_memory(start, size, altmap);

	if (IS_ENABLED(CONFIG_ARCH_KEEP_MEMBLOCK)) {
		memblock_phys_free(start, size);
		memblock_remove(start, size);
	}

	release_mem_region_adjustable(start, size);

	if (nid != NUMA_NO_NODE)
		try_offline_node(nid);

	mem_hotplug_done();
	return 0;
}

/**
 * __remove_memory - Remove memory if every memory block is offline
 * @start: physical address of the region to remove
 * @size: size of the region to remove
 *
 * NOTE: The caller must call lock_device_hotplug() to serialize hotplug
 * and online/offline operations before this call, as required by
 * try_offline_node().
 */
void __remove_memory(u64 start, u64 size)
{

	/*
	 * trigger BUG() if some memory is not offlined prior to calling this
	 * function
	 */
	if (try_remove_memory(start, size))
		BUG();
}

/*
 * Remove memory if every memory block is offline, otherwise return -EBUSY is
 * some memory is not offline
 */
int remove_memory(u64 start, u64 size)
{
	int rc;

	lock_device_hotplug();
	rc = try_remove_memory(start, size);
	unlock_device_hotplug();

	return rc;
}
EXPORT_SYMBOL_GPL(remove_memory);

static int try_offline_memory_block(struct memory_block *mem, void *arg)
{
	uint8_t online_type = MMOP_ONLINE_KERNEL;
	uint8_t **online_types = arg;
	struct page *page;
	int rc;

	/*
	 * Sense the online_type via the zone of the memory block. Offlining
	 * with multiple zones within one memory block will be rejected
	 * by offlining code ... so we don't care about that.
	 */
	page = pfn_to_online_page(section_nr_to_pfn(mem->start_section_nr));
	if (page && zone_idx(page_zone(page)) == ZONE_MOVABLE)
		online_type = MMOP_ONLINE_MOVABLE;

	rc = device_offline(&mem->dev);
	/*
	 * Default is MMOP_OFFLINE - change it only if offlining succeeded,
	 * so try_reonline_memory_block() can do the right thing.
	 */
	if (!rc)
		**online_types = online_type;

	(*online_types)++;
	/* Ignore if already offline. */
	return rc < 0 ? rc : 0;
}

static int try_reonline_memory_block(struct memory_block *mem, void *arg)
{
	uint8_t **online_types = arg;
	int rc;

	if (**online_types != MMOP_OFFLINE) {
		mem->online_type = **online_types;
		rc = device_online(&mem->dev);
		if (rc < 0)
			pr_warn("%s: Failed to re-online memory: %d",
				__func__, rc);
	}

	/* Continue processing all remaining memory blocks. */
	(*online_types)++;
	return 0;
}

/*
 * Try to offline and remove memory. Might take a long time to finish in case
 * memory is still in use. Primarily useful for memory devices that logically
 * unplugged all memory (so it's no longer in use) and want to offline + remove
 * that memory.
 */
int offline_and_remove_memory(u64 start, u64 size)
{
	const unsigned long mb_count = size / memory_block_size_bytes();
	uint8_t *online_types, *tmp;
	int rc;

	if (!IS_ALIGNED(start, memory_block_size_bytes()) ||
	    !IS_ALIGNED(size, memory_block_size_bytes()) || !size)
		return -EINVAL;

	/*
	 * We'll remember the old online type of each memory block, so we can
	 * try to revert whatever we did when offlining one memory block fails
	 * after offlining some others succeeded.
	 */
	online_types = kmalloc_array(mb_count, sizeof(*online_types),
				     GFP_KERNEL);
	if (!online_types)
		return -ENOMEM;
	/*
	 * Initialize all states to MMOP_OFFLINE, so when we abort processing in
	 * try_offline_memory_block(), we'll skip all unprocessed blocks in
	 * try_reonline_memory_block().
	 */
	memset(online_types, MMOP_OFFLINE, mb_count);

	lock_device_hotplug();

	tmp = online_types;
	rc = walk_memory_blocks(start, size, &tmp, try_offline_memory_block);

	/*
	 * In case we succeeded to offline all memory, remove it.
	 * This cannot fail as it cannot get onlined in the meantime.
	 */
	if (!rc) {
		rc = try_remove_memory(start, size);
		if (rc)
			pr_err("%s: Failed to remove memory: %d", __func__, rc);
	}

	/*
	 * Rollback what we did. While memory onlining might theoretically fail
	 * (nacked by a notifier), it barely ever happens.
	 */
	if (rc) {
		tmp = online_types;
		walk_memory_blocks(start, size, &tmp,
				   try_reonline_memory_block);
	}
	unlock_device_hotplug();

	kfree(online_types);
	return rc;
}
EXPORT_SYMBOL_GPL(offline_and_remove_memory);
#endif /* CONFIG_MEMORY_HOTREMOVE */<|MERGE_RESOLUTION|>--- conflicted
+++ resolved
@@ -43,35 +43,10 @@
 #include "shuffle.h"
 
 #ifdef CONFIG_MHP_MEMMAP_ON_MEMORY
-<<<<<<< HEAD
-static int memmap_on_memory_set(const char *val, const struct kernel_param *kp)
-{
-	if (hugetlb_optimize_vmemmap_enabled())
-		return 0;
-	return param_set_bool(val, kp);
-}
-
-static const struct kernel_param_ops memmap_on_memory_ops = {
-	.flags	= KERNEL_PARAM_OPS_FL_NOARG,
-	.set	= memmap_on_memory_set,
-	.get	= param_get_bool,
-};
-
-=======
->>>>>>> 7365df19
 /*
  * memory_hotplug.memmap_on_memory parameter
  */
 static bool memmap_on_memory __ro_after_init;
-<<<<<<< HEAD
-module_param_cb(memmap_on_memory, &memmap_on_memory_ops, &memmap_on_memory, 0444);
-MODULE_PARM_DESC(memmap_on_memory, "Enable memmap on memory for memory hotplug");
-
-bool mhp_memmap_on_memory(void)
-{
-	return memmap_on_memory;
-}
-=======
 module_param(memmap_on_memory, bool, 0444);
 MODULE_PARM_DESC(memmap_on_memory, "Enable memmap on memory for memory hotplug");
 
@@ -84,7 +59,6 @@
 {
 	return false;
 }
->>>>>>> 7365df19
 #endif
 
 enum {
