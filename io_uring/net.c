--- conflicted
+++ resolved
@@ -1153,11 +1153,8 @@
 	sock = sock_from_file(req->file);
 	if (unlikely(!sock))
 		return -ENOTSOCK;
-<<<<<<< HEAD
-=======
 	if (!test_bit(SOCK_SUPPORT_ZC, &sock->flags))
 		return -EOPNOTSUPP;
->>>>>>> 3cf241c3
 
 	if (req_has_async_data(req)) {
 		kmsg = req->async_data;
