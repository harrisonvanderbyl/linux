// SPDX-License-Identifier: GPL-2.0+

#define pr_fmt(fmt) "kprobes: " fmt

#include <linux/kprobes.h>
#include <linux/extable.h>
#include <linux/slab.h>
#include <linux/stop_machine.h>
#include <asm/ptrace.h>
#include <linux/uaccess.h>
#include <asm/sections.h>
#include <asm/cacheflush.h>
#include <asm/bug.h>
#include <asm/patch.h>

#include "decode-insn.h"

DEFINE_PER_CPU(struct kprobe *, current_kprobe) = NULL;
DEFINE_PER_CPU(struct kprobe_ctlblk, kprobe_ctlblk);

static void __kprobes
post_kprobe_handler(struct kprobe *, struct kprobe_ctlblk *, struct pt_regs *);

static void __kprobes arch_prepare_ss_slot(struct kprobe *p)
{
	unsigned long offset = GET_INSN_LENGTH(p->opcode);

	p->ainsn.api.restore = (unsigned long)p->addr + offset;

	patch_text(p->ainsn.api.insn, p->opcode);
	patch_text((void *)((unsigned long)(p->ainsn.api.insn) + offset),
		   __BUG_INSN_32);
}

static void __kprobes arch_prepare_simulate(struct kprobe *p)
{
	p->ainsn.api.restore = 0;
}

static void __kprobes arch_simulate_insn(struct kprobe *p, struct pt_regs *regs)
{
	struct kprobe_ctlblk *kcb = get_kprobe_ctlblk();

	if (p->ainsn.api.handler)
		p->ainsn.api.handler((u32)p->opcode,
					(unsigned long)p->addr, regs);

	post_kprobe_handler(p, kcb, regs);
}

int __kprobes arch_prepare_kprobe(struct kprobe *p)
{
	unsigned long probe_addr = (unsigned long)p->addr;

	if (probe_addr & 0x1)
		return -EILSEQ;

	/* copy instruction */
	p->opcode = *p->addr;

	/* decode instruction */
	switch (riscv_probe_decode_insn(p->addr, &p->ainsn.api)) {
	case INSN_REJECTED:	/* insn not supported */
		return -EINVAL;

	case INSN_GOOD_NO_SLOT:	/* insn need simulation */
		p->ainsn.api.insn = NULL;
		break;

	case INSN_GOOD:	/* instruction uses slot */
		p->ainsn.api.insn = get_insn_slot();
		if (!p->ainsn.api.insn)
			return -ENOMEM;
		break;
	}

	/* prepare the instruction */
	if (p->ainsn.api.insn)
		arch_prepare_ss_slot(p);
	else
		arch_prepare_simulate(p);

	return 0;
}

#ifdef CONFIG_MMU
void *alloc_insn_page(void)
{
	return  __vmalloc_node_range(PAGE_SIZE, 1, VMALLOC_START, VMALLOC_END,
				     GFP_KERNEL, PAGE_KERNEL_READ_EXEC,
				     VM_FLUSH_RESET_PERMS, NUMA_NO_NODE,
				     __builtin_return_address(0));
}
#endif

/* install breakpoint in text */
void __kprobes arch_arm_kprobe(struct kprobe *p)
{
	if ((p->opcode & __INSN_LENGTH_MASK) == __INSN_LENGTH_32)
		patch_text(p->addr, __BUG_INSN_32);
	else
		patch_text(p->addr, __BUG_INSN_16);
}

/* remove breakpoint from text */
void __kprobes arch_disarm_kprobe(struct kprobe *p)
{
	patch_text(p->addr, p->opcode);
}

void __kprobes arch_remove_kprobe(struct kprobe *p)
{
}

static void __kprobes save_previous_kprobe(struct kprobe_ctlblk *kcb)
{
	kcb->prev_kprobe.kp = kprobe_running();
	kcb->prev_kprobe.status = kcb->kprobe_status;
}

static void __kprobes restore_previous_kprobe(struct kprobe_ctlblk *kcb)
{
	__this_cpu_write(current_kprobe, kcb->prev_kprobe.kp);
	kcb->kprobe_status = kcb->prev_kprobe.status;
}

static void __kprobes set_current_kprobe(struct kprobe *p)
{
	__this_cpu_write(current_kprobe, p);
}

/*
 * Interrupts need to be disabled before single-step mode is set, and not
 * reenabled until after single-step mode ends.
 * Without disabling interrupt on local CPU, there is a chance of
 * interrupt occurrence in the period of exception return and  start of
 * out-of-line single-step, that result in wrongly single stepping
 * into the interrupt handler.
 */
static void __kprobes kprobes_save_local_irqflag(struct kprobe_ctlblk *kcb,
						struct pt_regs *regs)
{
	kcb->saved_status = regs->status;
	regs->status &= ~SR_SPIE;
}

static void __kprobes kprobes_restore_local_irqflag(struct kprobe_ctlblk *kcb,
						struct pt_regs *regs)
{
	regs->status = kcb->saved_status;
}

static void __kprobes setup_singlestep(struct kprobe *p,
				       struct pt_regs *regs,
				       struct kprobe_ctlblk *kcb, int reenter)
{
	unsigned long slot;

	if (reenter) {
		save_previous_kprobe(kcb);
		set_current_kprobe(p);
		kcb->kprobe_status = KPROBE_REENTER;
	} else {
		kcb->kprobe_status = KPROBE_HIT_SS;
	}

	if (p->ainsn.api.insn) {
		/* prepare for single stepping */
		slot = (unsigned long)p->ainsn.api.insn;

		/* IRQs and single stepping do not mix well. */
		kprobes_save_local_irqflag(kcb, regs);

		instruction_pointer_set(regs, slot);
	} else {
		/* insn simulation */
		arch_simulate_insn(p, regs);
	}
}

static int __kprobes reenter_kprobe(struct kprobe *p,
				    struct pt_regs *regs,
				    struct kprobe_ctlblk *kcb)
{
	switch (kcb->kprobe_status) {
	case KPROBE_HIT_SSDONE:
	case KPROBE_HIT_ACTIVE:
		kprobes_inc_nmissed_count(p);
		setup_singlestep(p, regs, kcb, 1);
		break;
	case KPROBE_HIT_SS:
	case KPROBE_REENTER:
		pr_warn("Failed to recover from reentered kprobes.\n");
		dump_kprobe(p);
		BUG();
		break;
	default:
		WARN_ON(1);
		return 0;
	}

	return 1;
}

static void __kprobes
post_kprobe_handler(struct kprobe *cur, struct kprobe_ctlblk *kcb, struct pt_regs *regs)
{
	/* return addr restore if non-branching insn */
	if (cur->ainsn.api.restore != 0)
		regs->epc = cur->ainsn.api.restore;

	/* restore back original saved kprobe variables and continue */
	if (kcb->kprobe_status == KPROBE_REENTER) {
		restore_previous_kprobe(kcb);
		return;
	}

	/* call post handler */
	kcb->kprobe_status = KPROBE_HIT_SSDONE;
	if (cur->post_handler)	{
		/* post_handler can hit breakpoint and single step
		 * again, so we enable D-flag for recursive exception.
		 */
		cur->post_handler(cur, regs, 0);
	}

	reset_current_kprobe();
}

int __kprobes kprobe_fault_handler(struct pt_regs *regs, unsigned int trapnr)
{
	struct kprobe *cur = kprobe_running();
	struct kprobe_ctlblk *kcb = get_kprobe_ctlblk();

	switch (kcb->kprobe_status) {
	case KPROBE_HIT_SS:
	case KPROBE_REENTER:
		/*
		 * We are here because the instruction being single
		 * stepped caused a page fault. We reset the current
		 * kprobe and the ip points back to the probe address
		 * and allow the page fault handler to continue as a
		 * normal page fault.
		 */
		regs->epc = (unsigned long) cur->addr;
		BUG_ON(!instruction_pointer(regs));

		if (kcb->kprobe_status == KPROBE_REENTER)
			restore_previous_kprobe(kcb);
		else {
			kprobes_restore_local_irqflag(kcb, regs);
			reset_current_kprobe();
		}

		break;
	case KPROBE_HIT_ACTIVE:
	case KPROBE_HIT_SSDONE:
		/*
		 * In case the user-specified fault handler returned
		 * zero, try to fix up.
		 */
		if (fixup_exception(regs))
			return 1;
	}
	return 0;
}

bool __kprobes
kprobe_breakpoint_handler(struct pt_regs *regs)
{
	struct kprobe *p, *cur_kprobe;
	struct kprobe_ctlblk *kcb;
	unsigned long addr = instruction_pointer(regs);

	kcb = get_kprobe_ctlblk();
	cur_kprobe = kprobe_running();

	p = get_kprobe((kprobe_opcode_t *) addr);

	if (p) {
		if (cur_kprobe) {
			if (reenter_kprobe(p, regs, kcb))
				return true;
		} else {
			/* Probe hit */
			set_current_kprobe(p);
			kcb->kprobe_status = KPROBE_HIT_ACTIVE;

			/*
			 * If we have no pre-handler or it returned 0, we
			 * continue with normal processing.  If we have a
			 * pre-handler and it returned non-zero, it will
			 * modify the execution path and no need to single
			 * stepping. Let's just reset current kprobe and exit.
			 *
			 * pre_handler can hit a breakpoint and can step thru
			 * before return.
			 */
			if (!p->pre_handler || !p->pre_handler(p, regs))
				setup_singlestep(p, regs, kcb, 0);
			else
				reset_current_kprobe();
		}
		return true;
	}

	/*
	 * The breakpoint instruction was removed right
	 * after we hit it.  Another cpu has removed
	 * either a probepoint or a debugger breakpoint
	 * at this address.  In either case, no further
	 * handling of this interrupt is appropriate.
	 * Return back to original instruction, and continue.
	 */
	return false;
}

bool __kprobes
kprobe_single_step_handler(struct pt_regs *regs)
{
	struct kprobe_ctlblk *kcb = get_kprobe_ctlblk();
	unsigned long addr = instruction_pointer(regs);
	struct kprobe *cur = kprobe_running();

	if (cur && (kcb->kprobe_status & (KPROBE_HIT_SS | KPROBE_REENTER)) &&
	    ((unsigned long)&cur->ainsn.api.insn[0] + GET_INSN_LENGTH(cur->opcode) == addr)) {
		kprobes_restore_local_irqflag(kcb, regs);
		post_kprobe_handler(cur, kcb, regs);
		return true;
	}
	/* not ours, kprobes should ignore it */
	return false;
}

/*
 * Provide a blacklist of symbols identifying ranges which cannot be kprobed.
 * This blacklist is exposed to userspace via debugfs (kprobes/blacklist).
 */
int __init arch_populate_kprobe_blacklist(void)
{
	int ret;

	ret = kprobe_add_area_blacklist((unsigned long)__irqentry_text_start,
					(unsigned long)__irqentry_text_end);
	return ret;
}

<<<<<<< HEAD
void __kprobes __used *trampoline_probe_handler(struct pt_regs *regs)
{
	return (void *)kretprobe_trampoline_handler(regs, NULL);
}

void __kprobes arch_prepare_kretprobe(struct kretprobe_instance *ri,
				      struct pt_regs *regs)
{
	ri->ret_addr = (kprobe_opcode_t *)regs->ra;
	ri->fp = NULL;
	regs->ra = (unsigned long) &__kretprobe_trampoline;
}

=======
>>>>>>> 6e66e96e
int __kprobes arch_trampoline_kprobe(struct kprobe *p)
{
	return 0;
}

int __init arch_init_kprobes(void)
{
	return 0;
}<|MERGE_RESOLUTION|>--- conflicted
+++ resolved
@@ -345,22 +345,6 @@
 	return ret;
 }
 
-<<<<<<< HEAD
-void __kprobes __used *trampoline_probe_handler(struct pt_regs *regs)
-{
-	return (void *)kretprobe_trampoline_handler(regs, NULL);
-}
-
-void __kprobes arch_prepare_kretprobe(struct kretprobe_instance *ri,
-				      struct pt_regs *regs)
-{
-	ri->ret_addr = (kprobe_opcode_t *)regs->ra;
-	ri->fp = NULL;
-	regs->ra = (unsigned long) &__kretprobe_trampoline;
-}
-
-=======
->>>>>>> 6e66e96e
 int __kprobes arch_trampoline_kprobe(struct kprobe *p)
 {
 	return 0;
