// SPDX-License-Identifier: GPL-2.0+
/* Copyright (c) 2020 Intel Corporation. */

#include <linux/clk.h>
#include <linux/completion.h>
#include <linux/dmaengine.h>
#include <linux/dma-direction.h>
#include <linux/dma-mapping.h>
#include <linux/err.h>
#include <linux/init.h>
#include <linux/iopoll.h>
#include <linux/kernel.h>
#include <linux/module.h>

#include <linux/mtd/mtd.h>
#include <linux/mtd/rawnand.h>
#include <linux/mtd/nand.h>

#include <linux/of.h>
#include <linux/platform_device.h>
#include <linux/sched.h>
#include <linux/slab.h>
#include <linux/types.h>
#include <linux/units.h>
#include <asm/unaligned.h>

#define EBU_CLC			0x000
#define EBU_CLC_RST		0x00000000u

#define EBU_ADDR_SEL(n)		(0x020 + (n) * 4)
/* 5 bits 26:22 included for comparison in the ADDR_SELx */
#define EBU_ADDR_MASK(x)	((x) << 4)
#define EBU_ADDR_SEL_REGEN	0x1

#define EBU_BUSCON(n)		(0x060 + (n) * 4)
#define EBU_BUSCON_CMULT_V4	0x1
#define EBU_BUSCON_RECOVC(n)	((n) << 2)
#define EBU_BUSCON_HOLDC(n)	((n) << 4)
#define EBU_BUSCON_WAITRDC(n)	((n) << 6)
#define EBU_BUSCON_WAITWRC(n)	((n) << 8)
#define EBU_BUSCON_BCGEN_CS	0x0
#define EBU_BUSCON_SETUP_EN	BIT(22)
#define EBU_BUSCON_ALEC		0xC000

#define EBU_CON			0x0B0
#define EBU_CON_NANDM_EN	BIT(0)
#define EBU_CON_NANDM_DIS	0x0
#define EBU_CON_CSMUX_E_EN	BIT(1)
#define EBU_CON_ALE_P_LOW	BIT(2)
#define EBU_CON_CLE_P_LOW	BIT(3)
#define EBU_CON_CS_P_LOW	BIT(4)
#define EBU_CON_SE_P_LOW	BIT(5)
#define EBU_CON_WP_P_LOW	BIT(6)
#define EBU_CON_PRE_P_LOW	BIT(7)
#define EBU_CON_IN_CS_S(n)	((n) << 8)
#define EBU_CON_OUT_CS_S(n)	((n) << 10)
#define EBU_CON_LAT_EN_CS_P	((0x3D) << 18)

#define EBU_WAIT		0x0B4
#define EBU_WAIT_RDBY		BIT(0)
#define EBU_WAIT_WR_C		BIT(3)

#define HSNAND_CTL1		0x110
#define HSNAND_CTL1_ADDR_SHIFT	24

#define HSNAND_CTL2		0x114
#define HSNAND_CTL2_ADDR_SHIFT	8
#define HSNAND_CTL2_CYC_N_V5	(0x2 << 16)

#define HSNAND_INT_MSK_CTL	0x124
#define HSNAND_INT_MSK_CTL_WR_C	BIT(4)

#define HSNAND_INT_STA		0x128
#define HSNAND_INT_STA_WR_C	BIT(4)

#define HSNAND_CTL		0x130
#define HSNAND_CTL_ENABLE_ECC	BIT(0)
#define HSNAND_CTL_GO		BIT(2)
#define HSNAND_CTL_CE_SEL_CS(n)	BIT(3 + (n))
#define HSNAND_CTL_RW_READ	0x0
#define HSNAND_CTL_RW_WRITE	BIT(10)
#define HSNAND_CTL_ECC_OFF_V8TH	BIT(11)
#define HSNAND_CTL_CKFF_EN	0x0
#define HSNAND_CTL_MSG_EN	BIT(17)

#define HSNAND_PARA0		0x13c
#define HSNAND_PARA0_PAGE_V8192	0x3
#define HSNAND_PARA0_PIB_V256	(0x3 << 4)
#define HSNAND_PARA0_BYP_EN_NP	0x0
#define HSNAND_PARA0_BYP_DEC_NP	0x0
#define HSNAND_PARA0_TYPE_ONFI	BIT(18)
#define HSNAND_PARA0_ADEP_EN	BIT(21)

#define HSNAND_CMSG_0		0x150
#define HSNAND_CMSG_1		0x154

#define HSNAND_ALE_OFFS		BIT(2)
#define HSNAND_CLE_OFFS		BIT(3)
#define HSNAND_CS_OFFS		BIT(4)

#define HSNAND_ECC_OFFSET	0x008

#define MAX_CS	2

#define USEC_PER_SEC	1000000L

struct ebu_nand_cs {
	void __iomem *chipaddr;
	u32 addr_sel;
};

struct ebu_nand_controller {
	struct nand_controller controller;
	struct nand_chip chip;
	struct device *dev;
	void __iomem *ebu;
	void __iomem *hsnand;
	struct dma_chan *dma_tx;
	struct dma_chan *dma_rx;
	struct completion dma_access_complete;
	struct clk *clk;
	u32 nd_para0;
	u8 cs_num;
	struct ebu_nand_cs cs[MAX_CS];
};

static inline struct ebu_nand_controller *nand_to_ebu(struct nand_chip *chip)
{
	return container_of(chip, struct ebu_nand_controller, chip);
}

static int ebu_nand_waitrdy(struct nand_chip *chip, int timeout_ms)
{
	struct ebu_nand_controller *ctrl = nand_to_ebu(chip);
	u32 status;

	return readl_poll_timeout(ctrl->ebu + EBU_WAIT, status,
				  (status & EBU_WAIT_RDBY) ||
				  (status & EBU_WAIT_WR_C), 20, timeout_ms);
}

static u8 ebu_nand_readb(struct nand_chip *chip)
{
	struct ebu_nand_controller *ebu_host = nand_get_controller_data(chip);
	u8 cs_num = ebu_host->cs_num;
	u8 val;

	val = readb(ebu_host->cs[cs_num].chipaddr + HSNAND_CS_OFFS);
	ebu_nand_waitrdy(chip, 1000);
	return val;
}

static void ebu_nand_writeb(struct nand_chip *chip, u32 offset, u8 value)
{
	struct ebu_nand_controller *ebu_host = nand_get_controller_data(chip);
	u8 cs_num = ebu_host->cs_num;

	writeb(value, ebu_host->cs[cs_num].chipaddr + offset);
	ebu_nand_waitrdy(chip, 1000);
}

static void ebu_read_buf(struct nand_chip *chip, u_char *buf, unsigned int len)
{
	int i;

	for (i = 0; i < len; i++)
		buf[i] = ebu_nand_readb(chip);
}

static void ebu_write_buf(struct nand_chip *chip, const u_char *buf, int len)
{
	int i;

	for (i = 0; i < len; i++)
		ebu_nand_writeb(chip, HSNAND_CS_OFFS, buf[i]);
}

static void ebu_nand_disable(struct nand_chip *chip)
{
	struct ebu_nand_controller *ebu_host = nand_get_controller_data(chip);

	writel(0, ebu_host->ebu + EBU_CON);
}

static void ebu_select_chip(struct nand_chip *chip)
{
	struct ebu_nand_controller *ebu_host = nand_get_controller_data(chip);
	void __iomem *nand_con = ebu_host->ebu + EBU_CON;
	u32 cs = ebu_host->cs_num;

	writel(EBU_CON_NANDM_EN | EBU_CON_CSMUX_E_EN | EBU_CON_CS_P_LOW |
	       EBU_CON_SE_P_LOW | EBU_CON_WP_P_LOW | EBU_CON_PRE_P_LOW |
	       EBU_CON_IN_CS_S(cs) | EBU_CON_OUT_CS_S(cs) |
	       EBU_CON_LAT_EN_CS_P, nand_con);
}

static int ebu_nand_set_timings(struct nand_chip *chip, int csline,
				const struct nand_interface_config *conf)
{
	struct ebu_nand_controller *ctrl = nand_to_ebu(chip);
	unsigned int rate = clk_get_rate(ctrl->clk) / HZ_PER_MHZ;
	unsigned int period = DIV_ROUND_UP(USEC_PER_SEC, rate);
	const struct nand_sdr_timings *timings;
	u32 trecov, thold, twrwait, trdwait;
	u32 reg = 0;

	timings = nand_get_sdr_timings(conf);
	if (IS_ERR(timings))
		return PTR_ERR(timings);

	if (csline == NAND_DATA_IFACE_CHECK_ONLY)
		return 0;

	trecov = DIV_ROUND_UP(max(timings->tREA_max, timings->tREH_min),
			      period);
	reg |= EBU_BUSCON_RECOVC(trecov);

	thold = DIV_ROUND_UP(max(timings->tDH_min, timings->tDS_min), period);
	reg |= EBU_BUSCON_HOLDC(thold);

	trdwait = DIV_ROUND_UP(max(timings->tRC_min, timings->tREH_min),
			       period);
	reg |= EBU_BUSCON_WAITRDC(trdwait);

	twrwait = DIV_ROUND_UP(max(timings->tWC_min, timings->tWH_min), period);
	reg |= EBU_BUSCON_WAITWRC(twrwait);

	reg |= EBU_BUSCON_CMULT_V4 | EBU_BUSCON_BCGEN_CS | EBU_BUSCON_ALEC |
		EBU_BUSCON_SETUP_EN;

	writel(reg, ctrl->ebu + EBU_BUSCON(ctrl->cs_num));

	return 0;
}

static int ebu_nand_ooblayout_ecc(struct mtd_info *mtd, int section,
				  struct mtd_oob_region *oobregion)
{
	struct nand_chip *chip = mtd_to_nand(mtd);

	if (section)
		return -ERANGE;

	oobregion->offset = HSNAND_ECC_OFFSET;
	oobregion->length = chip->ecc.total;

	return 0;
}

static int ebu_nand_ooblayout_free(struct mtd_info *mtd, int section,
				   struct mtd_oob_region *oobregion)
{
	struct nand_chip *chip = mtd_to_nand(mtd);

	if (section)
		return -ERANGE;

	oobregion->offset = chip->ecc.total + HSNAND_ECC_OFFSET;
	oobregion->length = mtd->oobsize - oobregion->offset;

	return 0;
}

static const struct mtd_ooblayout_ops ebu_nand_ooblayout_ops = {
	.ecc = ebu_nand_ooblayout_ecc,
	.free = ebu_nand_ooblayout_free,
};

static void ebu_dma_rx_callback(void *cookie)
{
	struct ebu_nand_controller *ebu_host = cookie;

	dmaengine_terminate_async(ebu_host->dma_rx);

	complete(&ebu_host->dma_access_complete);
}

static void ebu_dma_tx_callback(void *cookie)
{
	struct ebu_nand_controller *ebu_host = cookie;

	dmaengine_terminate_async(ebu_host->dma_tx);

	complete(&ebu_host->dma_access_complete);
}

static int ebu_dma_start(struct ebu_nand_controller *ebu_host, u32 dir,
			 const u8 *buf, u32 len)
{
	struct dma_async_tx_descriptor *tx;
	struct completion *dma_completion;
	dma_async_tx_callback callback;
	struct dma_chan *chan;
	dma_cookie_t cookie;
	unsigned long flags = DMA_CTRL_ACK | DMA_PREP_INTERRUPT;
	dma_addr_t buf_dma;
	int ret;
	u32 timeout;

	if (dir == DMA_DEV_TO_MEM) {
		chan = ebu_host->dma_rx;
		dma_completion = &ebu_host->dma_access_complete;
		callback = ebu_dma_rx_callback;
	} else {
		chan = ebu_host->dma_tx;
		dma_completion = &ebu_host->dma_access_complete;
		callback = ebu_dma_tx_callback;
	}

	buf_dma = dma_map_single(chan->device->dev, (void *)buf, len, dir);
	if (dma_mapping_error(chan->device->dev, buf_dma)) {
		dev_err(ebu_host->dev, "Failed to map DMA buffer\n");
		ret = -EIO;
		goto err_unmap;
	}

	tx = dmaengine_prep_slave_single(chan, buf_dma, len, dir, flags);
	if (!tx) {
		ret = -ENXIO;
		goto err_unmap;
	}

	tx->callback = callback;
	tx->callback_param = ebu_host;
	cookie = tx->tx_submit(tx);

	ret = dma_submit_error(cookie);
	if (ret) {
		dev_err(ebu_host->dev, "dma_submit_error %d\n", cookie);
		ret = -EIO;
		goto err_unmap;
	}

	init_completion(dma_completion);
	dma_async_issue_pending(chan);

	/* Wait DMA to finish the data transfer.*/
	timeout = wait_for_completion_timeout(dma_completion, msecs_to_jiffies(1000));
	if (!timeout) {
		dev_err(ebu_host->dev, "I/O Error in DMA RX (status %d)\n",
			dmaengine_tx_status(chan, cookie, NULL));
		dmaengine_terminate_sync(chan);
		ret = -ETIMEDOUT;
		goto err_unmap;
	}

	return 0;

err_unmap:
	dma_unmap_single(ebu_host->dev, buf_dma, len, dir);

	return ret;
}

static void ebu_nand_trigger(struct ebu_nand_controller *ebu_host,
			     int page, u32 cmd)
{
	unsigned int val;

	val = cmd | (page & 0xFF) << HSNAND_CTL1_ADDR_SHIFT;
	writel(val, ebu_host->hsnand + HSNAND_CTL1);
	val = (page & 0xFFFF00) >> 8 | HSNAND_CTL2_CYC_N_V5;
	writel(val, ebu_host->hsnand + HSNAND_CTL2);

	writel(ebu_host->nd_para0, ebu_host->hsnand + HSNAND_PARA0);

	/* clear first, will update later */
	writel(0xFFFFFFFF, ebu_host->hsnand + HSNAND_CMSG_0);
	writel(0xFFFFFFFF, ebu_host->hsnand + HSNAND_CMSG_1);

	writel(HSNAND_INT_MSK_CTL_WR_C,
	       ebu_host->hsnand + HSNAND_INT_MSK_CTL);

	if (!cmd)
		val = HSNAND_CTL_RW_READ;
	else
		val = HSNAND_CTL_RW_WRITE;

	writel(HSNAND_CTL_MSG_EN | HSNAND_CTL_CKFF_EN |
	       HSNAND_CTL_ECC_OFF_V8TH | HSNAND_CTL_CE_SEL_CS(ebu_host->cs_num) |
	       HSNAND_CTL_ENABLE_ECC | HSNAND_CTL_GO | val,
	       ebu_host->hsnand + HSNAND_CTL);
}

static int ebu_nand_read_page_hwecc(struct nand_chip *chip, u8 *buf,
				    int oob_required, int page)
{
	struct mtd_info *mtd = nand_to_mtd(chip);
	struct ebu_nand_controller *ebu_host = nand_get_controller_data(chip);
	int ret, reg_data;

	ebu_nand_trigger(ebu_host, page, NAND_CMD_READ0);

	ret = ebu_dma_start(ebu_host, DMA_DEV_TO_MEM, buf, mtd->writesize);
	if (ret)
		return ret;

	if (oob_required)
		chip->ecc.read_oob(chip, page);

	reg_data = readl(ebu_host->hsnand + HSNAND_CTL);
	reg_data &= ~HSNAND_CTL_GO;
	writel(reg_data, ebu_host->hsnand + HSNAND_CTL);

	return 0;
}

static int ebu_nand_write_page_hwecc(struct nand_chip *chip, const u8 *buf,
				     int oob_required, int page)
{
	struct mtd_info *mtd = nand_to_mtd(chip);
	struct ebu_nand_controller *ebu_host = nand_get_controller_data(chip);
	void __iomem *int_sta = ebu_host->hsnand + HSNAND_INT_STA;
	int reg_data, ret, val;
	u32 reg;

	ebu_nand_trigger(ebu_host, page, NAND_CMD_SEQIN);

	ret = ebu_dma_start(ebu_host, DMA_MEM_TO_DEV, buf, mtd->writesize);
	if (ret)
		return ret;

	if (oob_required) {
		reg = get_unaligned_le32(chip->oob_poi);
		writel(reg, ebu_host->hsnand + HSNAND_CMSG_0);

		reg = get_unaligned_le32(chip->oob_poi + 4);
		writel(reg, ebu_host->hsnand + HSNAND_CMSG_1);
	}

	ret = readl_poll_timeout_atomic(int_sta, val, !(val & HSNAND_INT_STA_WR_C),
					10, 1000);
	if (ret)
		return ret;

	reg_data = readl(ebu_host->hsnand + HSNAND_CTL);
	reg_data &= ~HSNAND_CTL_GO;
	writel(reg_data, ebu_host->hsnand + HSNAND_CTL);

	return 0;
}

static const u8 ecc_strength[] = { 1, 1, 4, 8, 24, 32, 40, 60, };

static int ebu_nand_attach_chip(struct nand_chip *chip)
{
	struct mtd_info *mtd = nand_to_mtd(chip);
	struct ebu_nand_controller *ebu_host = nand_get_controller_data(chip);
	u32 ecc_steps, ecc_bytes, ecc_total, pagesize, pg_per_blk;
	u32 ecc_strength_ds = chip->ecc.strength;
	u32 ecc_size = chip->ecc.size;
	u32 writesize = mtd->writesize;
	u32 blocksize = mtd->erasesize;
	int bch_algo, start, val;

	/* Default to an ECC size of 512 */
	if (!chip->ecc.size)
		chip->ecc.size = 512;

	switch (ecc_size) {
	case 512:
		start = 1;
		if (!ecc_strength_ds)
			ecc_strength_ds = 4;
		break;
	case 1024:
		start = 4;
		if (!ecc_strength_ds)
			ecc_strength_ds = 32;
		break;
	default:
		return -EINVAL;
	}

	/* BCH ECC algorithm Settings for number of bits per 512B/1024B */
	bch_algo = round_up(start + 1, 4);
	for (val = start; val < bch_algo; val++) {
		if (ecc_strength_ds == ecc_strength[val])
			break;
	}
	if (val == bch_algo)
		return -EINVAL;

	if (ecc_strength_ds == 8)
		ecc_bytes = 14;
	else
		ecc_bytes = DIV_ROUND_UP(ecc_strength_ds * fls(8 * ecc_size), 8);

	ecc_steps = writesize / ecc_size;
	ecc_total = ecc_steps * ecc_bytes;
	if ((ecc_total + 8) > mtd->oobsize)
		return -ERANGE;

	chip->ecc.total = ecc_total;
	pagesize = fls(writesize >> 11);
	if (pagesize > HSNAND_PARA0_PAGE_V8192)
		return -ERANGE;

	pg_per_blk = fls((blocksize / writesize) >> 6) / 8;
	if (pg_per_blk > HSNAND_PARA0_PIB_V256)
		return -ERANGE;

	ebu_host->nd_para0 = pagesize | pg_per_blk | HSNAND_PARA0_BYP_EN_NP |
			     HSNAND_PARA0_BYP_DEC_NP | HSNAND_PARA0_ADEP_EN |
			     HSNAND_PARA0_TYPE_ONFI | (val << 29);

	mtd_set_ooblayout(mtd, &ebu_nand_ooblayout_ops);
	chip->ecc.read_page = ebu_nand_read_page_hwecc;
	chip->ecc.write_page = ebu_nand_write_page_hwecc;

	return 0;
}

static int ebu_nand_exec_op(struct nand_chip *chip,
			    const struct nand_operation *op, bool check_only)
{
	const struct nand_op_instr *instr = NULL;
	unsigned int op_id;
	int i, timeout_ms, ret = 0;

	if (check_only)
		return 0;

	ebu_select_chip(chip);
	for (op_id = 0; op_id < op->ninstrs; op_id++) {
		instr = &op->instrs[op_id];

		switch (instr->type) {
		case NAND_OP_CMD_INSTR:
			ebu_nand_writeb(chip, HSNAND_CLE_OFFS | HSNAND_CS_OFFS,
					instr->ctx.cmd.opcode);
			break;

		case NAND_OP_ADDR_INSTR:
			for (i = 0; i < instr->ctx.addr.naddrs; i++)
				ebu_nand_writeb(chip,
						HSNAND_ALE_OFFS | HSNAND_CS_OFFS,
						instr->ctx.addr.addrs[i]);
			break;

		case NAND_OP_DATA_IN_INSTR:
			ebu_read_buf(chip, instr->ctx.data.buf.in,
				     instr->ctx.data.len);
			break;

		case NAND_OP_DATA_OUT_INSTR:
			ebu_write_buf(chip, instr->ctx.data.buf.out,
				      instr->ctx.data.len);
			break;

		case NAND_OP_WAITRDY_INSTR:
			timeout_ms = instr->ctx.waitrdy.timeout_ms * 1000;
			ret = ebu_nand_waitrdy(chip, timeout_ms);
			break;
		}
	}

	return ret;
}

static const struct nand_controller_ops ebu_nand_controller_ops = {
	.attach_chip = ebu_nand_attach_chip,
	.setup_interface = ebu_nand_set_timings,
	.exec_op = ebu_nand_exec_op,
};

static void ebu_dma_cleanup(struct ebu_nand_controller *ebu_host)
{
	if (ebu_host->dma_rx)
		dma_release_channel(ebu_host->dma_rx);

	if (ebu_host->dma_tx)
		dma_release_channel(ebu_host->dma_tx);
}

static int ebu_nand_probe(struct platform_device *pdev)
{
	struct device *dev = &pdev->dev;
	struct ebu_nand_controller *ebu_host;
	struct device_node *chip_np;
	struct nand_chip *nand;
	struct mtd_info *mtd;
	struct resource *res;
	char *resname;
	int ret;
	u32 cs;

	ebu_host = devm_kzalloc(dev, sizeof(*ebu_host), GFP_KERNEL);
	if (!ebu_host)
		return -ENOMEM;

	ebu_host->dev = dev;
	nand_controller_init(&ebu_host->controller);

	ebu_host->ebu = devm_platform_ioremap_resource_byname(pdev, "ebunand");
	if (IS_ERR(ebu_host->ebu))
		return PTR_ERR(ebu_host->ebu);

	ebu_host->hsnand = devm_platform_ioremap_resource_byname(pdev, "hsnand");
	if (IS_ERR(ebu_host->hsnand))
		return PTR_ERR(ebu_host->hsnand);

	chip_np = of_get_next_child(dev->of_node, NULL);
	if (!chip_np)
		return dev_err_probe(dev, -EINVAL,
				     "Could not find child node for the NAND chip\n");

	ret = of_property_read_u32(chip_np, "reg", &cs);
	if (ret) {
		dev_err(dev, "failed to get chip select: %d\n", ret);
		goto err_of_node_put;
	}
	if (cs >= MAX_CS) {
		dev_err(dev, "got invalid chip select: %d\n", cs);
		ret = -EINVAL;
		goto err_of_node_put;
	}

	ebu_host->cs_num = cs;

	resname = devm_kasprintf(dev, GFP_KERNEL, "nand_cs%d", cs);
	ebu_host->cs[cs].chipaddr = devm_platform_ioremap_resource_byname(pdev,
									  resname);
<<<<<<< HEAD
	if (IS_ERR(ebu_host->cs[cs].chipaddr))
		return PTR_ERR(ebu_host->cs[cs].chipaddr);
=======
	if (IS_ERR(ebu_host->cs[cs].chipaddr)) {
		ret = PTR_ERR(ebu_host->cs[cs].chipaddr);
		goto err_of_node_put;
	}
>>>>>>> 9861a25f

	ebu_host->clk = devm_clk_get(dev, NULL);
	if (IS_ERR(ebu_host->clk)) {
		ret = dev_err_probe(dev, PTR_ERR(ebu_host->clk),
				    "failed to get clock\n");
		goto err_of_node_put;
	}

	ret = clk_prepare_enable(ebu_host->clk);
	if (ret) {
		dev_err(dev, "failed to enable clock: %d\n", ret);
		goto err_of_node_put;
	}

	ebu_host->dma_tx = dma_request_chan(dev, "tx");
	if (IS_ERR(ebu_host->dma_tx)) {
		ret = dev_err_probe(dev, PTR_ERR(ebu_host->dma_tx),
				    "failed to request DMA tx chan!.\n");
		goto err_disable_unprepare_clk;
	}

	ebu_host->dma_rx = dma_request_chan(dev, "rx");
	if (IS_ERR(ebu_host->dma_rx)) {
		ret = dev_err_probe(dev, PTR_ERR(ebu_host->dma_rx),
				    "failed to request DMA rx chan!.\n");
		ebu_host->dma_rx = NULL;
		goto err_cleanup_dma;
	}

	resname = devm_kasprintf(dev, GFP_KERNEL, "addr_sel%d", cs);
	res = platform_get_resource_byname(pdev, IORESOURCE_MEM, resname);
	if (!res) {
		ret = -EINVAL;
		goto err_cleanup_dma;
	}
	ebu_host->cs[cs].addr_sel = res->start;
	writel(ebu_host->cs[cs].addr_sel | EBU_ADDR_MASK(5) | EBU_ADDR_SEL_REGEN,
	       ebu_host->ebu + EBU_ADDR_SEL(cs));

	nand_set_flash_node(&ebu_host->chip, chip_np);

	mtd = nand_to_mtd(&ebu_host->chip);
	if (!mtd->name) {
		dev_err(ebu_host->dev, "NAND label property is mandatory\n");
		ret = -EINVAL;
		goto err_cleanup_dma;
	}

	mtd->dev.parent = dev;
	ebu_host->dev = dev;

	platform_set_drvdata(pdev, ebu_host);
	nand_set_controller_data(&ebu_host->chip, ebu_host);

	nand = &ebu_host->chip;
	nand->controller = &ebu_host->controller;
	nand->controller->ops = &ebu_nand_controller_ops;

	/* Scan to find existence of the device */
	ret = nand_scan(&ebu_host->chip, 1);
	if (ret)
		goto err_cleanup_dma;

	ret = mtd_device_register(mtd, NULL, 0);
	if (ret)
		goto err_clean_nand;

	return 0;

err_clean_nand:
	nand_cleanup(&ebu_host->chip);
err_cleanup_dma:
	ebu_dma_cleanup(ebu_host);
err_disable_unprepare_clk:
	clk_disable_unprepare(ebu_host->clk);
err_of_node_put:
	of_node_put(chip_np);

	return ret;
}

static int ebu_nand_remove(struct platform_device *pdev)
{
	struct ebu_nand_controller *ebu_host = platform_get_drvdata(pdev);
	int ret;

	ret = mtd_device_unregister(nand_to_mtd(&ebu_host->chip));
	WARN_ON(ret);
	nand_cleanup(&ebu_host->chip);
	ebu_nand_disable(&ebu_host->chip);
	ebu_dma_cleanup(ebu_host);
	clk_disable_unprepare(ebu_host->clk);

	return 0;
}

static const struct of_device_id ebu_nand_match[] = {
	{ .compatible = "intel,lgm-ebunand" },
	{}
};
MODULE_DEVICE_TABLE(of, ebu_nand_match);

static struct platform_driver ebu_nand_driver = {
	.probe = ebu_nand_probe,
	.remove = ebu_nand_remove,
	.driver = {
		.name = "intel-nand-controller",
		.of_match_table = ebu_nand_match,
	},

};
module_platform_driver(ebu_nand_driver);

MODULE_LICENSE("GPL v2");
MODULE_AUTHOR("Vadivel Murugan R <vadivel.muruganx.ramuthevar@intel.com>");
MODULE_DESCRIPTION("Intel's LGM External Bus NAND Controller driver");<|MERGE_RESOLUTION|>--- conflicted
+++ resolved
@@ -621,15 +621,10 @@
 	resname = devm_kasprintf(dev, GFP_KERNEL, "nand_cs%d", cs);
 	ebu_host->cs[cs].chipaddr = devm_platform_ioremap_resource_byname(pdev,
 									  resname);
-<<<<<<< HEAD
-	if (IS_ERR(ebu_host->cs[cs].chipaddr))
-		return PTR_ERR(ebu_host->cs[cs].chipaddr);
-=======
 	if (IS_ERR(ebu_host->cs[cs].chipaddr)) {
 		ret = PTR_ERR(ebu_host->cs[cs].chipaddr);
 		goto err_of_node_put;
 	}
->>>>>>> 9861a25f
 
 	ebu_host->clk = devm_clk_get(dev, NULL);
 	if (IS_ERR(ebu_host->clk)) {
