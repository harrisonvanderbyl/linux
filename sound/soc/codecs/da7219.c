--- conflicted
+++ resolved
@@ -2706,10 +2706,6 @@
 		.acpi_match_table = ACPI_PTR(da7219_acpi_match),
 	},
 	.probe_new	= da7219_i2c_probe,
-<<<<<<< HEAD
-	.remove		= da7219_i2c_remove,
-=======
->>>>>>> 7365df19
 	.id_table	= da7219_i2c_id,
 };
 
