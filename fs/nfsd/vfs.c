// SPDX-License-Identifier: GPL-2.0
/*
 * File operations used by nfsd. Some of these have been ripped from
 * other parts of the kernel because they weren't exported, others
 * are partial duplicates with added or changed functionality.
 *
 * Note that several functions dget() the dentry upon which they want
 * to act, most notably those that create directory entries. Response
 * dentry's are dput()'d if necessary in the release callback.
 * So if you notice code paths that apparently fail to dput() the
 * dentry, don't worry--they have been taken care of.
 *
 * Copyright (C) 1995-1999 Olaf Kirch <okir@monad.swb.de>
 * Zerocpy NFS support (C) 2002 Hirokazu Takahashi <taka@valinux.co.jp>
 */

#include <linux/fs.h>
#include <linux/file.h>
#include <linux/splice.h>
#include <linux/falloc.h>
#include <linux/fcntl.h>
#include <linux/namei.h>
#include <linux/delay.h>
#include <linux/fsnotify.h>
#include <linux/posix_acl_xattr.h>
#include <linux/xattr.h>
#include <linux/jhash.h>
#include <linux/ima.h>
#include <linux/pagemap.h>
#include <linux/slab.h>
#include <linux/uaccess.h>
#include <linux/exportfs.h>
#include <linux/writeback.h>
#include <linux/security.h>

#include "xdr3.h"

#ifdef CONFIG_NFSD_V4
#include "../internal.h"
#include "acl.h"
#include "idmap.h"
#include "xdr4.h"
#endif /* CONFIG_NFSD_V4 */

#include "nfsd.h"
#include "vfs.h"
#include "filecache.h"
#include "trace.h"

#define NFSDDBG_FACILITY		NFSDDBG_FILEOP

/* 
 * Called from nfsd_lookup and encode_dirent. Check if we have crossed 
 * a mount point.
 * Returns -EAGAIN or -ETIMEDOUT leaving *dpp and *expp unchanged,
 *  or nfs_ok having possibly changed *dpp and *expp
 */
int
nfsd_cross_mnt(struct svc_rqst *rqstp, struct dentry **dpp, 
		        struct svc_export **expp)
{
	struct svc_export *exp = *expp, *exp2 = NULL;
	struct dentry *dentry = *dpp;
	struct path path = {.mnt = mntget(exp->ex_path.mnt),
			    .dentry = dget(dentry)};
	int err = 0;

	err = follow_down(&path);
	if (err < 0)
		goto out;
	if (path.mnt == exp->ex_path.mnt && path.dentry == dentry &&
	    nfsd_mountpoint(dentry, exp) == 2) {
		/* This is only a mountpoint in some other namespace */
		path_put(&path);
		goto out;
	}

	exp2 = rqst_exp_get_by_name(rqstp, &path);
	if (IS_ERR(exp2)) {
		err = PTR_ERR(exp2);
		/*
		 * We normally allow NFS clients to continue
		 * "underneath" a mountpoint that is not exported.
		 * The exception is V4ROOT, where no traversal is ever
		 * allowed without an explicit export of the new
		 * directory.
		 */
		if (err == -ENOENT && !(exp->ex_flags & NFSEXP_V4ROOT))
			err = 0;
		path_put(&path);
		goto out;
	}
	if (nfsd_v4client(rqstp) ||
		(exp->ex_flags & NFSEXP_CROSSMOUNT) || EX_NOHIDE(exp2)) {
		/* successfully crossed mount point */
		/*
		 * This is subtle: path.dentry is *not* on path.mnt
		 * at this point.  The only reason we are safe is that
		 * original mnt is pinned down by exp, so we should
		 * put path *before* putting exp
		 */
		*dpp = path.dentry;
		path.dentry = dentry;
		*expp = exp2;
		exp2 = exp;
	}
	path_put(&path);
	exp_put(exp2);
out:
	return err;
}

static void follow_to_parent(struct path *path)
{
	struct dentry *dp;

	while (path->dentry == path->mnt->mnt_root && follow_up(path))
		;
	dp = dget_parent(path->dentry);
	dput(path->dentry);
	path->dentry = dp;
}

static int nfsd_lookup_parent(struct svc_rqst *rqstp, struct dentry *dparent, struct svc_export **exp, struct dentry **dentryp)
{
	struct svc_export *exp2;
	struct path path = {.mnt = mntget((*exp)->ex_path.mnt),
			    .dentry = dget(dparent)};

	follow_to_parent(&path);

	exp2 = rqst_exp_parent(rqstp, &path);
	if (PTR_ERR(exp2) == -ENOENT) {
		*dentryp = dget(dparent);
	} else if (IS_ERR(exp2)) {
		path_put(&path);
		return PTR_ERR(exp2);
	} else {
		*dentryp = dget(path.dentry);
		exp_put(*exp);
		*exp = exp2;
	}
	path_put(&path);
	return 0;
}

/*
 * For nfsd purposes, we treat V4ROOT exports as though there was an
 * export at *every* directory.
 * We return:
 * '1' if this dentry *must* be an export point,
 * '2' if it might be, if there is really a mount here, and
 * '0' if there is no chance of an export point here.
 */
int nfsd_mountpoint(struct dentry *dentry, struct svc_export *exp)
{
	if (!d_inode(dentry))
		return 0;
	if (exp->ex_flags & NFSEXP_V4ROOT)
		return 1;
	if (nfsd4_is_junction(dentry))
		return 1;
	if (d_mountpoint(dentry))
		/*
		 * Might only be a mountpoint in a different namespace,
		 * but we need to check.
		 */
		return 2;
	return 0;
}

__be32
nfsd_lookup_dentry(struct svc_rqst *rqstp, struct svc_fh *fhp,
		   const char *name, unsigned int len,
		   struct svc_export **exp_ret, struct dentry **dentry_ret)
{
	struct svc_export	*exp;
	struct dentry		*dparent;
	struct dentry		*dentry;
	int			host_err;

	dprintk("nfsd: nfsd_lookup(fh %s, %.*s)\n", SVCFH_fmt(fhp), len,name);

	dparent = fhp->fh_dentry;
	exp = exp_get(fhp->fh_export);

	/* Lookup the name, but don't follow links */
	if (isdotent(name, len)) {
		if (len==1)
			dentry = dget(dparent);
		else if (dparent != exp->ex_path.dentry)
			dentry = dget_parent(dparent);
		else if (!EX_NOHIDE(exp) && !nfsd_v4client(rqstp))
			dentry = dget(dparent); /* .. == . just like at / */
		else {
			/* checking mountpoint crossing is very different when stepping up */
			host_err = nfsd_lookup_parent(rqstp, dparent, &exp, &dentry);
			if (host_err)
				goto out_nfserr;
		}
	} else {
		/*
		 * In the nfsd4_open() case, this may be held across
		 * subsequent open and delegation acquisition which may
		 * need to take the child's i_mutex:
		 */
		fh_lock_nested(fhp, I_MUTEX_PARENT);
		dentry = lookup_one_len(name, dparent, len);
		host_err = PTR_ERR(dentry);
		if (IS_ERR(dentry))
			goto out_nfserr;
		if (nfsd_mountpoint(dentry, exp)) {
			/*
			 * We don't need the i_mutex after all.  It's
			 * still possible we could open this (regular
			 * files can be mountpoints too), but the
			 * i_mutex is just there to prevent renames of
			 * something that we might be about to delegate,
			 * and a mountpoint won't be renamed:
			 */
			fh_unlock(fhp);
			if ((host_err = nfsd_cross_mnt(rqstp, &dentry, &exp))) {
				dput(dentry);
				goto out_nfserr;
			}
		}
	}
	*dentry_ret = dentry;
	*exp_ret = exp;
	return 0;

out_nfserr:
	exp_put(exp);
	return nfserrno(host_err);
}

/*
 * Look up one component of a pathname.
 * N.B. After this call _both_ fhp and resfh need an fh_put
 *
 * If the lookup would cross a mountpoint, and the mounted filesystem
 * is exported to the client with NFSEXP_NOHIDE, then the lookup is
 * accepted as it stands and the mounted directory is
 * returned. Otherwise the covered directory is returned.
 * NOTE: this mountpoint crossing is not supported properly by all
 *   clients and is explicitly disallowed for NFSv3
 *      NeilBrown <neilb@cse.unsw.edu.au>
 */
__be32
nfsd_lookup(struct svc_rqst *rqstp, struct svc_fh *fhp, const char *name,
				unsigned int len, struct svc_fh *resfh)
{
	struct svc_export	*exp;
	struct dentry		*dentry;
	__be32 err;

	err = fh_verify(rqstp, fhp, S_IFDIR, NFSD_MAY_EXEC);
	if (err)
		return err;
	err = nfsd_lookup_dentry(rqstp, fhp, name, len, &exp, &dentry);
	if (err)
		return err;
	err = check_nfsd_access(exp, rqstp);
	if (err)
		goto out;
	/*
	 * Note: we compose the file handle now, but as the
	 * dentry may be negative, it may need to be updated.
	 */
	err = fh_compose(resfh, exp, dentry, fhp);
	if (!err && d_really_is_negative(dentry))
		err = nfserr_noent;
out:
	dput(dentry);
	exp_put(exp);
	return err;
}

/*
 * Commit metadata changes to stable storage.
 */
static int
commit_inode_metadata(struct inode *inode)
{
	const struct export_operations *export_ops = inode->i_sb->s_export_op;

	if (export_ops->commit_metadata)
		return export_ops->commit_metadata(inode);
	return sync_inode_metadata(inode, 1);
}

static int
commit_metadata(struct svc_fh *fhp)
{
	struct inode *inode = d_inode(fhp->fh_dentry);

	if (!EX_ISSYNC(fhp->fh_export))
		return 0;
	return commit_inode_metadata(inode);
}

/*
 * Go over the attributes and take care of the small differences between
 * NFS semantics and what Linux expects.
 */
static void
nfsd_sanitize_attrs(struct inode *inode, struct iattr *iap)
{
	/* sanitize the mode change */
	if (iap->ia_valid & ATTR_MODE) {
		iap->ia_mode &= S_IALLUGO;
		iap->ia_mode |= (inode->i_mode & ~S_IALLUGO);
	}

	/* Revoke setuid/setgid on chown */
	if (!S_ISDIR(inode->i_mode) &&
	    ((iap->ia_valid & ATTR_UID) || (iap->ia_valid & ATTR_GID))) {
		iap->ia_valid |= ATTR_KILL_PRIV;
		if (iap->ia_valid & ATTR_MODE) {
			/* we're setting mode too, just clear the s*id bits */
			iap->ia_mode &= ~S_ISUID;
			if (iap->ia_mode & S_IXGRP)
				iap->ia_mode &= ~S_ISGID;
		} else {
			/* set ATTR_KILL_* bits and let VFS handle it */
			iap->ia_valid |= (ATTR_KILL_SUID | ATTR_KILL_SGID);
		}
	}
}

static __be32
nfsd_get_write_access(struct svc_rqst *rqstp, struct svc_fh *fhp,
		struct iattr *iap)
{
	struct inode *inode = d_inode(fhp->fh_dentry);

	if (iap->ia_size < inode->i_size) {
		__be32 err;

		err = nfsd_permission(rqstp, fhp->fh_export, fhp->fh_dentry,
				NFSD_MAY_TRUNC | NFSD_MAY_OWNER_OVERRIDE);
		if (err)
			return err;
	}
	return nfserrno(get_write_access(inode));
}

/*
 * Set various file attributes.  After this call fhp needs an fh_put.
 */
__be32
nfsd_setattr(struct svc_rqst *rqstp, struct svc_fh *fhp, struct iattr *iap,
	     int check_guard, time64_t guardtime)
{
	struct dentry	*dentry;
	struct inode	*inode;
	int		accmode = NFSD_MAY_SATTR;
	umode_t		ftype = 0;
	__be32		err;
	int		host_err;
	bool		get_write_count;
	bool		size_change = (iap->ia_valid & ATTR_SIZE);

	if (iap->ia_valid & ATTR_SIZE) {
		accmode |= NFSD_MAY_WRITE|NFSD_MAY_OWNER_OVERRIDE;
		ftype = S_IFREG;
	}

	/*
	 * If utimes(2) and friends are called with times not NULL, we should
	 * not set NFSD_MAY_WRITE bit. Otherwise fh_verify->nfsd_permission
	 * will return EACCES, when the caller's effective UID does not match
	 * the owner of the file, and the caller is not privileged. In this
	 * situation, we should return EPERM(notify_change will return this).
	 */
	if (iap->ia_valid & (ATTR_ATIME | ATTR_MTIME)) {
		accmode |= NFSD_MAY_OWNER_OVERRIDE;
		if (!(iap->ia_valid & (ATTR_ATIME_SET | ATTR_MTIME_SET)))
			accmode |= NFSD_MAY_WRITE;
	}

	/* Callers that do fh_verify should do the fh_want_write: */
	get_write_count = !fhp->fh_dentry;

	/* Get inode */
	err = fh_verify(rqstp, fhp, ftype, accmode);
	if (err)
		return err;
	if (get_write_count) {
		host_err = fh_want_write(fhp);
		if (host_err)
			goto out;
	}

	dentry = fhp->fh_dentry;
	inode = d_inode(dentry);

	/* Ignore any mode updates on symlinks */
	if (S_ISLNK(inode->i_mode))
		iap->ia_valid &= ~ATTR_MODE;

	if (!iap->ia_valid)
		return 0;

	nfsd_sanitize_attrs(inode, iap);

	if (check_guard && guardtime != inode->i_ctime.tv_sec)
		return nfserr_notsync;

	/*
	 * The size case is special, it changes the file in addition to the
	 * attributes, and file systems don't expect it to be mixed with
	 * "random" attribute changes.  We thus split out the size change
	 * into a separate call to ->setattr, and do the rest as a separate
	 * setattr call.
	 */
	if (size_change) {
		err = nfsd_get_write_access(rqstp, fhp, iap);
		if (err)
			return err;
	}

	fh_lock(fhp);
	if (size_change) {
		/*
		 * RFC5661, Section 18.30.4:
		 *   Changing the size of a file with SETATTR indirectly
		 *   changes the time_modify and change attributes.
		 *
		 * (and similar for the older RFCs)
		 */
		struct iattr size_attr = {
			.ia_valid	= ATTR_SIZE | ATTR_CTIME | ATTR_MTIME,
			.ia_size	= iap->ia_size,
		};

		host_err = -EFBIG;
		if (iap->ia_size < 0)
			goto out_unlock;

		host_err = notify_change(&init_user_ns, dentry, &size_attr, NULL);
		if (host_err)
			goto out_unlock;
		iap->ia_valid &= ~ATTR_SIZE;

		/*
		 * Avoid the additional setattr call below if the only other
		 * attribute that the client sends is the mtime, as we update
		 * it as part of the size change above.
		 */
		if ((iap->ia_valid & ~ATTR_MTIME) == 0)
			goto out_unlock;
	}

	iap->ia_valid |= ATTR_CTIME;
	host_err = notify_change(&init_user_ns, dentry, iap, NULL);

out_unlock:
	fh_unlock(fhp);
	if (size_change)
		put_write_access(inode);
out:
	if (!host_err)
		host_err = commit_metadata(fhp);
	return nfserrno(host_err);
}

#if defined(CONFIG_NFSD_V4)
/*
 * NFS junction information is stored in an extended attribute.
 */
#define NFSD_JUNCTION_XATTR_NAME	XATTR_TRUSTED_PREFIX "junction.nfs"

/**
 * nfsd4_is_junction - Test if an object could be an NFS junction
 *
 * @dentry: object to test
 *
 * Returns 1 if "dentry" appears to contain NFS junction information.
 * Otherwise 0 is returned.
 */
int nfsd4_is_junction(struct dentry *dentry)
{
	struct inode *inode = d_inode(dentry);

	if (inode == NULL)
		return 0;
	if (inode->i_mode & S_IXUGO)
		return 0;
	if (!(inode->i_mode & S_ISVTX))
		return 0;
	if (vfs_getxattr(&init_user_ns, dentry, NFSD_JUNCTION_XATTR_NAME,
			 NULL, 0) <= 0)
		return 0;
	return 1;
}
#ifdef CONFIG_NFSD_V4_SECURITY_LABEL
__be32 nfsd4_set_nfs4_label(struct svc_rqst *rqstp, struct svc_fh *fhp,
		struct xdr_netobj *label)
{
	__be32 error;
	int host_error;
	struct dentry *dentry;

	error = fh_verify(rqstp, fhp, 0 /* S_IFREG */, NFSD_MAY_SATTR);
	if (error)
		return error;

	dentry = fhp->fh_dentry;

	inode_lock(d_inode(dentry));
	host_error = security_inode_setsecctx(dentry, label->data, label->len);
	inode_unlock(d_inode(dentry));
	return nfserrno(host_error);
}
#else
__be32 nfsd4_set_nfs4_label(struct svc_rqst *rqstp, struct svc_fh *fhp,
		struct xdr_netobj *label)
{
	return nfserr_notsupp;
}
#endif

static struct nfsd4_compound_state *nfsd4_get_cstate(struct svc_rqst *rqstp)
{
	return &((struct nfsd4_compoundres *)rqstp->rq_resp)->cstate;
}

__be32 nfsd4_clone_file_range(struct svc_rqst *rqstp,
		struct nfsd_file *nf_src, u64 src_pos,
		struct nfsd_file *nf_dst, u64 dst_pos,
		u64 count, bool sync)
{
	struct file *src = nf_src->nf_file;
	struct file *dst = nf_dst->nf_file;
	errseq_t since;
	loff_t cloned;
	__be32 ret = 0;

	since = READ_ONCE(dst->f_wb_err);
	cloned = vfs_clone_file_range(src, src_pos, dst, dst_pos, count, 0);
	if (cloned < 0) {
		ret = nfserrno(cloned);
		goto out_err;
	}
	if (count && cloned != count) {
		ret = nfserrno(-EINVAL);
		goto out_err;
	}
	if (sync) {
		loff_t dst_end = count ? dst_pos + count - 1 : LLONG_MAX;
		int status = vfs_fsync_range(dst, dst_pos, dst_end, 0);

		if (!status)
			status = filemap_check_wb_err(dst->f_mapping, since);
		if (!status)
			status = commit_inode_metadata(file_inode(src));
		if (status < 0) {
			struct nfsd_net *nn = net_generic(nf_dst->nf_net,
							  nfsd_net_id);

			trace_nfsd_clone_file_range_err(rqstp,
					&nfsd4_get_cstate(rqstp)->save_fh,
					src_pos,
					&nfsd4_get_cstate(rqstp)->current_fh,
					dst_pos,
					count, status);
			nfsd_reset_write_verifier(nn);
			trace_nfsd_writeverf_reset(nn, rqstp, status);
			ret = nfserrno(status);
		}
	}
out_err:
	return ret;
}

ssize_t nfsd_copy_file_range(struct file *src, u64 src_pos, struct file *dst,
			     u64 dst_pos, u64 count)
{

	/*
	 * Limit copy to 4MB to prevent indefinitely blocking an nfsd
	 * thread and client rpc slot.  The choice of 4MB is somewhat
	 * arbitrary.  We might instead base this on r/wsize, or make it
	 * tunable, or use a time instead of a byte limit, or implement
	 * asynchronous copy.  In theory a client could also recognize a
	 * limit like this and pipeline multiple COPY requests.
	 */
	count = min_t(u64, count, 1 << 22);
	return vfs_copy_file_range(src, src_pos, dst, dst_pos, count, 0);
}

__be32 nfsd4_vfs_fallocate(struct svc_rqst *rqstp, struct svc_fh *fhp,
			   struct file *file, loff_t offset, loff_t len,
			   int flags)
{
	int error;

	if (!S_ISREG(file_inode(file)->i_mode))
		return nfserr_inval;

	error = vfs_fallocate(file, flags, offset, len);
	if (!error)
		error = commit_metadata(fhp);

	return nfserrno(error);
}
#endif /* defined(CONFIG_NFSD_V4) */

/*
 * Check server access rights to a file system object
 */
struct accessmap {
	u32		access;
	int		how;
};
static struct accessmap	nfs3_regaccess[] = {
    {	NFS3_ACCESS_READ,	NFSD_MAY_READ			},
    {	NFS3_ACCESS_EXECUTE,	NFSD_MAY_EXEC			},
    {	NFS3_ACCESS_MODIFY,	NFSD_MAY_WRITE|NFSD_MAY_TRUNC	},
    {	NFS3_ACCESS_EXTEND,	NFSD_MAY_WRITE			},

#ifdef CONFIG_NFSD_V4
    {	NFS4_ACCESS_XAREAD,	NFSD_MAY_READ			},
    {	NFS4_ACCESS_XAWRITE,	NFSD_MAY_WRITE			},
    {	NFS4_ACCESS_XALIST,	NFSD_MAY_READ			},
#endif

    {	0,			0				}
};

static struct accessmap	nfs3_diraccess[] = {
    {	NFS3_ACCESS_READ,	NFSD_MAY_READ			},
    {	NFS3_ACCESS_LOOKUP,	NFSD_MAY_EXEC			},
    {	NFS3_ACCESS_MODIFY,	NFSD_MAY_EXEC|NFSD_MAY_WRITE|NFSD_MAY_TRUNC},
    {	NFS3_ACCESS_EXTEND,	NFSD_MAY_EXEC|NFSD_MAY_WRITE	},
    {	NFS3_ACCESS_DELETE,	NFSD_MAY_REMOVE			},

#ifdef CONFIG_NFSD_V4
    {	NFS4_ACCESS_XAREAD,	NFSD_MAY_READ			},
    {	NFS4_ACCESS_XAWRITE,	NFSD_MAY_WRITE			},
    {	NFS4_ACCESS_XALIST,	NFSD_MAY_READ			},
#endif

    {	0,			0				}
};

static struct accessmap	nfs3_anyaccess[] = {
	/* Some clients - Solaris 2.6 at least, make an access call
	 * to the server to check for access for things like /dev/null
	 * (which really, the server doesn't care about).  So
	 * We provide simple access checking for them, looking
	 * mainly at mode bits, and we make sure to ignore read-only
	 * filesystem checks
	 */
    {	NFS3_ACCESS_READ,	NFSD_MAY_READ			},
    {	NFS3_ACCESS_EXECUTE,	NFSD_MAY_EXEC			},
    {	NFS3_ACCESS_MODIFY,	NFSD_MAY_WRITE|NFSD_MAY_LOCAL_ACCESS	},
    {	NFS3_ACCESS_EXTEND,	NFSD_MAY_WRITE|NFSD_MAY_LOCAL_ACCESS	},

    {	0,			0				}
};

__be32
nfsd_access(struct svc_rqst *rqstp, struct svc_fh *fhp, u32 *access, u32 *supported)
{
	struct accessmap	*map;
	struct svc_export	*export;
	struct dentry		*dentry;
	u32			query, result = 0, sresult = 0;
	__be32			error;

	error = fh_verify(rqstp, fhp, 0, NFSD_MAY_NOP);
	if (error)
		goto out;

	export = fhp->fh_export;
	dentry = fhp->fh_dentry;

	if (d_is_reg(dentry))
		map = nfs3_regaccess;
	else if (d_is_dir(dentry))
		map = nfs3_diraccess;
	else
		map = nfs3_anyaccess;


	query = *access;
	for  (; map->access; map++) {
		if (map->access & query) {
			__be32 err2;

			sresult |= map->access;

			err2 = nfsd_permission(rqstp, export, dentry, map->how);
			switch (err2) {
			case nfs_ok:
				result |= map->access;
				break;
				
			/* the following error codes just mean the access was not allowed,
			 * rather than an error occurred */
			case nfserr_rofs:
			case nfserr_acces:
			case nfserr_perm:
				/* simply don't "or" in the access bit. */
				break;
			default:
				error = err2;
				goto out;
			}
		}
	}
	*access = result;
	if (supported)
		*supported = sresult;

 out:
	return error;
}

int nfsd_open_break_lease(struct inode *inode, int access)
{
	unsigned int mode;

	if (access & NFSD_MAY_NOT_BREAK_LEASE)
		return 0;
	mode = (access & NFSD_MAY_WRITE) ? O_WRONLY : O_RDONLY;
	return break_lease(inode, mode | O_NONBLOCK);
}

/*
 * Open an existing file or directory.
 * The may_flags argument indicates the type of open (read/write/lock)
 * and additional flags.
 * N.B. After this call fhp needs an fh_put
 */
static __be32
__nfsd_open(struct svc_rqst *rqstp, struct svc_fh *fhp, umode_t type,
			int may_flags, struct file **filp)
{
	struct path	path;
	struct inode	*inode;
	struct file	*file;
	int		flags = O_RDONLY|O_LARGEFILE;
	__be32		err;
	int		host_err = 0;

	path.mnt = fhp->fh_export->ex_path.mnt;
	path.dentry = fhp->fh_dentry;
	inode = d_inode(path.dentry);

	err = nfserr_perm;
	if (IS_APPEND(inode) && (may_flags & NFSD_MAY_WRITE))
		goto out;

	if (!inode->i_fop)
		goto out;

	host_err = nfsd_open_break_lease(inode, may_flags);
	if (host_err) /* NOMEM or WOULDBLOCK */
		goto out_nfserr;

	if (may_flags & NFSD_MAY_WRITE) {
		if (may_flags & NFSD_MAY_READ)
			flags = O_RDWR|O_LARGEFILE;
		else
			flags = O_WRONLY|O_LARGEFILE;
	}

	file = dentry_open(&path, flags, current_cred());
	if (IS_ERR(file)) {
		host_err = PTR_ERR(file);
		goto out_nfserr;
	}

	host_err = ima_file_check(file, may_flags);
	if (host_err) {
		fput(file);
		goto out_nfserr;
	}

	if (may_flags & NFSD_MAY_64BIT_COOKIE)
		file->f_mode |= FMODE_64BITHASH;
	else
		file->f_mode |= FMODE_32BITHASH;

	*filp = file;
out_nfserr:
	err = nfserrno(host_err);
out:
	return err;
}

__be32
nfsd_open(struct svc_rqst *rqstp, struct svc_fh *fhp, umode_t type,
		int may_flags, struct file **filp)
{
	__be32 err;
	bool retried = false;

	validate_process_creds();
	/*
	 * If we get here, then the client has already done an "open",
	 * and (hopefully) checked permission - so allow OWNER_OVERRIDE
	 * in case a chmod has now revoked permission.
	 *
	 * Arguably we should also allow the owner override for
	 * directories, but we never have and it doesn't seem to have
	 * caused anyone a problem.  If we were to change this, note
	 * also that our filldir callbacks would need a variant of
	 * lookup_one_len that doesn't check permissions.
	 */
	if (type == S_IFREG)
		may_flags |= NFSD_MAY_OWNER_OVERRIDE;
retry:
	err = fh_verify(rqstp, fhp, type, may_flags);
	if (!err) {
		err = __nfsd_open(rqstp, fhp, type, may_flags, filp);
		if (err == nfserr_stale && !retried) {
			retried = true;
			fh_put(fhp);
			goto retry;
		}
	}
	validate_process_creds();
	return err;
}

__be32
nfsd_open_verified(struct svc_rqst *rqstp, struct svc_fh *fhp, umode_t type,
		int may_flags, struct file **filp)
{
	__be32 err;

	validate_process_creds();
	err = __nfsd_open(rqstp, fhp, type, may_flags, filp);
	validate_process_creds();
	return err;
}

/*
 * Grab and keep cached pages associated with a file in the svc_rqst
 * so that they can be passed to the network sendmsg/sendpage routines
 * directly. They will be released after the sending has completed.
 */
static int
nfsd_splice_actor(struct pipe_inode_info *pipe, struct pipe_buffer *buf,
		  struct splice_desc *sd)
{
	struct svc_rqst *rqstp = sd->u.data;
	struct page **pp = rqstp->rq_next_page;
	struct page *page = buf->page;

	if (rqstp->rq_res.page_len == 0) {
		svc_rqst_replace_page(rqstp, page);
		rqstp->rq_res.page_base = buf->offset;
	} else if (page != pp[-1]) {
		svc_rqst_replace_page(rqstp, page);
	}
	rqstp->rq_res.page_len += sd->len;

	return sd->len;
}

static int nfsd_direct_splice_actor(struct pipe_inode_info *pipe,
				    struct splice_desc *sd)
{
	return __splice_from_pipe(pipe, sd, nfsd_splice_actor);
}

static u32 nfsd_eof_on_read(struct file *file, loff_t offset, ssize_t len,
		size_t expected)
{
	if (expected != 0 && len == 0)
		return 1;
	if (offset+len >= i_size_read(file_inode(file)))
		return 1;
	return 0;
}

static __be32 nfsd_finish_read(struct svc_rqst *rqstp, struct svc_fh *fhp,
			       struct file *file, loff_t offset,
			       unsigned long *count, u32 *eof, ssize_t host_err)
{
	if (host_err >= 0) {
		nfsd_stats_io_read_add(fhp->fh_export, host_err);
		*eof = nfsd_eof_on_read(file, offset, host_err, *count);
		*count = host_err;
		fsnotify_access(file);
		trace_nfsd_read_io_done(rqstp, fhp, offset, *count);
		return 0;
	} else {
		trace_nfsd_read_err(rqstp, fhp, offset, host_err);
		return nfserrno(host_err);
	}
}

__be32 nfsd_splice_read(struct svc_rqst *rqstp, struct svc_fh *fhp,
			struct file *file, loff_t offset, unsigned long *count,
			u32 *eof)
{
	struct splice_desc sd = {
		.len		= 0,
		.total_len	= *count,
		.pos		= offset,
		.u.data		= rqstp,
	};
	ssize_t host_err;

	trace_nfsd_read_splice(rqstp, fhp, offset, *count);
	rqstp->rq_next_page = rqstp->rq_respages + 1;
	host_err = splice_direct_to_actor(file, &sd, nfsd_direct_splice_actor);
	return nfsd_finish_read(rqstp, fhp, file, offset, count, eof, host_err);
}

__be32 nfsd_readv(struct svc_rqst *rqstp, struct svc_fh *fhp,
		  struct file *file, loff_t offset,
		  struct kvec *vec, int vlen, unsigned long *count,
		  u32 *eof)
{
	struct iov_iter iter;
	loff_t ppos = offset;
	ssize_t host_err;

	trace_nfsd_read_vector(rqstp, fhp, offset, *count);
	iov_iter_kvec(&iter, READ, vec, vlen, *count);
	host_err = vfs_iter_read(file, &iter, &ppos, 0);
	return nfsd_finish_read(rqstp, fhp, file, offset, count, eof, host_err);
}

/*
 * Gathered writes: If another process is currently writing to the file,
 * there's a high chance this is another nfsd (triggered by a bulk write
 * from a client's biod). Rather than syncing the file with each write
 * request, we sleep for 10 msec.
 *
 * I don't know if this roughly approximates C. Juszak's idea of
 * gathered writes, but it's a nice and simple solution (IMHO), and it
 * seems to work:-)
 *
 * Note: we do this only in the NFSv2 case, since v3 and higher have a
 * better tool (separate unstable writes and commits) for solving this
 * problem.
 */
static int wait_for_concurrent_writes(struct file *file)
{
	struct inode *inode = file_inode(file);
	static ino_t last_ino;
	static dev_t last_dev;
	int err = 0;

	if (atomic_read(&inode->i_writecount) > 1
	    || (last_ino == inode->i_ino && last_dev == inode->i_sb->s_dev)) {
		dprintk("nfsd: write defer %d\n", task_pid_nr(current));
		msleep(10);
		dprintk("nfsd: write resume %d\n", task_pid_nr(current));
	}

	if (inode->i_state & I_DIRTY) {
		dprintk("nfsd: write sync %d\n", task_pid_nr(current));
		err = vfs_fsync(file, 0);
	}
	last_ino = inode->i_ino;
	last_dev = inode->i_sb->s_dev;
	return err;
}

__be32
nfsd_vfs_write(struct svc_rqst *rqstp, struct svc_fh *fhp, struct nfsd_file *nf,
				loff_t offset, struct kvec *vec, int vlen,
				unsigned long *cnt, int stable,
				__be32 *verf)
{
	struct nfsd_net		*nn = net_generic(SVC_NET(rqstp), nfsd_net_id);
	struct file		*file = nf->nf_file;
	struct super_block	*sb = file_inode(file)->i_sb;
	struct svc_export	*exp;
	struct iov_iter		iter;
	errseq_t		since;
	__be32			nfserr;
	int			host_err;
	int			use_wgather;
	loff_t			pos = offset;
	unsigned long		exp_op_flags = 0;
	unsigned int		pflags = current->flags;
	rwf_t			flags = 0;
	bool			restore_flags = false;

	trace_nfsd_write_opened(rqstp, fhp, offset, *cnt);

	if (sb->s_export_op)
		exp_op_flags = sb->s_export_op->flags;

	if (test_bit(RQ_LOCAL, &rqstp->rq_flags) &&
	    !(exp_op_flags & EXPORT_OP_REMOTE_FS)) {
		/*
		 * We want throttling in balance_dirty_pages()
		 * and shrink_inactive_list() to only consider
		 * the backingdev we are writing to, so that nfs to
		 * localhost doesn't cause nfsd to lock up due to all
		 * the client's dirty pages or its congested queue.
		 */
		current->flags |= PF_LOCAL_THROTTLE;
		restore_flags = true;
	}

	exp = fhp->fh_export;
	use_wgather = (rqstp->rq_vers == 2) && EX_WGATHER(exp);

	if (!EX_ISSYNC(exp))
		stable = NFS_UNSTABLE;

	if (stable && !use_wgather)
		flags |= RWF_SYNC;

	iov_iter_kvec(&iter, WRITE, vec, vlen, *cnt);
	since = READ_ONCE(file->f_wb_err);
	if (verf)
		nfsd_copy_write_verifier(verf, nn);
	host_err = vfs_iter_write(file, &iter, &pos, flags);
	if (host_err < 0) {
		nfsd_reset_write_verifier(nn);
		trace_nfsd_writeverf_reset(nn, rqstp, host_err);
		goto out_nfserr;
	}
	*cnt = host_err;
	nfsd_stats_io_write_add(exp, *cnt);
	fsnotify_modify(file);
	host_err = filemap_check_wb_err(file->f_mapping, since);
	if (host_err < 0)
		goto out_nfserr;

	if (stable && use_wgather) {
		host_err = wait_for_concurrent_writes(file);
		if (host_err < 0) {
			nfsd_reset_write_verifier(nn);
			trace_nfsd_writeverf_reset(nn, rqstp, host_err);
		}
	}

out_nfserr:
	if (host_err >= 0) {
		trace_nfsd_write_io_done(rqstp, fhp, offset, *cnt);
		nfserr = nfs_ok;
	} else {
		trace_nfsd_write_err(rqstp, fhp, offset, host_err);
		nfserr = nfserrno(host_err);
	}
	if (restore_flags)
		current_restore_flags(pflags, PF_LOCAL_THROTTLE);
	return nfserr;
}

/*
 * Read data from a file. count must contain the requested read count
 * on entry. On return, *count contains the number of bytes actually read.
 * N.B. After this call fhp needs an fh_put
 */
__be32 nfsd_read(struct svc_rqst *rqstp, struct svc_fh *fhp,
	loff_t offset, struct kvec *vec, int vlen, unsigned long *count,
	u32 *eof)
{
	struct nfsd_file	*nf;
	struct file *file;
	__be32 err;

	trace_nfsd_read_start(rqstp, fhp, offset, *count);
	err = nfsd_file_acquire(rqstp, fhp, NFSD_MAY_READ, &nf);
	if (err)
		return err;

	file = nf->nf_file;
	if (file->f_op->splice_read && test_bit(RQ_SPLICE_OK, &rqstp->rq_flags))
		err = nfsd_splice_read(rqstp, fhp, file, offset, count, eof);
	else
		err = nfsd_readv(rqstp, fhp, file, offset, vec, vlen, count, eof);

	nfsd_file_put(nf);

	trace_nfsd_read_done(rqstp, fhp, offset, *count);

	return err;
}

/*
 * Write data to a file.
 * The stable flag requests synchronous writes.
 * N.B. After this call fhp needs an fh_put
 */
__be32
nfsd_write(struct svc_rqst *rqstp, struct svc_fh *fhp, loff_t offset,
	   struct kvec *vec, int vlen, unsigned long *cnt, int stable,
	   __be32 *verf)
{
	struct nfsd_file *nf;
	__be32 err;

	trace_nfsd_write_start(rqstp, fhp, offset, *cnt);

	err = nfsd_file_acquire(rqstp, fhp, NFSD_MAY_WRITE, &nf);
	if (err)
		goto out;

	err = nfsd_vfs_write(rqstp, fhp, nf, offset, vec,
			vlen, cnt, stable, verf);
	nfsd_file_put(nf);
out:
	trace_nfsd_write_done(rqstp, fhp, offset, *cnt);
	return err;
}

<<<<<<< HEAD
#ifdef CONFIG_NFSD_V3
=======
>>>>>>> 95cd2cdc
/**
 * nfsd_commit - Commit pending writes to stable storage
 * @rqstp: RPC request being processed
 * @fhp: NFS filehandle
 * @offset: raw offset from beginning of file
 * @count: raw count of bytes to sync
 * @verf: filled in with the server's current write verifier
 *
 * Note: we guarantee that data that lies within the range specified
 * by the 'offset' and 'count' parameters will be synced. The server
 * is permitted to sync data that lies outside this range at the
 * same time.
 *
 * Unfortunately we cannot lock the file to make sure we return full WCC
 * data to the client, as locking happens lower down in the filesystem.
 *
 * Return values:
 *   An nfsstat value in network byte order.
 */
__be32
nfsd_commit(struct svc_rqst *rqstp, struct svc_fh *fhp, u64 offset,
	    u32 count, __be32 *verf)
{
	u64			maxbytes;
	loff_t			start, end;
	struct nfsd_net		*nn;
	struct nfsd_file	*nf;
	__be32			err;

	err = nfsd_file_acquire(rqstp, fhp,
			NFSD_MAY_WRITE|NFSD_MAY_NOT_BREAK_LEASE, &nf);
	if (err)
		goto out;

	/*
	 * Convert the client-provided (offset, count) range to a
	 * (start, end) range. If the client-provided range falls
	 * outside the maximum file size of the underlying FS,
	 * clamp the sync range appropriately.
	 */
	start = 0;
	end = LLONG_MAX;
	maxbytes = (u64)fhp->fh_dentry->d_sb->s_maxbytes;
	if (offset < maxbytes) {
		start = offset;
		if (count && (offset + count - 1 < maxbytes))
			end = offset + count - 1;
	}

	nn = net_generic(nf->nf_net, nfsd_net_id);
	if (EX_ISSYNC(fhp->fh_export)) {
		errseq_t since = READ_ONCE(nf->nf_file->f_wb_err);
		int err2;

		err2 = vfs_fsync_range(nf->nf_file, start, end, 0);
		switch (err2) {
		case 0:
			nfsd_copy_write_verifier(verf, nn);
			err2 = filemap_check_wb_err(nf->nf_file->f_mapping,
						    since);
			break;
		case -EINVAL:
			err = nfserr_notsupp;
			break;
		default:
			nfsd_reset_write_verifier(nn);
			trace_nfsd_writeverf_reset(nn, rqstp, err2);
		}
		err = nfserrno(err2);
	} else
		nfsd_copy_write_verifier(verf, nn);

	nfsd_file_put(nf);
out:
	return err;
}

static __be32
nfsd_create_setattr(struct svc_rqst *rqstp, struct svc_fh *resfhp,
			struct iattr *iap)
{
	/*
	 * Mode has already been set earlier in create:
	 */
	iap->ia_valid &= ~ATTR_MODE;
	/*
	 * Setting uid/gid works only for root.  Irix appears to
	 * send along the gid on create when it tries to implement
	 * setgid directories via NFS:
	 */
	if (!uid_eq(current_fsuid(), GLOBAL_ROOT_UID))
		iap->ia_valid &= ~(ATTR_UID|ATTR_GID);
	if (iap->ia_valid)
		return nfsd_setattr(rqstp, resfhp, iap, 0, (time64_t)0);
	/* Callers expect file metadata to be committed here */
	return nfserrno(commit_metadata(resfhp));
}

/* HPUX client sometimes creates a file in mode 000, and sets size to 0.
 * setting size to 0 may fail for some specific file systems by the permission
 * checking which requires WRITE permission but the mode is 000.
 * we ignore the resizing(to 0) on the just new created file, since the size is
 * 0 after file created.
 *
 * call this only after vfs_create() is called.
 * */
static void
nfsd_check_ignore_resizing(struct iattr *iap)
{
	if ((iap->ia_valid & ATTR_SIZE) && (iap->ia_size == 0))
		iap->ia_valid &= ~ATTR_SIZE;
}

/* The parent directory should already be locked: */
__be32
nfsd_create_locked(struct svc_rqst *rqstp, struct svc_fh *fhp,
		char *fname, int flen, struct iattr *iap,
		int type, dev_t rdev, struct svc_fh *resfhp)
{
	struct dentry	*dentry, *dchild;
	struct inode	*dirp;
	__be32		err;
	__be32		err2;
	int		host_err;

	dentry = fhp->fh_dentry;
	dirp = d_inode(dentry);

	dchild = dget(resfhp->fh_dentry);
	if (!fhp->fh_locked) {
		WARN_ONCE(1, "nfsd_create: parent %pd2 not locked!\n",
				dentry);
		err = nfserr_io;
		goto out;
	}

	err = nfsd_permission(rqstp, fhp->fh_export, dentry, NFSD_MAY_CREATE);
	if (err)
		goto out;

	if (!(iap->ia_valid & ATTR_MODE))
		iap->ia_mode = 0;
	iap->ia_mode = (iap->ia_mode & S_IALLUGO) | type;

	if (!IS_POSIXACL(dirp))
		iap->ia_mode &= ~current_umask();

	err = 0;
	host_err = 0;
	switch (type) {
	case S_IFREG:
		host_err = vfs_create(&init_user_ns, dirp, dchild, iap->ia_mode, true);
		if (!host_err)
			nfsd_check_ignore_resizing(iap);
		break;
	case S_IFDIR:
		host_err = vfs_mkdir(&init_user_ns, dirp, dchild, iap->ia_mode);
		if (!host_err && unlikely(d_unhashed(dchild))) {
			struct dentry *d;
			d = lookup_one_len(dchild->d_name.name,
					   dchild->d_parent,
					   dchild->d_name.len);
			if (IS_ERR(d)) {
				host_err = PTR_ERR(d);
				break;
			}
			if (unlikely(d_is_negative(d))) {
				dput(d);
				err = nfserr_serverfault;
				goto out;
			}
			dput(resfhp->fh_dentry);
			resfhp->fh_dentry = dget(d);
			err = fh_update(resfhp);
			dput(dchild);
			dchild = d;
			if (err)
				goto out;
		}
		break;
	case S_IFCHR:
	case S_IFBLK:
	case S_IFIFO:
	case S_IFSOCK:
		host_err = vfs_mknod(&init_user_ns, dirp, dchild,
				     iap->ia_mode, rdev);
		break;
	default:
		printk(KERN_WARNING "nfsd: bad file type %o in nfsd_create\n",
		       type);
		host_err = -EINVAL;
	}
	if (host_err < 0)
		goto out_nfserr;

	err = nfsd_create_setattr(rqstp, resfhp, iap);

	/*
	 * nfsd_create_setattr already committed the child.  Transactional
	 * filesystems had a chance to commit changes for both parent and
	 * child simultaneously making the following commit_metadata a
	 * noop.
	 */
	err2 = nfserrno(commit_metadata(fhp));
	if (err2)
		err = err2;
	/*
	 * Update the file handle to get the new inode info.
	 */
	if (!err)
		err = fh_update(resfhp);
out:
	dput(dchild);
	return err;

out_nfserr:
	err = nfserrno(host_err);
	goto out;
}

/*
 * Create a filesystem object (regular, directory, special).
 * Note that the parent directory is left locked.
 *
 * N.B. Every call to nfsd_create needs an fh_put for _both_ fhp and resfhp
 */
__be32
nfsd_create(struct svc_rqst *rqstp, struct svc_fh *fhp,
		char *fname, int flen, struct iattr *iap,
		int type, dev_t rdev, struct svc_fh *resfhp)
{
	struct dentry	*dentry, *dchild = NULL;
	__be32		err;
	int		host_err;

	if (isdotent(fname, flen))
		return nfserr_exist;

	err = fh_verify(rqstp, fhp, S_IFDIR, NFSD_MAY_NOP);
	if (err)
		return err;

	dentry = fhp->fh_dentry;

	host_err = fh_want_write(fhp);
	if (host_err)
		return nfserrno(host_err);

	fh_lock_nested(fhp, I_MUTEX_PARENT);
	dchild = lookup_one_len(fname, dentry, flen);
	host_err = PTR_ERR(dchild);
	if (IS_ERR(dchild))
		return nfserrno(host_err);
	err = fh_compose(resfhp, fhp->fh_export, dchild, fhp);
	/*
	 * We unconditionally drop our ref to dchild as fh_compose will have
	 * already grabbed its own ref for it.
	 */
	dput(dchild);
	if (err)
		return err;
	return nfsd_create_locked(rqstp, fhp, fname, flen, iap, type,
					rdev, resfhp);
}

/*
 * NFSv3 and NFSv4 version of nfsd_create
 */
__be32
do_nfsd_create(struct svc_rqst *rqstp, struct svc_fh *fhp,
		char *fname, int flen, struct iattr *iap,
		struct svc_fh *resfhp, int createmode, u32 *verifier,
	        bool *truncp, bool *created)
{
	struct dentry	*dentry, *dchild = NULL;
	struct inode	*dirp;
	__be32		err;
	int		host_err;
	__u32		v_mtime=0, v_atime=0;

	err = nfserr_perm;
	if (!flen)
		goto out;
	err = nfserr_exist;
	if (isdotent(fname, flen))
		goto out;
	if (!(iap->ia_valid & ATTR_MODE))
		iap->ia_mode = 0;
	err = fh_verify(rqstp, fhp, S_IFDIR, NFSD_MAY_EXEC);
	if (err)
		goto out;

	dentry = fhp->fh_dentry;
	dirp = d_inode(dentry);

	host_err = fh_want_write(fhp);
	if (host_err)
		goto out_nfserr;

	fh_lock_nested(fhp, I_MUTEX_PARENT);

	/*
	 * Compose the response file handle.
	 */
	dchild = lookup_one_len(fname, dentry, flen);
	host_err = PTR_ERR(dchild);
	if (IS_ERR(dchild))
		goto out_nfserr;

	/* If file doesn't exist, check for permissions to create one */
	if (d_really_is_negative(dchild)) {
		err = fh_verify(rqstp, fhp, S_IFDIR, NFSD_MAY_CREATE);
		if (err)
			goto out;
	}

	err = fh_compose(resfhp, fhp->fh_export, dchild, fhp);
	if (err)
		goto out;

	if (nfsd_create_is_exclusive(createmode)) {
		/* solaris7 gets confused (bugid 4218508) if these have
		 * the high bit set, as do xfs filesystems without the
		 * "bigtime" feature.  So just clear the high bits. If this is
		 * ever changed to use different attrs for storing the
		 * verifier, then do_open_lookup() will also need to be fixed
		 * accordingly.
		 */
		v_mtime = verifier[0]&0x7fffffff;
		v_atime = verifier[1]&0x7fffffff;
	}
	
	if (d_really_is_positive(dchild)) {
		err = 0;

		switch (createmode) {
		case NFS3_CREATE_UNCHECKED:
			if (! d_is_reg(dchild))
				goto out;
			else if (truncp) {
				/* in nfsv4, we need to treat this case a little
				 * differently.  we don't want to truncate the
				 * file now; this would be wrong if the OPEN
				 * fails for some other reason.  furthermore,
				 * if the size is nonzero, we should ignore it
				 * according to spec!
				 */
				*truncp = (iap->ia_valid & ATTR_SIZE) && !iap->ia_size;
			}
			else {
				iap->ia_valid &= ATTR_SIZE;
				goto set_attr;
			}
			break;
		case NFS3_CREATE_EXCLUSIVE:
			if (   d_inode(dchild)->i_mtime.tv_sec == v_mtime
			    && d_inode(dchild)->i_atime.tv_sec == v_atime
			    && d_inode(dchild)->i_size  == 0 ) {
				if (created)
					*created = true;
				break;
			}
			fallthrough;
		case NFS4_CREATE_EXCLUSIVE4_1:
			if (   d_inode(dchild)->i_mtime.tv_sec == v_mtime
			    && d_inode(dchild)->i_atime.tv_sec == v_atime
			    && d_inode(dchild)->i_size  == 0 ) {
				if (created)
					*created = true;
				goto set_attr;
			}
			fallthrough;
		case NFS3_CREATE_GUARDED:
			err = nfserr_exist;
		}
		fh_drop_write(fhp);
		goto out;
	}

	if (!IS_POSIXACL(dirp))
		iap->ia_mode &= ~current_umask();

	host_err = vfs_create(&init_user_ns, dirp, dchild, iap->ia_mode, true);
	if (host_err < 0) {
		fh_drop_write(fhp);
		goto out_nfserr;
	}
	if (created)
		*created = true;

	nfsd_check_ignore_resizing(iap);

	if (nfsd_create_is_exclusive(createmode)) {
		/* Cram the verifier into atime/mtime */
		iap->ia_valid = ATTR_MTIME|ATTR_ATIME
			| ATTR_MTIME_SET|ATTR_ATIME_SET;
		/* XXX someone who knows this better please fix it for nsec */ 
		iap->ia_mtime.tv_sec = v_mtime;
		iap->ia_atime.tv_sec = v_atime;
		iap->ia_mtime.tv_nsec = 0;
		iap->ia_atime.tv_nsec = 0;
	}

 set_attr:
	err = nfsd_create_setattr(rqstp, resfhp, iap);

	/*
	 * nfsd_create_setattr already committed the child
	 * (and possibly also the parent).
	 */
	if (!err)
		err = nfserrno(commit_metadata(fhp));

	/*
	 * Update the filehandle to get the new inode info.
	 */
	if (!err)
		err = fh_update(resfhp);

 out:
	fh_unlock(fhp);
	if (dchild && !IS_ERR(dchild))
		dput(dchild);
	fh_drop_write(fhp);
 	return err;
 
 out_nfserr:
	err = nfserrno(host_err);
	goto out;
}

/*
 * Read a symlink. On entry, *lenp must contain the maximum path length that
 * fits into the buffer. On return, it contains the true length.
 * N.B. After this call fhp needs an fh_put
 */
__be32
nfsd_readlink(struct svc_rqst *rqstp, struct svc_fh *fhp, char *buf, int *lenp)
{
	__be32		err;
	const char *link;
	struct path path;
	DEFINE_DELAYED_CALL(done);
	int len;

	err = fh_verify(rqstp, fhp, S_IFLNK, NFSD_MAY_NOP);
	if (unlikely(err))
		return err;

	path.mnt = fhp->fh_export->ex_path.mnt;
	path.dentry = fhp->fh_dentry;

	if (unlikely(!d_is_symlink(path.dentry)))
		return nfserr_inval;

	touch_atime(&path);

	link = vfs_get_link(path.dentry, &done);
	if (IS_ERR(link))
		return nfserrno(PTR_ERR(link));

	len = strlen(link);
	if (len < *lenp)
		*lenp = len;
	memcpy(buf, link, *lenp);
	do_delayed_call(&done);
	return 0;
}

/*
 * Create a symlink and look up its inode
 * N.B. After this call _both_ fhp and resfhp need an fh_put
 */
__be32
nfsd_symlink(struct svc_rqst *rqstp, struct svc_fh *fhp,
				char *fname, int flen,
				char *path,
				struct svc_fh *resfhp)
{
	struct dentry	*dentry, *dnew;
	__be32		err, cerr;
	int		host_err;

	err = nfserr_noent;
	if (!flen || path[0] == '\0')
		goto out;
	err = nfserr_exist;
	if (isdotent(fname, flen))
		goto out;

	err = fh_verify(rqstp, fhp, S_IFDIR, NFSD_MAY_CREATE);
	if (err)
		goto out;

	host_err = fh_want_write(fhp);
	if (host_err)
		goto out_nfserr;

	fh_lock(fhp);
	dentry = fhp->fh_dentry;
	dnew = lookup_one_len(fname, dentry, flen);
	host_err = PTR_ERR(dnew);
	if (IS_ERR(dnew))
		goto out_nfserr;

	host_err = vfs_symlink(&init_user_ns, d_inode(dentry), dnew, path);
	err = nfserrno(host_err);
	fh_unlock(fhp);
	if (!err)
		err = nfserrno(commit_metadata(fhp));

	fh_drop_write(fhp);

	cerr = fh_compose(resfhp, fhp->fh_export, dnew, fhp);
	dput(dnew);
	if (err==0) err = cerr;
out:
	return err;

out_nfserr:
	err = nfserrno(host_err);
	goto out;
}

/*
 * Create a hardlink
 * N.B. After this call _both_ ffhp and tfhp need an fh_put
 */
__be32
nfsd_link(struct svc_rqst *rqstp, struct svc_fh *ffhp,
				char *name, int len, struct svc_fh *tfhp)
{
	struct dentry	*ddir, *dnew, *dold;
	struct inode	*dirp;
	__be32		err;
	int		host_err;

	err = fh_verify(rqstp, ffhp, S_IFDIR, NFSD_MAY_CREATE);
	if (err)
		goto out;
	err = fh_verify(rqstp, tfhp, 0, NFSD_MAY_NOP);
	if (err)
		goto out;
	err = nfserr_isdir;
	if (d_is_dir(tfhp->fh_dentry))
		goto out;
	err = nfserr_perm;
	if (!len)
		goto out;
	err = nfserr_exist;
	if (isdotent(name, len))
		goto out;

	host_err = fh_want_write(tfhp);
	if (host_err) {
		err = nfserrno(host_err);
		goto out;
	}

	fh_lock_nested(ffhp, I_MUTEX_PARENT);
	ddir = ffhp->fh_dentry;
	dirp = d_inode(ddir);

	dnew = lookup_one_len(name, ddir, len);
	host_err = PTR_ERR(dnew);
	if (IS_ERR(dnew))
		goto out_nfserr;

	dold = tfhp->fh_dentry;

	err = nfserr_noent;
	if (d_really_is_negative(dold))
		goto out_dput;
	host_err = vfs_link(dold, &init_user_ns, dirp, dnew, NULL);
	fh_unlock(ffhp);
	if (!host_err) {
		err = nfserrno(commit_metadata(ffhp));
		if (!err)
			err = nfserrno(commit_metadata(tfhp));
	} else {
		if (host_err == -EXDEV && rqstp->rq_vers == 2)
			err = nfserr_acces;
		else
			err = nfserrno(host_err);
	}
out_dput:
	dput(dnew);
out_unlock:
	fh_unlock(ffhp);
	fh_drop_write(tfhp);
out:
	return err;

out_nfserr:
	err = nfserrno(host_err);
	goto out_unlock;
}

static void
nfsd_close_cached_files(struct dentry *dentry)
{
	struct inode *inode = d_inode(dentry);

	if (inode && S_ISREG(inode->i_mode))
		nfsd_file_close_inode_sync(inode);
}

static bool
nfsd_has_cached_files(struct dentry *dentry)
{
	bool		ret = false;
	struct inode *inode = d_inode(dentry);

	if (inode && S_ISREG(inode->i_mode))
		ret = nfsd_file_is_cached(inode);
	return ret;
}

/*
 * Rename a file
 * N.B. After this call _both_ ffhp and tfhp need an fh_put
 */
__be32
nfsd_rename(struct svc_rqst *rqstp, struct svc_fh *ffhp, char *fname, int flen,
			    struct svc_fh *tfhp, char *tname, int tlen)
{
	struct dentry	*fdentry, *tdentry, *odentry, *ndentry, *trap;
	struct inode	*fdir, *tdir;
	__be32		err;
	int		host_err;
	bool		close_cached = false;

	err = fh_verify(rqstp, ffhp, S_IFDIR, NFSD_MAY_REMOVE);
	if (err)
		goto out;
	err = fh_verify(rqstp, tfhp, S_IFDIR, NFSD_MAY_CREATE);
	if (err)
		goto out;

	fdentry = ffhp->fh_dentry;
	fdir = d_inode(fdentry);

	tdentry = tfhp->fh_dentry;
	tdir = d_inode(tdentry);

	err = nfserr_perm;
	if (!flen || isdotent(fname, flen) || !tlen || isdotent(tname, tlen))
		goto out;

retry:
	host_err = fh_want_write(ffhp);
	if (host_err) {
		err = nfserrno(host_err);
		goto out;
	}

	/* cannot use fh_lock as we need deadlock protective ordering
	 * so do it by hand */
	trap = lock_rename(tdentry, fdentry);
	ffhp->fh_locked = tfhp->fh_locked = true;
	fh_fill_pre_attrs(ffhp);
	fh_fill_pre_attrs(tfhp);

	odentry = lookup_one_len(fname, fdentry, flen);
	host_err = PTR_ERR(odentry);
	if (IS_ERR(odentry))
		goto out_nfserr;

	host_err = -ENOENT;
	if (d_really_is_negative(odentry))
		goto out_dput_old;
	host_err = -EINVAL;
	if (odentry == trap)
		goto out_dput_old;

	ndentry = lookup_one_len(tname, tdentry, tlen);
	host_err = PTR_ERR(ndentry);
	if (IS_ERR(ndentry))
		goto out_dput_old;
	host_err = -ENOTEMPTY;
	if (ndentry == trap)
		goto out_dput_new;

	host_err = -EXDEV;
	if (ffhp->fh_export->ex_path.mnt != tfhp->fh_export->ex_path.mnt)
		goto out_dput_new;
	if (ffhp->fh_export->ex_path.dentry != tfhp->fh_export->ex_path.dentry)
		goto out_dput_new;

	if ((ndentry->d_sb->s_export_op->flags & EXPORT_OP_CLOSE_BEFORE_UNLINK) &&
	    nfsd_has_cached_files(ndentry)) {
		close_cached = true;
		goto out_dput_old;
	} else {
		struct renamedata rd = {
			.old_mnt_userns	= &init_user_ns,
			.old_dir	= fdir,
			.old_dentry	= odentry,
			.new_mnt_userns	= &init_user_ns,
			.new_dir	= tdir,
			.new_dentry	= ndentry,
		};
		host_err = vfs_rename(&rd);
		if (!host_err) {
			host_err = commit_metadata(tfhp);
			if (!host_err)
				host_err = commit_metadata(ffhp);
		}
	}
 out_dput_new:
	dput(ndentry);
 out_dput_old:
	dput(odentry);
 out_nfserr:
	err = nfserrno(host_err);
	/*
	 * We cannot rely on fh_unlock on the two filehandles,
	 * as that would do the wrong thing if the two directories
	 * were the same, so again we do it by hand.
	 */
	if (!close_cached) {
		fh_fill_post_attrs(ffhp);
		fh_fill_post_attrs(tfhp);
	}
	unlock_rename(tdentry, fdentry);
	ffhp->fh_locked = tfhp->fh_locked = false;
	fh_drop_write(ffhp);

	/*
	 * If the target dentry has cached open files, then we need to try to
	 * close them prior to doing the rename. Flushing delayed fput
	 * shouldn't be done with locks held however, so we delay it until this
	 * point and then reattempt the whole shebang.
	 */
	if (close_cached) {
		close_cached = false;
		nfsd_close_cached_files(ndentry);
		dput(ndentry);
		goto retry;
	}
out:
	return err;
}

/*
 * Unlink a file or directory
 * N.B. After this call fhp needs an fh_put
 */
__be32
nfsd_unlink(struct svc_rqst *rqstp, struct svc_fh *fhp, int type,
				char *fname, int flen)
{
	struct dentry	*dentry, *rdentry;
	struct inode	*dirp;
	struct inode	*rinode;
	__be32		err;
	int		host_err;

	err = nfserr_acces;
	if (!flen || isdotent(fname, flen))
		goto out;
	err = fh_verify(rqstp, fhp, S_IFDIR, NFSD_MAY_REMOVE);
	if (err)
		goto out;

	host_err = fh_want_write(fhp);
	if (host_err)
		goto out_nfserr;

	fh_lock_nested(fhp, I_MUTEX_PARENT);
	dentry = fhp->fh_dentry;
	dirp = d_inode(dentry);

	rdentry = lookup_one_len(fname, dentry, flen);
	host_err = PTR_ERR(rdentry);
	if (IS_ERR(rdentry))
		goto out_drop_write;

	if (d_really_is_negative(rdentry)) {
		dput(rdentry);
		host_err = -ENOENT;
		goto out_drop_write;
	}
	rinode = d_inode(rdentry);
	ihold(rinode);

	if (!type)
		type = d_inode(rdentry)->i_mode & S_IFMT;

	if (type != S_IFDIR) {
		if (rdentry->d_sb->s_export_op->flags & EXPORT_OP_CLOSE_BEFORE_UNLINK)
			nfsd_close_cached_files(rdentry);
		host_err = vfs_unlink(&init_user_ns, dirp, rdentry, NULL);
	} else {
		host_err = vfs_rmdir(&init_user_ns, dirp, rdentry);
	}

	fh_unlock(fhp);
	if (!host_err)
		host_err = commit_metadata(fhp);
	dput(rdentry);
	iput(rinode);    /* truncate the inode here */

out_drop_write:
	fh_drop_write(fhp);
out_nfserr:
	if (host_err == -EBUSY) {
		/* name is mounted-on. There is no perfect
		 * error status.
		 */
		if (nfsd_v4client(rqstp))
			err = nfserr_file_open;
		else
			err = nfserr_acces;
	} else {
		err = nfserrno(host_err);
	}
out:
	return err;
}

/*
 * We do this buffering because we must not call back into the file
 * system's ->lookup() method from the filldir callback. That may well
 * deadlock a number of file systems.
 *
 * This is based heavily on the implementation of same in XFS.
 */
struct buffered_dirent {
	u64		ino;
	loff_t		offset;
	int		namlen;
	unsigned int	d_type;
	char		name[];
};

struct readdir_data {
	struct dir_context ctx;
	char		*dirent;
	size_t		used;
	int		full;
};

static int nfsd_buffered_filldir(struct dir_context *ctx, const char *name,
				 int namlen, loff_t offset, u64 ino,
				 unsigned int d_type)
{
	struct readdir_data *buf =
		container_of(ctx, struct readdir_data, ctx);
	struct buffered_dirent *de = (void *)(buf->dirent + buf->used);
	unsigned int reclen;

	reclen = ALIGN(sizeof(struct buffered_dirent) + namlen, sizeof(u64));
	if (buf->used + reclen > PAGE_SIZE) {
		buf->full = 1;
		return -EINVAL;
	}

	de->namlen = namlen;
	de->offset = offset;
	de->ino = ino;
	de->d_type = d_type;
	memcpy(de->name, name, namlen);
	buf->used += reclen;

	return 0;
}

static __be32 nfsd_buffered_readdir(struct file *file, struct svc_fh *fhp,
				    nfsd_filldir_t func, struct readdir_cd *cdp,
				    loff_t *offsetp)
{
	struct buffered_dirent *de;
	int host_err;
	int size;
	loff_t offset;
	struct readdir_data buf = {
		.ctx.actor = nfsd_buffered_filldir,
		.dirent = (void *)__get_free_page(GFP_KERNEL)
	};

	if (!buf.dirent)
		return nfserrno(-ENOMEM);

	offset = *offsetp;

	while (1) {
		unsigned int reclen;

		cdp->err = nfserr_eof; /* will be cleared on successful read */
		buf.used = 0;
		buf.full = 0;

		host_err = iterate_dir(file, &buf.ctx);
		if (buf.full)
			host_err = 0;

		if (host_err < 0)
			break;

		size = buf.used;

		if (!size)
			break;

		de = (struct buffered_dirent *)buf.dirent;
		while (size > 0) {
			offset = de->offset;

			if (func(cdp, de->name, de->namlen, de->offset,
				 de->ino, de->d_type))
				break;

			if (cdp->err != nfs_ok)
				break;

			trace_nfsd_dirent(fhp, de->ino, de->name, de->namlen);

			reclen = ALIGN(sizeof(*de) + de->namlen,
				       sizeof(u64));
			size -= reclen;
			de = (struct buffered_dirent *)((char *)de + reclen);
		}
		if (size > 0) /* We bailed out early */
			break;

		offset = vfs_llseek(file, 0, SEEK_CUR);
	}

	free_page((unsigned long)(buf.dirent));

	if (host_err)
		return nfserrno(host_err);

	*offsetp = offset;
	return cdp->err;
}

/*
 * Read entries from a directory.
 * The  NFSv3/4 verifier we ignore for now.
 */
__be32
nfsd_readdir(struct svc_rqst *rqstp, struct svc_fh *fhp, loff_t *offsetp, 
	     struct readdir_cd *cdp, nfsd_filldir_t func)
{
	__be32		err;
	struct file	*file;
	loff_t		offset = *offsetp;
	int             may_flags = NFSD_MAY_READ;

	/* NFSv2 only supports 32 bit cookies */
	if (rqstp->rq_vers > 2)
		may_flags |= NFSD_MAY_64BIT_COOKIE;

	err = nfsd_open(rqstp, fhp, S_IFDIR, may_flags, &file);
	if (err)
		goto out;

	offset = vfs_llseek(file, offset, SEEK_SET);
	if (offset < 0) {
		err = nfserrno((int)offset);
		goto out_close;
	}

	err = nfsd_buffered_readdir(file, fhp, func, cdp, offsetp);

	if (err == nfserr_eof || err == nfserr_toosmall)
		err = nfs_ok; /* can still be found in ->err */
out_close:
	fput(file);
out:
	return err;
}

/*
 * Get file system stats
 * N.B. After this call fhp needs an fh_put
 */
__be32
nfsd_statfs(struct svc_rqst *rqstp, struct svc_fh *fhp, struct kstatfs *stat, int access)
{
	__be32 err;

	err = fh_verify(rqstp, fhp, 0, NFSD_MAY_NOP | access);
	if (!err) {
		struct path path = {
			.mnt	= fhp->fh_export->ex_path.mnt,
			.dentry	= fhp->fh_dentry,
		};
		if (vfs_statfs(&path, stat))
			err = nfserr_io;
	}
	return err;
}

static int exp_rdonly(struct svc_rqst *rqstp, struct svc_export *exp)
{
	return nfsexp_flags(rqstp, exp) & NFSEXP_READONLY;
}

#ifdef CONFIG_NFSD_V4
/*
 * Helper function to translate error numbers. In the case of xattr operations,
 * some error codes need to be translated outside of the standard translations.
 *
 * ENODATA needs to be translated to nfserr_noxattr.
 * E2BIG to nfserr_xattr2big.
 *
 * Additionally, vfs_listxattr can return -ERANGE. This means that the
 * file has too many extended attributes to retrieve inside an
 * XATTR_LIST_MAX sized buffer. This is a bug in the xattr implementation:
 * filesystems will allow the adding of extended attributes until they hit
 * their own internal limit. This limit may be larger than XATTR_LIST_MAX.
 * So, at that point, the attributes are present and valid, but can't
 * be retrieved using listxattr, since the upper level xattr code enforces
 * the XATTR_LIST_MAX limit.
 *
 * This bug means that we need to deal with listxattr returning -ERANGE. The
 * best mapping is to return TOOSMALL.
 */
static __be32
nfsd_xattr_errno(int err)
{
	switch (err) {
	case -ENODATA:
		return nfserr_noxattr;
	case -E2BIG:
		return nfserr_xattr2big;
	case -ERANGE:
		return nfserr_toosmall;
	}
	return nfserrno(err);
}

/*
 * Retrieve the specified user extended attribute. To avoid always
 * having to allocate the maximum size (since we are not getting
 * a maximum size from the RPC), do a probe + alloc. Hold a reader
 * lock on i_rwsem to prevent the extended attribute from changing
 * size while we're doing this.
 */
__be32
nfsd_getxattr(struct svc_rqst *rqstp, struct svc_fh *fhp, char *name,
	      void **bufp, int *lenp)
{
	ssize_t len;
	__be32 err;
	char *buf;
	struct inode *inode;
	struct dentry *dentry;

	err = fh_verify(rqstp, fhp, 0, NFSD_MAY_READ);
	if (err)
		return err;

	err = nfs_ok;
	dentry = fhp->fh_dentry;
	inode = d_inode(dentry);

	inode_lock_shared(inode);

	len = vfs_getxattr(&init_user_ns, dentry, name, NULL, 0);

	/*
	 * Zero-length attribute, just return.
	 */
	if (len == 0) {
		*bufp = NULL;
		*lenp = 0;
		goto out;
	}

	if (len < 0) {
		err = nfsd_xattr_errno(len);
		goto out;
	}

	if (len > *lenp) {
		err = nfserr_toosmall;
		goto out;
	}

	buf = kvmalloc(len, GFP_KERNEL | GFP_NOFS);
	if (buf == NULL) {
		err = nfserr_jukebox;
		goto out;
	}

	len = vfs_getxattr(&init_user_ns, dentry, name, buf, len);
	if (len <= 0) {
		kvfree(buf);
		buf = NULL;
		err = nfsd_xattr_errno(len);
	}

	*lenp = len;
	*bufp = buf;

out:
	inode_unlock_shared(inode);

	return err;
}

/*
 * Retrieve the xattr names. Since we can't know how many are
 * user extended attributes, we must get all attributes here,
 * and have the XDR encode filter out the "user." ones.
 *
 * While this could always just allocate an XATTR_LIST_MAX
 * buffer, that's a waste, so do a probe + allocate. To
 * avoid any changes between the probe and allocate, wrap
 * this in inode_lock.
 */
__be32
nfsd_listxattr(struct svc_rqst *rqstp, struct svc_fh *fhp, char **bufp,
	       int *lenp)
{
	ssize_t len;
	__be32 err;
	char *buf;
	struct inode *inode;
	struct dentry *dentry;

	err = fh_verify(rqstp, fhp, 0, NFSD_MAY_READ);
	if (err)
		return err;

	dentry = fhp->fh_dentry;
	inode = d_inode(dentry);
	*lenp = 0;

	inode_lock_shared(inode);

	len = vfs_listxattr(dentry, NULL, 0);
	if (len <= 0) {
		err = nfsd_xattr_errno(len);
		goto out;
	}

	if (len > XATTR_LIST_MAX) {
		err = nfserr_xattr2big;
		goto out;
	}

	/*
	 * We're holding i_rwsem - use GFP_NOFS.
	 */
	buf = kvmalloc(len, GFP_KERNEL | GFP_NOFS);
	if (buf == NULL) {
		err = nfserr_jukebox;
		goto out;
	}

	len = vfs_listxattr(dentry, buf, len);
	if (len <= 0) {
		kvfree(buf);
		err = nfsd_xattr_errno(len);
		goto out;
	}

	*lenp = len;
	*bufp = buf;

	err = nfs_ok;
out:
	inode_unlock_shared(inode);

	return err;
}

/*
 * Removexattr and setxattr need to call fh_lock to both lock the inode
 * and set the change attribute. Since the top-level vfs_removexattr
 * and vfs_setxattr calls already do their own inode_lock calls, call
 * the _locked variant. Pass in a NULL pointer for delegated_inode,
 * and let the client deal with NFS4ERR_DELAY (same as with e.g.
 * setattr and remove).
 */
__be32
nfsd_removexattr(struct svc_rqst *rqstp, struct svc_fh *fhp, char *name)
{
	__be32 err;
	int ret;

	err = fh_verify(rqstp, fhp, 0, NFSD_MAY_WRITE);
	if (err)
		return err;

	ret = fh_want_write(fhp);
	if (ret)
		return nfserrno(ret);

	fh_lock(fhp);

	ret = __vfs_removexattr_locked(&init_user_ns, fhp->fh_dentry,
				       name, NULL);

	fh_unlock(fhp);
	fh_drop_write(fhp);

	return nfsd_xattr_errno(ret);
}

__be32
nfsd_setxattr(struct svc_rqst *rqstp, struct svc_fh *fhp, char *name,
	      void *buf, u32 len, u32 flags)
{
	__be32 err;
	int ret;

	err = fh_verify(rqstp, fhp, 0, NFSD_MAY_WRITE);
	if (err)
		return err;

	ret = fh_want_write(fhp);
	if (ret)
		return nfserrno(ret);
	fh_lock(fhp);

	ret = __vfs_setxattr_locked(&init_user_ns, fhp->fh_dentry, name, buf,
				    len, flags, NULL);

	fh_unlock(fhp);
	fh_drop_write(fhp);

	return nfsd_xattr_errno(ret);
}
#endif

/*
 * Check for a user's access permissions to this inode.
 */
__be32
nfsd_permission(struct svc_rqst *rqstp, struct svc_export *exp,
					struct dentry *dentry, int acc)
{
	struct inode	*inode = d_inode(dentry);
	int		err;

	if ((acc & NFSD_MAY_MASK) == NFSD_MAY_NOP)
		return 0;
#if 0
	dprintk("nfsd: permission 0x%x%s%s%s%s%s%s%s mode 0%o%s%s%s\n",
		acc,
		(acc & NFSD_MAY_READ)?	" read"  : "",
		(acc & NFSD_MAY_WRITE)?	" write" : "",
		(acc & NFSD_MAY_EXEC)?	" exec"  : "",
		(acc & NFSD_MAY_SATTR)?	" sattr" : "",
		(acc & NFSD_MAY_TRUNC)?	" trunc" : "",
		(acc & NFSD_MAY_LOCK)?	" lock"  : "",
		(acc & NFSD_MAY_OWNER_OVERRIDE)? " owneroverride" : "",
		inode->i_mode,
		IS_IMMUTABLE(inode)?	" immut" : "",
		IS_APPEND(inode)?	" append" : "",
		__mnt_is_readonly(exp->ex_path.mnt)?	" ro" : "");
	dprintk("      owner %d/%d user %d/%d\n",
		inode->i_uid, inode->i_gid, current_fsuid(), current_fsgid());
#endif

	/* Normally we reject any write/sattr etc access on a read-only file
	 * system.  But if it is IRIX doing check on write-access for a 
	 * device special file, we ignore rofs.
	 */
	if (!(acc & NFSD_MAY_LOCAL_ACCESS))
		if (acc & (NFSD_MAY_WRITE | NFSD_MAY_SATTR | NFSD_MAY_TRUNC)) {
			if (exp_rdonly(rqstp, exp) ||
			    __mnt_is_readonly(exp->ex_path.mnt))
				return nfserr_rofs;
			if (/* (acc & NFSD_MAY_WRITE) && */ IS_IMMUTABLE(inode))
				return nfserr_perm;
		}
	if ((acc & NFSD_MAY_TRUNC) && IS_APPEND(inode))
		return nfserr_perm;

	if (acc & NFSD_MAY_LOCK) {
		/* If we cannot rely on authentication in NLM requests,
		 * just allow locks, otherwise require read permission, or
		 * ownership
		 */
		if (exp->ex_flags & NFSEXP_NOAUTHNLM)
			return 0;
		else
			acc = NFSD_MAY_READ | NFSD_MAY_OWNER_OVERRIDE;
	}
	/*
	 * The file owner always gets access permission for accesses that
	 * would normally be checked at open time. This is to make
	 * file access work even when the client has done a fchmod(fd, 0).
	 *
	 * However, `cp foo bar' should fail nevertheless when bar is
	 * readonly. A sensible way to do this might be to reject all
	 * attempts to truncate a read-only file, because a creat() call
	 * always implies file truncation.
	 * ... but this isn't really fair.  A process may reasonably call
	 * ftruncate on an open file descriptor on a file with perm 000.
	 * We must trust the client to do permission checking - using "ACCESS"
	 * with NFSv3.
	 */
	if ((acc & NFSD_MAY_OWNER_OVERRIDE) &&
	    uid_eq(inode->i_uid, current_fsuid()))
		return 0;

	/* This assumes  NFSD_MAY_{READ,WRITE,EXEC} == MAY_{READ,WRITE,EXEC} */
	err = inode_permission(&init_user_ns, inode,
			       acc & (MAY_READ | MAY_WRITE | MAY_EXEC));

	/* Allow read access to binaries even when mode 111 */
	if (err == -EACCES && S_ISREG(inode->i_mode) &&
	     (acc == (NFSD_MAY_READ | NFSD_MAY_OWNER_OVERRIDE) ||
	      acc == (NFSD_MAY_READ | NFSD_MAY_READ_IF_EXEC)))
		err = inode_permission(&init_user_ns, inode, MAY_EXEC);

	return err? nfserrno(err) : 0;
}<|MERGE_RESOLUTION|>--- conflicted
+++ resolved
@@ -1110,10 +1110,6 @@
 	return err;
 }
 
-<<<<<<< HEAD
-#ifdef CONFIG_NFSD_V3
-=======
->>>>>>> 95cd2cdc
 /**
  * nfsd_commit - Commit pending writes to stable storage
  * @rqstp: RPC request being processed
