--- conflicted
+++ resolved
@@ -514,11 +514,7 @@
  * Context: Any context.  Caller may not sleep until they have called
  * page_ext_put().
  */
-<<<<<<< HEAD
-struct page_ext *page_ext_get(struct page *page)
-=======
 struct page_ext *page_ext_get(const struct page *page)
->>>>>>> 0c383648
 {
 	struct page_ext *page_ext;
 
