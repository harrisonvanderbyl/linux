# SPDX-License-Identifier: (GPL-2.0 OR BSD-2-Clause)

%YAML 1.2
---
$id: "http://devicetree.org/schemas/mmc/sdhci-msm.yaml#"
$schema: "http://devicetree.org/meta-schemas/core.yaml#"

title: Qualcomm SDHCI controller (sdhci-msm)

maintainers:
  - Bhupesh Sharma <bhupesh.sharma@linaro.org>

description:
  Secure Digital Host Controller Interface (SDHCI) present on
  Qualcomm SOCs supports SD/MMC/SDIO devices.

properties:
  compatible:
    oneOf:
      - enum:
          - qcom,sdhci-msm-v4
        deprecated: true
      - items:
          - enum:
              - qcom,apq8084-sdhci
              - qcom,msm8226-sdhci
              - qcom,msm8953-sdhci
              - qcom,msm8974-sdhci
              - qcom,msm8916-sdhci
              - qcom,msm8992-sdhci
              - qcom,msm8994-sdhci
              - qcom,msm8996-sdhci
              - qcom,msm8998-sdhci
          - const: qcom,sdhci-msm-v4 # for sdcc versions less than 5.0
      - items:
          - enum:
              - qcom,qcs404-sdhci
              - qcom,sc7180-sdhci
              - qcom,sc7280-sdhci
              - qcom,sdm630-sdhci
              - qcom,sdm670-sdhci
              - qcom,sdm845-sdhci
              - qcom,sdx55-sdhci
              - qcom,sdx65-sdhci
              - qcom,sm6115-sdhci
              - qcom,sm6125-sdhci
              - qcom,sm6350-sdhci
              - qcom,sm8150-sdhci
              - qcom,sm8250-sdhci
              - qcom,sm8450-sdhci
          - const: qcom,sdhci-msm-v5 # for sdcc version 5.0

  reg:
    minItems: 1
    maxItems: 4

  reg-names:
    minItems: 1
    maxItems: 4

  clocks:
    minItems: 3
    items:
      - description: Main peripheral bus clock, PCLK/HCLK - AHB Bus clock
      - description: SDC MMC clock, MCLK
      - description: TCXO clock
      - description: clock for Inline Crypto Engine
      - description: SDCC bus voter clock
      - description: reference clock for RCLK delay calibration
      - description: sleep clock for RCLK delay calibration

  clock-names:
    minItems: 2
    items:
      - const: iface
      - const: core
      - const: xo
      - const: ice
      - const: bus
      - const: cal
      - const: sleep

  interrupts:
    maxItems: 2

  interrupt-names:
    items:
      - const: hc_irq
      - const: pwr_irq

  pinctrl-names:
    minItems: 1
    items:
      - const: default
      - const: sleep

  pinctrl-0:
    description:
      Should specify pin control groups used for this controller.

<<<<<<< HEAD
=======
  pinctrl-1:
    description:
      Should specify sleep pin control groups used for this controller.

>>>>>>> 9fecab24
  resets:
    maxItems: 1

  qcom,ddr-config:
    $ref: /schemas/types.yaml#/definitions/uint32
    description: platform specific settings for DDR_CONFIG reg.

  qcom,dll-config:
    $ref: /schemas/types.yaml#/definitions/uint32
    description: platform specific settings for DLL_CONFIG reg.

  iommus:
    minItems: 1
    maxItems: 8
    description: |
      phandle to apps_smmu node with sid mask.

  interconnects:
    items:
      - description: data path, sdhc to ddr
      - description: config path, cpu to sdhc

  interconnect-names:
    items:
      - const: sdhc-ddr
      - const: cpu-sdhc

  power-domains:
    description: A phandle to sdhci power domain node
    maxItems: 1

  mmc-ddr-1_8v: true

  mmc-hs200-1_8v: true

  mmc-hs400-1_8v: true

  bus-width: true

  max-frequency: true

  operating-points-v2: true

patternProperties:
  '^opp-table(-[a-z0-9]+)?$':
    if:
      properties:
        compatible:
          const: operating-points-v2
    then:
      patternProperties:
        '^opp-?[0-9]+$':
          required:
            - required-opps

required:
  - compatible
  - reg
  - clocks
  - clock-names
  - interrupts

allOf:
  - $ref: mmc-controller.yaml#

  - if:
      properties:
        compatible:
          contains:
            enum:
              - qcom,sdhci-msm-v4
    then:
      properties:
        reg:
          minItems: 2
          items:
            - description: Host controller register map
            - description: SD Core register map
            - description: CQE register map
            - description: Inline Crypto Engine register map
        reg-names:
          minItems: 2
          items:
            - const: hc
            - const: core
            - const: cqhci
            - const: ice
    else:
      properties:
        reg:
          minItems: 1
          items:
            - description: Host controller register map
            - description: CQE register map
            - description: Inline Crypto Engine register map
        reg-names:
          minItems: 1
          items:
            - const: hc
            - const: cqhci
            - const: ice

unevaluatedProperties: false

examples:
  - |
    #include <dt-bindings/interrupt-controller/arm-gic.h>
    #include <dt-bindings/clock/qcom,gcc-sm8250.h>
    #include <dt-bindings/clock/qcom,rpmh.h>
    #include <dt-bindings/power/qcom-rpmpd.h>

    sdhc_2: mmc@8804000 {
      compatible = "qcom,sm8250-sdhci", "qcom,sdhci-msm-v5";
      reg = <0 0x08804000 0 0x1000>;

      interrupts = <GIC_SPI 204 IRQ_TYPE_LEVEL_HIGH>,
                   <GIC_SPI 222 IRQ_TYPE_LEVEL_HIGH>;
      interrupt-names = "hc_irq", "pwr_irq";

      clocks = <&gcc GCC_SDCC2_AHB_CLK>,
               <&gcc GCC_SDCC2_APPS_CLK>,
               <&rpmhcc RPMH_CXO_CLK>;
      clock-names = "iface", "core", "xo";
      iommus = <&apps_smmu 0x4a0 0x0>;
      qcom,dll-config = <0x0007642c>;
      qcom,ddr-config = <0x80040868>;
      power-domains = <&rpmhpd SM8250_CX>;

      operating-points-v2 = <&sdhc2_opp_table>;

      sdhc2_opp_table: opp-table {
        compatible = "operating-points-v2";

        opp-19200000 {
          opp-hz = /bits/ 64 <19200000>;
          required-opps = <&rpmhpd_opp_min_svs>;
        };

        opp-50000000 {
          opp-hz = /bits/ 64 <50000000>;
          required-opps = <&rpmhpd_opp_low_svs>;
        };

        opp-100000000 {
          opp-hz = /bits/ 64 <100000000>;
          required-opps = <&rpmhpd_opp_svs>;
        };

        opp-202000000 {
          opp-hz = /bits/ 64 <202000000>;
          required-opps = <&rpmhpd_opp_svs_l1>;
        };
      };
    };<|MERGE_RESOLUTION|>--- conflicted
+++ resolved
@@ -98,13 +98,10 @@
     description:
       Should specify pin control groups used for this controller.
 
-<<<<<<< HEAD
-=======
   pinctrl-1:
     description:
       Should specify sleep pin control groups used for this controller.
 
->>>>>>> 9fecab24
   resets:
     maxItems: 1
 
