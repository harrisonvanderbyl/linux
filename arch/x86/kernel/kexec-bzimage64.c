--- conflicted
+++ resolved
@@ -239,12 +239,8 @@
 setup_boot_parameters(struct kimage *image, struct boot_params *params,
 		      unsigned long params_load_addr,
 		      unsigned int efi_map_offset, unsigned int efi_map_sz,
-<<<<<<< HEAD
-		      unsigned int setup_data_offset)
-=======
-		      unsigned int efi_setup_data_offset,
+		      unsigned int setup_data_offset,
 		      unsigned int rng_seed_setup_data_offset)
->>>>>>> c337d5c7
 {
 	unsigned int nr_e820_entries;
 	unsigned long long mem_k, start, end;
