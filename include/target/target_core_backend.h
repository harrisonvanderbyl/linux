#ifndef TARGET_CORE_BACKEND_H
#define TARGET_CORE_BACKEND_H

#define TRANSPORT_PLUGIN_PHBA_PDEV		1
#define TRANSPORT_PLUGIN_VHBA_PDEV		2
#define TRANSPORT_PLUGIN_VHBA_VDEV		3

struct se_subsystem_api {
	struct list_head sub_api_list;

	char name[16];
	struct module *owner;

	u8 transport_type;

	unsigned int fua_write_emulated : 1;
	unsigned int write_cache_emulated : 1;

	int (*attach_hba)(struct se_hba *, u32);
	void (*detach_hba)(struct se_hba *);
	int (*pmode_enable_hba)(struct se_hba *, unsigned long);
	void *(*allocate_virtdevice)(struct se_hba *, const char *);
	struct se_device *(*create_virtdevice)(struct se_hba *,
				struct se_subsystem_dev *, void *);
	void (*free_device)(void *);
	int (*transport_complete)(struct se_task *task);
	struct se_task *(*alloc_task)(unsigned char *cdb);
	int (*do_task)(struct se_task *);
	int (*do_discard)(struct se_device *, sector_t, u32);
	void (*do_sync_cache)(struct se_task *);
	void (*free_task)(struct se_task *);
	ssize_t (*check_configfs_dev_params)(struct se_hba *,
			struct se_subsystem_dev *);
	ssize_t (*set_configfs_dev_params)(struct se_hba *,
			struct se_subsystem_dev *, const char *, ssize_t);
	ssize_t (*show_configfs_dev_params)(struct se_hba *,
			struct se_subsystem_dev *, char *);
	u32 (*get_device_rev)(struct se_device *);
	u32 (*get_device_type)(struct se_device *);
	sector_t (*get_blocks)(struct se_device *);
	unsigned char *(*get_sense_buffer)(struct se_task *);
};

int	transport_subsystem_register(struct se_subsystem_api *);
void	transport_subsystem_release(struct se_subsystem_api *);

struct se_device *transport_add_device_to_core_hba(struct se_hba *,
		struct se_subsystem_api *, struct se_subsystem_dev *, u32,
		void *, struct se_dev_limits *, const char *, const char *);

void	transport_complete_sync_cache(struct se_cmd *, int);
void	transport_complete_task(struct se_task *, int);

void	target_get_task_cdb(struct se_task *, unsigned char *);

void	transport_set_vpd_proto_id(struct t10_vpd *, unsigned char *);
int	transport_set_vpd_assoc(struct t10_vpd *, unsigned char *);
int	transport_set_vpd_ident_type(struct t10_vpd *, unsigned char *);
int	transport_set_vpd_ident(struct t10_vpd *, unsigned char *);

/* core helpers also used by command snooping in pscsi */
void	*transport_kmap_data_sg(struct se_cmd *);
void	transport_kunmap_data_sg(struct se_cmd *);
<<<<<<< HEAD
=======

void	array_free(void *array, int n);
>>>>>>> e9676695

#endif /* TARGET_CORE_BACKEND_H */<|MERGE_RESOLUTION|>--- conflicted
+++ resolved
@@ -61,10 +61,7 @@
 /* core helpers also used by command snooping in pscsi */
 void	*transport_kmap_data_sg(struct se_cmd *);
 void	transport_kunmap_data_sg(struct se_cmd *);
-<<<<<<< HEAD
-=======
 
 void	array_free(void *array, int n);
->>>>>>> e9676695
 
 #endif /* TARGET_CORE_BACKEND_H */