--- conflicted
+++ resolved
@@ -250,181 +250,6 @@
 	int count;
 };
 
-#define SOF_DAI_CLK_INTEL_SSP_MCLK	0
-#define SOF_DAI_CLK_INTEL_SSP_BCLK	1
-
-/*
- * Volume fractional word length define to 16 sets
- * the volume linear gain value to use Qx.16 format
- */
-#define VOLUME_FWL	16
-
-struct snd_sof_widget;
-struct snd_sof_route;
-struct snd_sof_control;
-struct snd_sof_dai;
-
-struct snd_sof_dai_config_data {
-	int dai_index;
-	int dai_data; /* contains DAI-specific information */
-};
-
-/**
- * struct sof_ipc_pcm_ops - IPC-specific PCM ops
- * @hw_params: Function pointer for hw_params
- * @hw_free: Function pointer for hw_free
- * @trigger: Function pointer for trigger
- * @dai_link_fixup: Function pointer for DAI link fixup
- */
-struct sof_ipc_pcm_ops {
-	int (*hw_params)(struct snd_soc_component *component, struct snd_pcm_substream *substream,
-			 struct snd_pcm_hw_params *params,
-			 struct snd_sof_platform_stream_params *platform_params);
-	int (*hw_free)(struct snd_soc_component *component, struct snd_pcm_substream *substream);
-	int (*trigger)(struct snd_soc_component *component,  struct snd_pcm_substream *substream,
-		       int cmd);
-	int (*dai_link_fixup)(struct snd_soc_pcm_runtime *rtd, struct snd_pcm_hw_params *params);
-};
-
-/**
- * struct sof_ipc_tplg_control_ops - IPC-specific ops for topology kcontrol IO
- */
-struct sof_ipc_tplg_control_ops {
-	bool (*volume_put)(struct snd_sof_control *scontrol, struct snd_ctl_elem_value *ucontrol);
-	int (*volume_get)(struct snd_sof_control *scontrol, struct snd_ctl_elem_value *ucontrol);
-	bool (*switch_put)(struct snd_sof_control *scontrol, struct snd_ctl_elem_value *ucontrol);
-	int (*switch_get)(struct snd_sof_control *scontrol, struct snd_ctl_elem_value *ucontrol);
-	bool (*enum_put)(struct snd_sof_control *scontrol, struct snd_ctl_elem_value *ucontrol);
-	int (*enum_get)(struct snd_sof_control *scontrol, struct snd_ctl_elem_value *ucontrol);
-	int (*bytes_put)(struct snd_sof_control *scontrol, struct snd_ctl_elem_value *ucontrol);
-	int (*bytes_get)(struct snd_sof_control *scontrol, struct snd_ctl_elem_value *ucontrol);
-	int (*bytes_ext_get)(struct snd_sof_control *scontrol,
-			     const unsigned int __user *binary_data, unsigned int size);
-	int (*bytes_ext_volatile_get)(struct snd_sof_control *scontrol,
-				      const unsigned int __user *binary_data, unsigned int size);
-	int (*bytes_ext_put)(struct snd_sof_control *scontrol,
-			     const unsigned int __user *binary_data, unsigned int size);
-	/* update control data based on notification from the DSP */
-	void (*update)(struct snd_sof_dev *sdev, void *ipc_control_message);
-};
-
-/**
- * struct sof_ipc_tplg_widget_ops - IPC-specific ops for topology widgets
- * @ipc_setup: Function pointer for setting up widget IPC params
- * @ipc_free: Function pointer for freeing widget IPC params
- * @token_list: List of token ID's that should be parsed for the widget
- * @token_list_size: number of elements in token_list
- * @bind_event: Function pointer for binding events to the widget
- */
-struct sof_ipc_tplg_widget_ops {
-	int (*ipc_setup)(struct snd_sof_widget *swidget);
-	void (*ipc_free)(struct snd_sof_widget *swidget);
-	enum sof_tokens *token_list;
-	int token_list_size;
-	int (*bind_event)(struct snd_soc_component *scomp, struct snd_sof_widget *swidget,
-			  u16 event_type);
-};
-
-/**
- * struct sof_ipc_tplg_ops - IPC-specific topology ops
- * @widget: Array of pointers to IPC-specific ops for widgets. This should always be of size
- *	    SND_SOF_DAPM_TYPE_COUNT i.e one per widget type. Unsupported widget types will be
- *	    initialized to 0.
- * @control: Pointer to the IPC-specific ops for topology kcontrol IO
- * @route_setup: Function pointer for setting up pipeline connections
- * @token_list: List of all tokens supported by the IPC version. The size of the token_list
- *		array should be SOF_TOKEN_COUNT. The unused elements in the array will be
- *		initialized to 0.
- * @control_setup: Function pointer for setting up kcontrol IPC-specific data
- * @control_free: Function pointer for freeing kcontrol IPC-specific data
- * @pipeline_complete: Function pointer for pipeline complete IPC
- * @widget_setup: Function pointer for setting up setup in the DSP
- * @widget_free: Function pointer for freeing widget in the DSP
- * @dai_config: Function pointer for sending DAI config IPC to the DSP
- * @dai_get_clk: Function pointer for getting the DAI clock setting
- * @set_up_all_pipelines: Function pointer for setting up all topology pipelines
- * @tear_down_all_pipelines: Function pointer for tearing down all topology pipelines
- */
-struct sof_ipc_tplg_ops {
-	const struct sof_ipc_tplg_widget_ops *widget;
-	const struct sof_ipc_tplg_control_ops *control;
-	int (*route_setup)(struct snd_sof_dev *sdev, struct snd_sof_route *sroute);
-	const struct sof_token_info *token_list;
-	int (*control_setup)(struct snd_sof_dev *sdev, struct snd_sof_control *scontrol);
-	int (*control_free)(struct snd_sof_dev *sdev, struct snd_sof_control *scontrol);
-	int (*pipeline_complete)(struct snd_sof_dev *sdev, struct snd_sof_widget *swidget);
-	int (*widget_setup)(struct snd_sof_dev *sdev, struct snd_sof_widget *swidget);
-	int (*widget_free)(struct snd_sof_dev *sdev, struct snd_sof_widget *swidget);
-	int (*dai_config)(struct snd_sof_dev *sdev, struct snd_sof_widget *swidget,
-			  unsigned int flags, struct snd_sof_dai_config_data *data);
-	int (*dai_get_clk)(struct snd_sof_dev *sdev, struct snd_sof_dai *dai, int clk_type);
-	int (*set_up_all_pipelines)(struct snd_sof_dev *sdev, bool verify);
-	int (*tear_down_all_pipelines)(struct snd_sof_dev *sdev, bool verify);
-};
-
-/** struct snd_sof_tuple - Tuple info
- * @token:	Token ID
- * @value:	union of a string or a u32 values
- */
-struct snd_sof_tuple {
-	u32 token;
-	union {
-		u32 v;
-		const char *s;
-	} value;
-};
-
-/*
- * List of SOF token ID's. The order of ID's does not matter as token arrays are looked up based on
- * the ID.
- */
-enum sof_tokens {
-	SOF_PCM_TOKENS,
-	SOF_PIPELINE_TOKENS,
-	SOF_SCHED_TOKENS,
-	SOF_ASRC_TOKENS,
-	SOF_SRC_TOKENS,
-	SOF_COMP_TOKENS,
-	SOF_BUFFER_TOKENS,
-	SOF_VOLUME_TOKENS,
-	SOF_PROCESS_TOKENS,
-	SOF_DAI_TOKENS,
-	SOF_DAI_LINK_TOKENS,
-	SOF_HDA_TOKENS,
-	SOF_SSP_TOKENS,
-	SOF_ALH_TOKENS,
-	SOF_DMIC_TOKENS,
-	SOF_DMIC_PDM_TOKENS,
-	SOF_ESAI_TOKENS,
-	SOF_SAI_TOKENS,
-	SOF_AFE_TOKENS,
-	SOF_CORE_TOKENS,
-	SOF_COMP_EXT_TOKENS,
-
-	/* this should be the last */
-	SOF_TOKEN_COUNT,
-};
-
-/**
- * struct sof_topology_token - SOF topology token definition
- * @token:		Token number
- * @type:		Token type
- * @get_token:		Function pointer to parse the token value and save it in a object
- * @offset:		Offset within an object to save the token value into
- */
-struct sof_topology_token {
-	u32 token;
-	u32 type;
-	int (*get_token)(void *elem, void *object, u32 offset);
-	u32 offset;
-};
-
-struct sof_token_info {
-	const char *name;
-	const struct sof_topology_token *tokens;
-	int count;
-};
-
 /* PCM stream, mapped to FW component  */
 struct snd_sof_pcm_stream {
 	u32 comp_id;
@@ -467,10 +292,6 @@
 	int max_volume_step; /* max volume step for volume_table */
 	int num_channels;
 	unsigned int access;
-<<<<<<< HEAD
-	u32 readback_offset; /* offset to mmapped data if used */
-=======
->>>>>>> 88084a3d
 	int info_type;
 	int index; /* pipeline ID */
 	void *priv; /* private data copied from topology */
@@ -551,11 +372,6 @@
 
 	const guid_t uuid;
 
-<<<<<<< HEAD
-	const guid_t uuid;
-
-=======
->>>>>>> 88084a3d
 	int num_tuples;
 	struct snd_sof_tuple *tuples;
 
@@ -676,10 +492,6 @@
 int sof_pcm_dai_link_fixup(struct snd_soc_pcm_runtime *rtd, struct snd_pcm_hw_params *params);
 
 /* PM */
-<<<<<<< HEAD
-int sof_set_hw_params_upon_resume(struct device *dev);
-=======
->>>>>>> 88084a3d
 bool snd_sof_stream_suspend_ignored(struct snd_sof_dev *sdev);
 bool snd_sof_dsp_only_d0i3_compatible_stream_active(struct snd_sof_dev *sdev);
 
@@ -710,10 +522,5 @@
 int sof_update_ipc_object(struct snd_soc_component *scomp, void *object, enum sof_tokens token_id,
 			  struct snd_sof_tuple *tuples, int num_tuples,
 			  size_t object_size, int token_instance_num);
-<<<<<<< HEAD
-int sof_pcm_setup_connected_widgets(struct snd_sof_dev *sdev, struct snd_soc_pcm_runtime *rtd,
-				    struct snd_sof_pcm *spcm, int dir);
-=======
 u32 vol_compute_gain(u32 value, int *tlv);
->>>>>>> 88084a3d
 #endif