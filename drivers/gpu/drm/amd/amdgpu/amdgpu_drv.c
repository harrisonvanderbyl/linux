/*
 * Copyright 2000 VA Linux Systems, Inc., Sunnyvale, California.
 * All Rights Reserved.
 *
 * Permission is hereby granted, free of charge, to any person obtaining a
 * copy of this software and associated documentation files (the "Software"),
 * to deal in the Software without restriction, including without limitation
 * the rights to use, copy, modify, merge, publish, distribute, sublicense,
 * and/or sell copies of the Software, and to permit persons to whom the
 * Software is furnished to do so, subject to the following conditions:
 *
 * The above copyright notice and this permission notice (including the next
 * paragraph) shall be included in all copies or substantial portions of the
 * Software.
 *
 * THE SOFTWARE IS PROVIDED "AS IS", WITHOUT WARRANTY OF ANY KIND, EXPRESS OR
 * IMPLIED, INCLUDING BUT NOT LIMITED TO THE WARRANTIES OF MERCHANTABILITY,
 * FITNESS FOR A PARTICULAR PURPOSE AND NONINFRINGEMENT.  IN NO EVENT SHALL
 * VA LINUX SYSTEMS AND/OR ITS SUPPLIERS BE LIABLE FOR ANY CLAIM, DAMAGES OR
 * OTHER LIABILITY, WHETHER IN AN ACTION OF CONTRACT, TORT OR OTHERWISE,
 * ARISING FROM, OUT OF OR IN CONNECTION WITH THE SOFTWARE OR THE USE OR
 * OTHER DEALINGS IN THE SOFTWARE.
 */

#include <drm/amdgpu_drm.h>
#include <drm/drm_aperture.h>
#include <drm/drm_drv.h>
#include <drm/drm_gem.h>
#include <drm/drm_vblank.h>
#include <drm/drm_managed.h>
#include "amdgpu_drv.h"

#include <drm/drm_pciids.h>
#include <linux/module.h>
#include <linux/pm_runtime.h>
#include <linux/vga_switcheroo.h>
#include <drm/drm_probe_helper.h>
#include <linux/mmu_notifier.h>
#include <linux/suspend.h>
#include <linux/cc_platform.h>
#include <linux/fb.h>
#include <linux/dynamic_debug.h>

#include "amdgpu.h"
#include "amdgpu_irq.h"
#include "amdgpu_dma_buf.h"
#include "amdgpu_sched.h"
#include "amdgpu_fdinfo.h"
#include "amdgpu_amdkfd.h"

#include "amdgpu_ras.h"
#include "amdgpu_xgmi.h"
#include "amdgpu_reset.h"

/*
 * KMS wrapper.
 * - 3.0.0 - initial driver
 * - 3.1.0 - allow reading more status registers (GRBM, SRBM, SDMA, CP)
 * - 3.2.0 - GFX8: Uses EOP_TC_WB_ACTION_EN, so UMDs don't have to do the same
 *           at the end of IBs.
 * - 3.3.0 - Add VM support for UVD on supported hardware.
 * - 3.4.0 - Add AMDGPU_INFO_NUM_EVICTIONS.
 * - 3.5.0 - Add support for new UVD_NO_OP register.
 * - 3.6.0 - kmd involves use CONTEXT_CONTROL in ring buffer.
 * - 3.7.0 - Add support for VCE clock list packet
 * - 3.8.0 - Add support raster config init in the kernel
 * - 3.9.0 - Add support for memory query info about VRAM and GTT.
 * - 3.10.0 - Add support for new fences ioctl, new gem ioctl flags
 * - 3.11.0 - Add support for sensor query info (clocks, temp, etc).
 * - 3.12.0 - Add query for double offchip LDS buffers
 * - 3.13.0 - Add PRT support
 * - 3.14.0 - Fix race in amdgpu_ctx_get_fence() and note new functionality
 * - 3.15.0 - Export more gpu info for gfx9
 * - 3.16.0 - Add reserved vmid support
 * - 3.17.0 - Add AMDGPU_NUM_VRAM_CPU_PAGE_FAULTS.
 * - 3.18.0 - Export gpu always on cu bitmap
 * - 3.19.0 - Add support for UVD MJPEG decode
 * - 3.20.0 - Add support for local BOs
 * - 3.21.0 - Add DRM_AMDGPU_FENCE_TO_HANDLE ioctl
 * - 3.22.0 - Add DRM_AMDGPU_SCHED ioctl
 * - 3.23.0 - Add query for VRAM lost counter
 * - 3.24.0 - Add high priority compute support for gfx9
 * - 3.25.0 - Add support for sensor query info (stable pstate sclk/mclk).
 * - 3.26.0 - GFX9: Process AMDGPU_IB_FLAG_TC_WB_NOT_INVALIDATE.
 * - 3.27.0 - Add new chunk to AMDGPU_CS to enable BO_LIST creation.
 * - 3.28.0 - Add AMDGPU_CHUNK_ID_SCHEDULED_DEPENDENCIES
 * - 3.29.0 - Add AMDGPU_IB_FLAG_RESET_GDS_MAX_WAVE_ID
 * - 3.30.0 - Add AMDGPU_SCHED_OP_CONTEXT_PRIORITY_OVERRIDE.
 * - 3.31.0 - Add support for per-flip tiling attribute changes with DC
 * - 3.32.0 - Add syncobj timeline support to AMDGPU_CS.
 * - 3.33.0 - Fixes for GDS ENOMEM failures in AMDGPU_CS.
 * - 3.34.0 - Non-DC can flip correctly between buffers with different pitches
 * - 3.35.0 - Add drm_amdgpu_info_device::tcc_disabled_mask
 * - 3.36.0 - Allow reading more status registers on si/cik
 * - 3.37.0 - L2 is invalidated before SDMA IBs, needed for correctness
 * - 3.38.0 - Add AMDGPU_IB_FLAG_EMIT_MEM_SYNC
 * - 3.39.0 - DMABUF implicit sync does a full pipeline sync
 * - 3.40.0 - Add AMDGPU_IDS_FLAGS_TMZ
 * - 3.41.0 - Add video codec query
 * - 3.42.0 - Add 16bpc fixed point display support
 * - 3.43.0 - Add device hot plug/unplug support
 * - 3.44.0 - DCN3 supports DCC independent block settings: !64B && 128B, 64B && 128B
 * - 3.45.0 - Add context ioctl stable pstate interface
 * - 3.46.0 - To enable hot plug amdgpu tests in libdrm
 * - 3.47.0 - Add AMDGPU_GEM_CREATE_DISCARDABLE and AMDGPU_VM_NOALLOC flags
 * - 3.48.0 - Add IP discovery version info to HW INFO
 *   3.49.0 - Add gang submit into CS IOCTL
 */
#define KMS_DRIVER_MAJOR	3
#define KMS_DRIVER_MINOR	49
#define KMS_DRIVER_PATCHLEVEL	0

int amdgpu_vram_limit;
int amdgpu_vis_vram_limit;
int amdgpu_gart_size = -1; /* auto */
int amdgpu_gtt_size = -1; /* auto */
int amdgpu_moverate = -1; /* auto */
int amdgpu_audio = -1;
int amdgpu_disp_priority;
int amdgpu_hw_i2c;
int amdgpu_pcie_gen2 = -1;
int amdgpu_msi = -1;
char amdgpu_lockup_timeout[AMDGPU_MAX_TIMEOUT_PARAM_LENGTH];
int amdgpu_dpm = -1;
int amdgpu_fw_load_type = -1;
int amdgpu_aspm = -1;
int amdgpu_runtime_pm = -1;
uint amdgpu_ip_block_mask = 0xffffffff;
int amdgpu_bapm = -1;
int amdgpu_deep_color;
int amdgpu_vm_size = -1;
int amdgpu_vm_fragment_size = -1;
int amdgpu_vm_block_size = -1;
int amdgpu_vm_fault_stop;
int amdgpu_vm_debug;
int amdgpu_vm_update_mode = -1;
int amdgpu_exp_hw_support;
int amdgpu_dc = -1;
int amdgpu_sched_jobs = 32;
int amdgpu_sched_hw_submission = 2;
uint amdgpu_pcie_gen_cap;
uint amdgpu_pcie_lane_cap;
u64 amdgpu_cg_mask = 0xffffffffffffffff;
uint amdgpu_pg_mask = 0xffffffff;
uint amdgpu_sdma_phase_quantum = 32;
char *amdgpu_disable_cu = NULL;
char *amdgpu_virtual_display = NULL;

/*
 * OverDrive(bit 14) disabled by default
 * GFX DCS(bit 19) disabled by default
 */
uint amdgpu_pp_feature_mask = 0xfff7bfff;
uint amdgpu_force_long_training;
int amdgpu_job_hang_limit;
int amdgpu_lbpw = -1;
int amdgpu_compute_multipipe = -1;
int amdgpu_gpu_recovery = -1; /* auto */
int amdgpu_emu_mode;
uint amdgpu_smu_memory_pool_size;
int amdgpu_smu_pptable_id = -1;
/*
 * FBC (bit 0) disabled by default
 * MULTI_MON_PP_MCLK_SWITCH (bit 1) enabled by default
 *   - With this, for multiple monitors in sync(e.g. with the same model),
 *     mclk switching will be allowed. And the mclk will be not foced to the
 *     highest. That helps saving some idle power.
 * DISABLE_FRACTIONAL_PWM (bit 2) disabled by default
 * PSR (bit 3) disabled by default
 * EDP NO POWER SEQUENCING (bit 4) disabled by default
 */
uint amdgpu_dc_feature_mask = 2;
uint amdgpu_dc_debug_mask;
uint amdgpu_dc_visual_confirm;
int amdgpu_async_gfx_ring = 1;
int amdgpu_mcbp;
int amdgpu_discovery = -1;
int amdgpu_mes;
int amdgpu_mes_kiq;
int amdgpu_noretry = -1;
int amdgpu_force_asic_type = -1;
int amdgpu_tmz = -1; /* auto */
int amdgpu_reset_method = -1; /* auto */
int amdgpu_num_kcq = -1;
int amdgpu_smartshift_bias;
int amdgpu_use_xgmi_p2p = 1;
int amdgpu_vcnfw_log;

static void amdgpu_drv_delayed_reset_work_handler(struct work_struct *work);

DECLARE_DYNDBG_CLASSMAP(drm_debug_classes, DD_CLASS_TYPE_DISJOINT_BITS, 0,
			"DRM_UT_CORE",
			"DRM_UT_DRIVER",
			"DRM_UT_KMS",
			"DRM_UT_PRIME",
			"DRM_UT_ATOMIC",
			"DRM_UT_VBL",
			"DRM_UT_STATE",
			"DRM_UT_LEASE",
			"DRM_UT_DP",
			"DRM_UT_DRMRES");

struct amdgpu_mgpu_info mgpu_info = {
	.mutex = __MUTEX_INITIALIZER(mgpu_info.mutex),
	.delayed_reset_work = __DELAYED_WORK_INITIALIZER(
			mgpu_info.delayed_reset_work,
			amdgpu_drv_delayed_reset_work_handler, 0),
};
int amdgpu_ras_enable = -1;
uint amdgpu_ras_mask = 0xffffffff;
int amdgpu_bad_page_threshold = -1;
struct amdgpu_watchdog_timer amdgpu_watchdog_timer = {
	.timeout_fatal_disable = false,
	.period = 0x0, /* default to 0x0 (timeout disable) */
};

/**
 * DOC: vramlimit (int)
 * Restrict the total amount of VRAM in MiB for testing.  The default is 0 (Use full VRAM).
 */
MODULE_PARM_DESC(vramlimit, "Restrict VRAM for testing, in megabytes");
module_param_named(vramlimit, amdgpu_vram_limit, int, 0600);

/**
 * DOC: vis_vramlimit (int)
 * Restrict the amount of CPU visible VRAM in MiB for testing.  The default is 0 (Use full CPU visible VRAM).
 */
MODULE_PARM_DESC(vis_vramlimit, "Restrict visible VRAM for testing, in megabytes");
module_param_named(vis_vramlimit, amdgpu_vis_vram_limit, int, 0444);

/**
 * DOC: gartsize (uint)
 * Restrict the size of GART in Mib (32, 64, etc.) for testing. The default is -1 (The size depends on asic).
 */
MODULE_PARM_DESC(gartsize, "Size of GART to setup in megabytes (32, 64, etc., -1=auto)");
module_param_named(gartsize, amdgpu_gart_size, uint, 0600);

/**
 * DOC: gttsize (int)
 * Restrict the size of GTT domain in MiB for testing. The default is -1 (It's VRAM size if 3GB < VRAM < 3/4 RAM,
 * otherwise 3/4 RAM size).
 */
MODULE_PARM_DESC(gttsize, "Size of the GTT domain in megabytes (-1 = auto)");
module_param_named(gttsize, amdgpu_gtt_size, int, 0600);

/**
 * DOC: moverate (int)
 * Set maximum buffer migration rate in MB/s. The default is -1 (8 MB/s).
 */
MODULE_PARM_DESC(moverate, "Maximum buffer migration rate in MB/s. (32, 64, etc., -1=auto, 0=1=disabled)");
module_param_named(moverate, amdgpu_moverate, int, 0600);

/**
 * DOC: audio (int)
 * Set HDMI/DPAudio. Only affects non-DC display handling. The default is -1 (Enabled), set 0 to disabled it.
 */
MODULE_PARM_DESC(audio, "Audio enable (-1 = auto, 0 = disable, 1 = enable)");
module_param_named(audio, amdgpu_audio, int, 0444);

/**
 * DOC: disp_priority (int)
 * Set display Priority (1 = normal, 2 = high). Only affects non-DC display handling. The default is 0 (auto).
 */
MODULE_PARM_DESC(disp_priority, "Display Priority (0 = auto, 1 = normal, 2 = high)");
module_param_named(disp_priority, amdgpu_disp_priority, int, 0444);

/**
 * DOC: hw_i2c (int)
 * To enable hw i2c engine. Only affects non-DC display handling. The default is 0 (Disabled).
 */
MODULE_PARM_DESC(hw_i2c, "hw i2c engine enable (0 = disable)");
module_param_named(hw_i2c, amdgpu_hw_i2c, int, 0444);

/**
 * DOC: pcie_gen2 (int)
 * To disable PCIE Gen2/3 mode (0 = disable, 1 = enable). The default is -1 (auto, enabled).
 */
MODULE_PARM_DESC(pcie_gen2, "PCIE Gen2 mode (-1 = auto, 0 = disable, 1 = enable)");
module_param_named(pcie_gen2, amdgpu_pcie_gen2, int, 0444);

/**
 * DOC: msi (int)
 * To disable Message Signaled Interrupts (MSI) functionality (1 = enable, 0 = disable). The default is -1 (auto, enabled).
 */
MODULE_PARM_DESC(msi, "MSI support (1 = enable, 0 = disable, -1 = auto)");
module_param_named(msi, amdgpu_msi, int, 0444);

/**
 * DOC: lockup_timeout (string)
 * Set GPU scheduler timeout value in ms.
 *
 * The format can be [Non-Compute] or [GFX,Compute,SDMA,Video]. That is there can be one or
 * multiple values specified. 0 and negative values are invalidated. They will be adjusted
 * to the default timeout.
 *
 * - With one value specified, the setting will apply to all non-compute jobs.
 * - With multiple values specified, the first one will be for GFX.
 *   The second one is for Compute. The third and fourth ones are
 *   for SDMA and Video.
 *
 * By default(with no lockup_timeout settings), the timeout for all non-compute(GFX, SDMA and Video)
 * jobs is 10000. The timeout for compute is 60000.
 */
MODULE_PARM_DESC(lockup_timeout, "GPU lockup timeout in ms (default: for bare metal 10000 for non-compute jobs and 60000 for compute jobs; "
		"for passthrough or sriov, 10000 for all jobs."
		" 0: keep default value. negative: infinity timeout), "
		"format: for bare metal [Non-Compute] or [GFX,Compute,SDMA,Video]; "
		"for passthrough or sriov [all jobs] or [GFX,Compute,SDMA,Video].");
module_param_string(lockup_timeout, amdgpu_lockup_timeout, sizeof(amdgpu_lockup_timeout), 0444);

/**
 * DOC: dpm (int)
 * Override for dynamic power management setting
 * (0 = disable, 1 = enable)
 * The default is -1 (auto).
 */
MODULE_PARM_DESC(dpm, "DPM support (1 = enable, 0 = disable, -1 = auto)");
module_param_named(dpm, amdgpu_dpm, int, 0444);

/**
 * DOC: fw_load_type (int)
 * Set different firmware loading type for debugging, if supported.
 * Set to 0 to force direct loading if supported by the ASIC.  Set
 * to -1 to select the default loading mode for the ASIC, as defined
 * by the driver.  The default is -1 (auto).
 */
MODULE_PARM_DESC(fw_load_type, "firmware loading type (3 = rlc backdoor autoload if supported, 2 = smu load if supported, 1 = psp load, 0 = force direct if supported, -1 = auto)");
module_param_named(fw_load_type, amdgpu_fw_load_type, int, 0444);

/**
 * DOC: aspm (int)
 * To disable ASPM (1 = enable, 0 = disable). The default is -1 (auto, enabled).
 */
MODULE_PARM_DESC(aspm, "ASPM support (1 = enable, 0 = disable, -1 = auto)");
module_param_named(aspm, amdgpu_aspm, int, 0444);

/**
 * DOC: runpm (int)
 * Override for runtime power management control for dGPUs. The amdgpu driver can dynamically power down
 * the dGPUs when they are idle if supported. The default is -1 (auto enable).
 * Setting the value to 0 disables this functionality.
 */
MODULE_PARM_DESC(runpm, "PX runtime pm (2 = force enable with BAMACO, 1 = force enable with BACO, 0 = disable, -1 = auto)");
module_param_named(runpm, amdgpu_runtime_pm, int, 0444);

/**
 * DOC: ip_block_mask (uint)
 * Override what IP blocks are enabled on the GPU. Each GPU is a collection of IP blocks (gfx, display, video, etc.).
 * Use this parameter to disable specific blocks. Note that the IP blocks do not have a fixed index. Some asics may not have
 * some IPs or may include multiple instances of an IP so the ordering various from asic to asic. See the driver output in
 * the kernel log for the list of IPs on the asic. The default is 0xffffffff (enable all blocks on a device).
 */
MODULE_PARM_DESC(ip_block_mask, "IP Block Mask (all blocks enabled (default))");
module_param_named(ip_block_mask, amdgpu_ip_block_mask, uint, 0444);

/**
 * DOC: bapm (int)
 * Bidirectional Application Power Management (BAPM) used to dynamically share TDP between CPU and GPU. Set value 0 to disable it.
 * The default -1 (auto, enabled)
 */
MODULE_PARM_DESC(bapm, "BAPM support (1 = enable, 0 = disable, -1 = auto)");
module_param_named(bapm, amdgpu_bapm, int, 0444);

/**
 * DOC: deep_color (int)
 * Set 1 to enable Deep Color support. Only affects non-DC display handling. The default is 0 (disabled).
 */
MODULE_PARM_DESC(deep_color, "Deep Color support (1 = enable, 0 = disable (default))");
module_param_named(deep_color, amdgpu_deep_color, int, 0444);

/**
 * DOC: vm_size (int)
 * Override the size of the GPU's per client virtual address space in GiB.  The default is -1 (automatic for each asic).
 */
MODULE_PARM_DESC(vm_size, "VM address space size in gigabytes (default 64GB)");
module_param_named(vm_size, amdgpu_vm_size, int, 0444);

/**
 * DOC: vm_fragment_size (int)
 * Override VM fragment size in bits (4, 5, etc. 4 = 64K, 9 = 2M). The default is -1 (automatic for each asic).
 */
MODULE_PARM_DESC(vm_fragment_size, "VM fragment size in bits (4, 5, etc. 4 = 64K (default), Max 9 = 2M)");
module_param_named(vm_fragment_size, amdgpu_vm_fragment_size, int, 0444);

/**
 * DOC: vm_block_size (int)
 * Override VM page table size in bits (default depending on vm_size and hw setup). The default is -1 (automatic for each asic).
 */
MODULE_PARM_DESC(vm_block_size, "VM page table size in bits (default depending on vm_size)");
module_param_named(vm_block_size, amdgpu_vm_block_size, int, 0444);

/**
 * DOC: vm_fault_stop (int)
 * Stop on VM fault for debugging (0 = never, 1 = print first, 2 = always). The default is 0 (No stop).
 */
MODULE_PARM_DESC(vm_fault_stop, "Stop on VM fault (0 = never (default), 1 = print first, 2 = always)");
module_param_named(vm_fault_stop, amdgpu_vm_fault_stop, int, 0444);

/**
 * DOC: vm_debug (int)
 * Debug VM handling (0 = disabled, 1 = enabled). The default is 0 (Disabled).
 */
MODULE_PARM_DESC(vm_debug, "Debug VM handling (0 = disabled (default), 1 = enabled)");
module_param_named(vm_debug, amdgpu_vm_debug, int, 0644);

/**
 * DOC: vm_update_mode (int)
 * Override VM update mode. VM updated by using CPU (0 = never, 1 = Graphics only, 2 = Compute only, 3 = Both). The default
 * is -1 (Only in large BAR(LB) systems Compute VM tables will be updated by CPU, otherwise 0, never).
 */
MODULE_PARM_DESC(vm_update_mode, "VM update using CPU (0 = never (default except for large BAR(LB)), 1 = Graphics only, 2 = Compute only (default for LB), 3 = Both");
module_param_named(vm_update_mode, amdgpu_vm_update_mode, int, 0444);

/**
 * DOC: exp_hw_support (int)
 * Enable experimental hw support (1 = enable). The default is 0 (disabled).
 */
MODULE_PARM_DESC(exp_hw_support, "experimental hw support (1 = enable, 0 = disable (default))");
module_param_named(exp_hw_support, amdgpu_exp_hw_support, int, 0444);

/**
 * DOC: dc (int)
 * Disable/Enable Display Core driver for debugging (1 = enable, 0 = disable). The default is -1 (automatic for each asic).
 */
MODULE_PARM_DESC(dc, "Display Core driver (1 = enable, 0 = disable, -1 = auto (default))");
module_param_named(dc, amdgpu_dc, int, 0444);

/**
 * DOC: sched_jobs (int)
 * Override the max number of jobs supported in the sw queue. The default is 32.
 */
MODULE_PARM_DESC(sched_jobs, "the max number of jobs supported in the sw queue (default 32)");
module_param_named(sched_jobs, amdgpu_sched_jobs, int, 0444);

/**
 * DOC: sched_hw_submission (int)
 * Override the max number of HW submissions. The default is 2.
 */
MODULE_PARM_DESC(sched_hw_submission, "the max number of HW submissions (default 2)");
module_param_named(sched_hw_submission, amdgpu_sched_hw_submission, int, 0444);

/**
 * DOC: ppfeaturemask (hexint)
 * Override power features enabled. See enum PP_FEATURE_MASK in drivers/gpu/drm/amd/include/amd_shared.h.
 * The default is the current set of stable power features.
 */
MODULE_PARM_DESC(ppfeaturemask, "all power features enabled (default))");
module_param_named(ppfeaturemask, amdgpu_pp_feature_mask, hexint, 0444);

/**
 * DOC: forcelongtraining (uint)
 * Force long memory training in resume.
 * The default is zero, indicates short training in resume.
 */
MODULE_PARM_DESC(forcelongtraining, "force memory long training");
module_param_named(forcelongtraining, amdgpu_force_long_training, uint, 0444);

/**
 * DOC: pcie_gen_cap (uint)
 * Override PCIE gen speed capabilities. See the CAIL flags in drivers/gpu/drm/amd/include/amd_pcie.h.
 * The default is 0 (automatic for each asic).
 */
MODULE_PARM_DESC(pcie_gen_cap, "PCIE Gen Caps (0: autodetect (default))");
module_param_named(pcie_gen_cap, amdgpu_pcie_gen_cap, uint, 0444);

/**
 * DOC: pcie_lane_cap (uint)
 * Override PCIE lanes capabilities. See the CAIL flags in drivers/gpu/drm/amd/include/amd_pcie.h.
 * The default is 0 (automatic for each asic).
 */
MODULE_PARM_DESC(pcie_lane_cap, "PCIE Lane Caps (0: autodetect (default))");
module_param_named(pcie_lane_cap, amdgpu_pcie_lane_cap, uint, 0444);

/**
 * DOC: cg_mask (ullong)
 * Override Clockgating features enabled on GPU (0 = disable clock gating). See the AMD_CG_SUPPORT flags in
 * drivers/gpu/drm/amd/include/amd_shared.h. The default is 0xffffffffffffffff (all enabled).
 */
MODULE_PARM_DESC(cg_mask, "Clockgating flags mask (0 = disable clock gating)");
module_param_named(cg_mask, amdgpu_cg_mask, ullong, 0444);

/**
 * DOC: pg_mask (uint)
 * Override Powergating features enabled on GPU (0 = disable power gating). See the AMD_PG_SUPPORT flags in
 * drivers/gpu/drm/amd/include/amd_shared.h. The default is 0xffffffff (all enabled).
 */
MODULE_PARM_DESC(pg_mask, "Powergating flags mask (0 = disable power gating)");
module_param_named(pg_mask, amdgpu_pg_mask, uint, 0444);

/**
 * DOC: sdma_phase_quantum (uint)
 * Override SDMA context switch phase quantum (x 1K GPU clock cycles, 0 = no change). The default is 32.
 */
MODULE_PARM_DESC(sdma_phase_quantum, "SDMA context switch phase quantum (x 1K GPU clock cycles, 0 = no change (default 32))");
module_param_named(sdma_phase_quantum, amdgpu_sdma_phase_quantum, uint, 0444);

/**
 * DOC: disable_cu (charp)
 * Set to disable CUs (It's set like se.sh.cu,...). The default is NULL.
 */
MODULE_PARM_DESC(disable_cu, "Disable CUs (se.sh.cu,...)");
module_param_named(disable_cu, amdgpu_disable_cu, charp, 0444);

/**
 * DOC: virtual_display (charp)
 * Set to enable virtual display feature. This feature provides a virtual display hardware on headless boards
 * or in virtualized environments. It will be set like xxxx:xx:xx.x,x;xxxx:xx:xx.x,x. It's the pci address of
 * the device, plus the number of crtcs to expose. E.g., 0000:26:00.0,4 would enable 4 virtual crtcs on the pci
 * device at 26:00.0. The default is NULL.
 */
MODULE_PARM_DESC(virtual_display,
		 "Enable virtual display feature (the virtual_display will be set like xxxx:xx:xx.x,x;xxxx:xx:xx.x,x)");
module_param_named(virtual_display, amdgpu_virtual_display, charp, 0444);

/**
 * DOC: job_hang_limit (int)
 * Set how much time allow a job hang and not drop it. The default is 0.
 */
MODULE_PARM_DESC(job_hang_limit, "how much time allow a job hang and not drop it (default 0)");
module_param_named(job_hang_limit, amdgpu_job_hang_limit, int ,0444);

/**
 * DOC: lbpw (int)
 * Override Load Balancing Per Watt (LBPW) support (1 = enable, 0 = disable). The default is -1 (auto, enabled).
 */
MODULE_PARM_DESC(lbpw, "Load Balancing Per Watt (LBPW) support (1 = enable, 0 = disable, -1 = auto)");
module_param_named(lbpw, amdgpu_lbpw, int, 0444);

MODULE_PARM_DESC(compute_multipipe, "Force compute queues to be spread across pipes (1 = enable, 0 = disable, -1 = auto)");
module_param_named(compute_multipipe, amdgpu_compute_multipipe, int, 0444);

/**
 * DOC: gpu_recovery (int)
 * Set to enable GPU recovery mechanism (1 = enable, 0 = disable). The default is -1 (auto, disabled except SRIOV).
 */
MODULE_PARM_DESC(gpu_recovery, "Enable GPU recovery mechanism, (2 = advanced tdr mode, 1 = enable, 0 = disable, -1 = auto)");
module_param_named(gpu_recovery, amdgpu_gpu_recovery, int, 0444);

/**
 * DOC: emu_mode (int)
 * Set value 1 to enable emulation mode. This is only needed when running on an emulator. The default is 0 (disabled).
 */
MODULE_PARM_DESC(emu_mode, "Emulation mode, (1 = enable, 0 = disable)");
module_param_named(emu_mode, amdgpu_emu_mode, int, 0444);

/**
 * DOC: ras_enable (int)
 * Enable RAS features on the GPU (0 = disable, 1 = enable, -1 = auto (default))
 */
MODULE_PARM_DESC(ras_enable, "Enable RAS features on the GPU (0 = disable, 1 = enable, -1 = auto (default))");
module_param_named(ras_enable, amdgpu_ras_enable, int, 0444);

/**
 * DOC: ras_mask (uint)
 * Mask of RAS features to enable (default 0xffffffff), only valid when ras_enable == 1
 * See the flags in drivers/gpu/drm/amd/amdgpu/amdgpu_ras.h
 */
MODULE_PARM_DESC(ras_mask, "Mask of RAS features to enable (default 0xffffffff), only valid when ras_enable == 1");
module_param_named(ras_mask, amdgpu_ras_mask, uint, 0444);

/**
 * DOC: timeout_fatal_disable (bool)
 * Disable Watchdog timeout fatal error event
 */
MODULE_PARM_DESC(timeout_fatal_disable, "disable watchdog timeout fatal error (false = default)");
module_param_named(timeout_fatal_disable, amdgpu_watchdog_timer.timeout_fatal_disable, bool, 0644);

/**
 * DOC: timeout_period (uint)
 * Modify the watchdog timeout max_cycles as (1 << period)
 */
MODULE_PARM_DESC(timeout_period, "watchdog timeout period (0 = timeout disabled, 1 ~ 0x23 = timeout maxcycles = (1 << period)");
module_param_named(timeout_period, amdgpu_watchdog_timer.period, uint, 0644);

/**
 * DOC: si_support (int)
 * Set SI support driver. This parameter works after set config CONFIG_DRM_AMDGPU_SI. For SI asic, when radeon driver is enabled,
 * set value 0 to use radeon driver, while set value 1 to use amdgpu driver. The default is using radeon driver when it available,
 * otherwise using amdgpu driver.
 */
#ifdef CONFIG_DRM_AMDGPU_SI

#if defined(CONFIG_DRM_RADEON) || defined(CONFIG_DRM_RADEON_MODULE)
int amdgpu_si_support = 0;
MODULE_PARM_DESC(si_support, "SI support (1 = enabled, 0 = disabled (default))");
#else
int amdgpu_si_support = 1;
MODULE_PARM_DESC(si_support, "SI support (1 = enabled (default), 0 = disabled)");
#endif

module_param_named(si_support, amdgpu_si_support, int, 0444);
#endif

/**
 * DOC: cik_support (int)
 * Set CIK support driver. This parameter works after set config CONFIG_DRM_AMDGPU_CIK. For CIK asic, when radeon driver is enabled,
 * set value 0 to use radeon driver, while set value 1 to use amdgpu driver. The default is using radeon driver when it available,
 * otherwise using amdgpu driver.
 */
#ifdef CONFIG_DRM_AMDGPU_CIK

#if defined(CONFIG_DRM_RADEON) || defined(CONFIG_DRM_RADEON_MODULE)
int amdgpu_cik_support = 0;
MODULE_PARM_DESC(cik_support, "CIK support (1 = enabled, 0 = disabled (default))");
#else
int amdgpu_cik_support = 1;
MODULE_PARM_DESC(cik_support, "CIK support (1 = enabled (default), 0 = disabled)");
#endif

module_param_named(cik_support, amdgpu_cik_support, int, 0444);
#endif

/**
 * DOC: smu_memory_pool_size (uint)
 * It is used to reserve gtt for smu debug usage, setting value 0 to disable it. The actual size is value * 256MiB.
 * E.g. 0x1 = 256Mbyte, 0x2 = 512Mbyte, 0x4 = 1 Gbyte, 0x8 = 2GByte. The default is 0 (disabled).
 */
MODULE_PARM_DESC(smu_memory_pool_size,
	"reserve gtt for smu debug usage, 0 = disable,"
		"0x1 = 256Mbyte, 0x2 = 512Mbyte, 0x4 = 1 Gbyte, 0x8 = 2GByte");
module_param_named(smu_memory_pool_size, amdgpu_smu_memory_pool_size, uint, 0444);

/**
 * DOC: async_gfx_ring (int)
 * It is used to enable gfx rings that could be configured with different prioritites or equal priorities
 */
MODULE_PARM_DESC(async_gfx_ring,
	"Asynchronous GFX rings that could be configured with either different priorities (HP3D ring and LP3D ring), or equal priorities (0 = disabled, 1 = enabled (default))");
module_param_named(async_gfx_ring, amdgpu_async_gfx_ring, int, 0444);

/**
 * DOC: mcbp (int)
 * It is used to enable mid command buffer preemption. (0 = disabled (default), 1 = enabled)
 */
MODULE_PARM_DESC(mcbp,
	"Enable Mid-command buffer preemption (0 = disabled (default), 1 = enabled)");
module_param_named(mcbp, amdgpu_mcbp, int, 0444);

/**
 * DOC: discovery (int)
 * Allow driver to discover hardware IP information from IP Discovery table at the top of VRAM.
 * (-1 = auto (default), 0 = disabled, 1 = enabled, 2 = use ip_discovery table from file)
 */
MODULE_PARM_DESC(discovery,
	"Allow driver to discover hardware IPs from IP Discovery table at the top of VRAM");
module_param_named(discovery, amdgpu_discovery, int, 0444);

/**
 * DOC: mes (int)
 * Enable Micro Engine Scheduler. This is a new hw scheduling engine for gfx, sdma, and compute.
 * (0 = disabled (default), 1 = enabled)
 */
MODULE_PARM_DESC(mes,
	"Enable Micro Engine Scheduler (0 = disabled (default), 1 = enabled)");
module_param_named(mes, amdgpu_mes, int, 0444);

/**
 * DOC: mes_kiq (int)
 * Enable Micro Engine Scheduler KIQ. This is a new engine pipe for kiq.
 * (0 = disabled (default), 1 = enabled)
 */
MODULE_PARM_DESC(mes_kiq,
	"Enable Micro Engine Scheduler KIQ (0 = disabled (default), 1 = enabled)");
module_param_named(mes_kiq, amdgpu_mes_kiq, int, 0444);

/**
 * DOC: noretry (int)
 * Disable XNACK retry in the SQ by default on GFXv9 hardware. On ASICs that
 * do not support per-process XNACK this also disables retry page faults.
 * (0 = retry enabled, 1 = retry disabled, -1 auto (default))
 */
MODULE_PARM_DESC(noretry,
	"Disable retry faults (0 = retry enabled, 1 = retry disabled, -1 auto (default))");
module_param_named(noretry, amdgpu_noretry, int, 0644);

/**
 * DOC: force_asic_type (int)
 * A non negative value used to specify the asic type for all supported GPUs.
 */
MODULE_PARM_DESC(force_asic_type,
	"A non negative value used to specify the asic type for all supported GPUs");
module_param_named(force_asic_type, amdgpu_force_asic_type, int, 0444);

/**
 * DOC: use_xgmi_p2p (int)
 * Enables/disables XGMI P2P interface (0 = disable, 1 = enable).
 */
MODULE_PARM_DESC(use_xgmi_p2p,
	"Enable XGMI P2P interface (0 = disable; 1 = enable (default))");
module_param_named(use_xgmi_p2p, amdgpu_use_xgmi_p2p, int, 0444);


#ifdef CONFIG_HSA_AMD
/**
 * DOC: sched_policy (int)
 * Set scheduling policy. Default is HWS(hardware scheduling) with over-subscription.
 * Setting 1 disables over-subscription. Setting 2 disables HWS and statically
 * assigns queues to HQDs.
 */
int sched_policy = KFD_SCHED_POLICY_HWS;
module_param(sched_policy, int, 0444);
MODULE_PARM_DESC(sched_policy,
	"Scheduling policy (0 = HWS (Default), 1 = HWS without over-subscription, 2 = Non-HWS (Used for debugging only)");

/**
 * DOC: hws_max_conc_proc (int)
 * Maximum number of processes that HWS can schedule concurrently. The maximum is the
 * number of VMIDs assigned to the HWS, which is also the default.
 */
int hws_max_conc_proc = -1;
module_param(hws_max_conc_proc, int, 0444);
MODULE_PARM_DESC(hws_max_conc_proc,
	"Max # processes HWS can execute concurrently when sched_policy=0 (0 = no concurrency, #VMIDs for KFD = Maximum(default))");

/**
 * DOC: cwsr_enable (int)
 * CWSR(compute wave store and resume) allows the GPU to preempt shader execution in
 * the middle of a compute wave. Default is 1 to enable this feature. Setting 0
 * disables it.
 */
int cwsr_enable = 1;
module_param(cwsr_enable, int, 0444);
MODULE_PARM_DESC(cwsr_enable, "CWSR enable (0 = Off, 1 = On (Default))");

/**
 * DOC: max_num_of_queues_per_device (int)
 * Maximum number of queues per device. Valid setting is between 1 and 4096. Default
 * is 4096.
 */
int max_num_of_queues_per_device = KFD_MAX_NUM_OF_QUEUES_PER_DEVICE_DEFAULT;
module_param(max_num_of_queues_per_device, int, 0444);
MODULE_PARM_DESC(max_num_of_queues_per_device,
	"Maximum number of supported queues per device (1 = Minimum, 4096 = default)");

/**
 * DOC: send_sigterm (int)
 * Send sigterm to HSA process on unhandled exceptions. Default is not to send sigterm
 * but just print errors on dmesg. Setting 1 enables sending sigterm.
 */
int send_sigterm;
module_param(send_sigterm, int, 0444);
MODULE_PARM_DESC(send_sigterm,
	"Send sigterm to HSA process on unhandled exception (0 = disable, 1 = enable)");

/**
 * DOC: debug_largebar (int)
 * Set debug_largebar as 1 to enable simulating large-bar capability on non-large bar
 * system. This limits the VRAM size reported to ROCm applications to the visible
 * size, usually 256MB.
 * Default value is 0, diabled.
 */
int debug_largebar;
module_param(debug_largebar, int, 0444);
MODULE_PARM_DESC(debug_largebar,
	"Debug large-bar flag used to simulate large-bar capability on non-large bar machine (0 = disable, 1 = enable)");

/**
 * DOC: ignore_crat (int)
 * Ignore CRAT table during KFD initialization. By default, KFD uses the ACPI CRAT
 * table to get information about AMD APUs. This option can serve as a workaround on
 * systems with a broken CRAT table.
 *
 * Default is auto (according to asic type, iommu_v2, and crat table, to decide
 * whether use CRAT)
 */
int ignore_crat;
module_param(ignore_crat, int, 0444);
MODULE_PARM_DESC(ignore_crat,
	"Ignore CRAT table during KFD initialization (0 = auto (default), 1 = ignore CRAT)");

/**
 * DOC: halt_if_hws_hang (int)
 * Halt if HWS hang is detected. Default value, 0, disables the halt on hang.
 * Setting 1 enables halt on hang.
 */
int halt_if_hws_hang;
module_param(halt_if_hws_hang, int, 0644);
MODULE_PARM_DESC(halt_if_hws_hang, "Halt if HWS hang is detected (0 = off (default), 1 = on)");

/**
 * DOC: hws_gws_support(bool)
 * Assume that HWS supports GWS barriers regardless of what firmware version
 * check says. Default value: false (rely on MEC2 firmware version check).
 */
bool hws_gws_support;
module_param(hws_gws_support, bool, 0444);
MODULE_PARM_DESC(hws_gws_support, "Assume MEC2 FW supports GWS barriers (false = rely on FW version check (Default), true = force supported)");

/**
  * DOC: queue_preemption_timeout_ms (int)
  * queue preemption timeout in ms (1 = Minimum, 9000 = default)
  */
int queue_preemption_timeout_ms = 9000;
module_param(queue_preemption_timeout_ms, int, 0644);
MODULE_PARM_DESC(queue_preemption_timeout_ms, "queue preemption timeout in ms (1 = Minimum, 9000 = default)");

/**
 * DOC: debug_evictions(bool)
 * Enable extra debug messages to help determine the cause of evictions
 */
bool debug_evictions;
module_param(debug_evictions, bool, 0644);
MODULE_PARM_DESC(debug_evictions, "enable eviction debug messages (false = default)");

/**
 * DOC: no_system_mem_limit(bool)
 * Disable system memory limit, to support multiple process shared memory
 */
bool no_system_mem_limit;
module_param(no_system_mem_limit, bool, 0644);
MODULE_PARM_DESC(no_system_mem_limit, "disable system memory limit (false = default)");

/**
 * DOC: no_queue_eviction_on_vm_fault (int)
 * If set, process queues will not be evicted on gpuvm fault. This is to keep the wavefront context for debugging (0 = queue eviction, 1 = no queue eviction). The default is 0 (queue eviction).
 */
int amdgpu_no_queue_eviction_on_vm_fault = 0;
MODULE_PARM_DESC(no_queue_eviction_on_vm_fault, "No queue eviction on VM fault (0 = queue eviction, 1 = no queue eviction)");
module_param_named(no_queue_eviction_on_vm_fault, amdgpu_no_queue_eviction_on_vm_fault, int, 0444);
#endif

/**
 * DOC: pcie_p2p (bool)
 * Enable PCIe P2P (requires large-BAR). Default value: true (on)
 */
#ifdef CONFIG_HSA_AMD_P2P
bool pcie_p2p = true;
module_param(pcie_p2p, bool, 0444);
MODULE_PARM_DESC(pcie_p2p, "Enable PCIe P2P (requires large-BAR). (N = off, Y = on(default))");
#endif

/**
 * DOC: dcfeaturemask (uint)
 * Override display features enabled. See enum DC_FEATURE_MASK in drivers/gpu/drm/amd/include/amd_shared.h.
 * The default is the current set of stable display features.
 */
MODULE_PARM_DESC(dcfeaturemask, "all stable DC features enabled (default))");
module_param_named(dcfeaturemask, amdgpu_dc_feature_mask, uint, 0444);

/**
 * DOC: dcdebugmask (uint)
 * Override display features enabled. See enum DC_DEBUG_MASK in drivers/gpu/drm/amd/include/amd_shared.h.
 */
MODULE_PARM_DESC(dcdebugmask, "all debug options disabled (default))");
module_param_named(dcdebugmask, amdgpu_dc_debug_mask, uint, 0444);

MODULE_PARM_DESC(visualconfirm, "Visual confirm (0 = off (default), 1 = MPO, 5 = PSR)");
module_param_named(visualconfirm, amdgpu_dc_visual_confirm, uint, 0444);

/**
 * DOC: abmlevel (uint)
 * Override the default ABM (Adaptive Backlight Management) level used for DC
 * enabled hardware. Requires DMCU to be supported and loaded.
 * Valid levels are 0-4. A value of 0 indicates that ABM should be disabled by
 * default. Values 1-4 control the maximum allowable brightness reduction via
 * the ABM algorithm, with 1 being the least reduction and 4 being the most
 * reduction.
 *
 * Defaults to 0, or disabled. Userspace can still override this level later
 * after boot.
 */
uint amdgpu_dm_abm_level;
MODULE_PARM_DESC(abmlevel, "ABM level (0 = off (default), 1-4 = backlight reduction level) ");
module_param_named(abmlevel, amdgpu_dm_abm_level, uint, 0444);

int amdgpu_backlight = -1;
MODULE_PARM_DESC(backlight, "Backlight control (0 = pwm, 1 = aux, -1 auto (default))");
module_param_named(backlight, amdgpu_backlight, bint, 0444);

/**
 * DOC: tmz (int)
 * Trusted Memory Zone (TMZ) is a method to protect data being written
 * to or read from memory.
 *
 * The default value: 0 (off).  TODO: change to auto till it is completed.
 */
MODULE_PARM_DESC(tmz, "Enable TMZ feature (-1 = auto (default), 0 = off, 1 = on)");
module_param_named(tmz, amdgpu_tmz, int, 0444);

/**
 * DOC: reset_method (int)
 * GPU reset method (-1 = auto (default), 0 = legacy, 1 = mode0, 2 = mode1, 3 = mode2, 4 = baco)
 */
MODULE_PARM_DESC(reset_method, "GPU reset method (-1 = auto (default), 0 = legacy, 1 = mode0, 2 = mode1, 3 = mode2, 4 = baco/bamaco)");
module_param_named(reset_method, amdgpu_reset_method, int, 0444);

/**
 * DOC: bad_page_threshold (int) Bad page threshold is specifies the
 * threshold value of faulty pages detected by RAS ECC, which may
 * result in the GPU entering bad status when the number of total
 * faulty pages by ECC exceeds the threshold value.
 */
MODULE_PARM_DESC(bad_page_threshold, "Bad page threshold(-1 = auto(default value), 0 = disable bad page retirement, -2 = ignore bad page threshold)");
module_param_named(bad_page_threshold, amdgpu_bad_page_threshold, int, 0444);

MODULE_PARM_DESC(num_kcq, "number of kernel compute queue user want to setup (8 if set to greater than 8 or less than 0, only affect gfx 8+)");
module_param_named(num_kcq, amdgpu_num_kcq, int, 0444);

/**
 * DOC: vcnfw_log (int)
 * Enable vcnfw log output for debugging, the default is disabled.
 */
MODULE_PARM_DESC(vcnfw_log, "Enable vcnfw log(0 = disable (default value), 1 = enable)");
module_param_named(vcnfw_log, amdgpu_vcnfw_log, int, 0444);

/**
 * DOC: smu_pptable_id (int)
 * Used to override pptable id. id = 0 use VBIOS pptable.
 * id > 0 use the soft pptable with specicfied id.
 */
MODULE_PARM_DESC(smu_pptable_id,
	"specify pptable id to be used (-1 = auto(default) value, 0 = use pptable from vbios, > 0 = soft pptable id)");
module_param_named(smu_pptable_id, amdgpu_smu_pptable_id, int, 0444);

/* These devices are not supported by amdgpu.
 * They are supported by the mach64, r128, radeon drivers
 */
static const u16 amdgpu_unsupported_pciidlist[] = {
	/* mach64 */
	0x4354,
	0x4358,
	0x4554,
	0x4742,
	0x4744,
	0x4749,
	0x474C,
	0x474D,
	0x474E,
	0x474F,
	0x4750,
	0x4751,
	0x4752,
	0x4753,
	0x4754,
	0x4755,
	0x4756,
	0x4757,
	0x4758,
	0x4759,
	0x475A,
	0x4C42,
	0x4C44,
	0x4C47,
	0x4C49,
	0x4C4D,
	0x4C4E,
	0x4C50,
	0x4C51,
	0x4C52,
	0x4C53,
	0x5654,
	0x5655,
	0x5656,
	/* r128 */
	0x4c45,
	0x4c46,
	0x4d46,
	0x4d4c,
	0x5041,
	0x5042,
	0x5043,
	0x5044,
	0x5045,
	0x5046,
	0x5047,
	0x5048,
	0x5049,
	0x504A,
	0x504B,
	0x504C,
	0x504D,
	0x504E,
	0x504F,
	0x5050,
	0x5051,
	0x5052,
	0x5053,
	0x5054,
	0x5055,
	0x5056,
	0x5057,
	0x5058,
	0x5245,
	0x5246,
	0x5247,
	0x524b,
	0x524c,
	0x534d,
	0x5446,
	0x544C,
	0x5452,
	/* radeon */
	0x3150,
	0x3151,
	0x3152,
	0x3154,
	0x3155,
	0x3E50,
	0x3E54,
	0x4136,
	0x4137,
	0x4144,
	0x4145,
	0x4146,
	0x4147,
	0x4148,
	0x4149,
	0x414A,
	0x414B,
	0x4150,
	0x4151,
	0x4152,
	0x4153,
	0x4154,
	0x4155,
	0x4156,
	0x4237,
	0x4242,
	0x4336,
	0x4337,
	0x4437,
	0x4966,
	0x4967,
	0x4A48,
	0x4A49,
	0x4A4A,
	0x4A4B,
	0x4A4C,
	0x4A4D,
	0x4A4E,
	0x4A4F,
	0x4A50,
	0x4A54,
	0x4B48,
	0x4B49,
	0x4B4A,
	0x4B4B,
	0x4B4C,
	0x4C57,
	0x4C58,
	0x4C59,
	0x4C5A,
	0x4C64,
	0x4C66,
	0x4C67,
	0x4E44,
	0x4E45,
	0x4E46,
	0x4E47,
	0x4E48,
	0x4E49,
	0x4E4A,
	0x4E4B,
	0x4E50,
	0x4E51,
	0x4E52,
	0x4E53,
	0x4E54,
	0x4E56,
	0x5144,
	0x5145,
	0x5146,
	0x5147,
	0x5148,
	0x514C,
	0x514D,
	0x5157,
	0x5158,
	0x5159,
	0x515A,
	0x515E,
	0x5460,
	0x5462,
	0x5464,
	0x5548,
	0x5549,
	0x554A,
	0x554B,
	0x554C,
	0x554D,
	0x554E,
	0x554F,
	0x5550,
	0x5551,
	0x5552,
	0x5554,
	0x564A,
	0x564B,
	0x564F,
	0x5652,
	0x5653,
	0x5657,
	0x5834,
	0x5835,
	0x5954,
	0x5955,
	0x5974,
	0x5975,
	0x5960,
	0x5961,
	0x5962,
	0x5964,
	0x5965,
	0x5969,
	0x5a41,
	0x5a42,
	0x5a61,
	0x5a62,
	0x5b60,
	0x5b62,
	0x5b63,
	0x5b64,
	0x5b65,
	0x5c61,
	0x5c63,
	0x5d48,
	0x5d49,
	0x5d4a,
	0x5d4c,
	0x5d4d,
	0x5d4e,
	0x5d4f,
	0x5d50,
	0x5d52,
	0x5d57,
	0x5e48,
	0x5e4a,
	0x5e4b,
	0x5e4c,
	0x5e4d,
	0x5e4f,
	0x6700,
	0x6701,
	0x6702,
	0x6703,
	0x6704,
	0x6705,
	0x6706,
	0x6707,
	0x6708,
	0x6709,
	0x6718,
	0x6719,
	0x671c,
	0x671d,
	0x671f,
	0x6720,
	0x6721,
	0x6722,
	0x6723,
	0x6724,
	0x6725,
	0x6726,
	0x6727,
	0x6728,
	0x6729,
	0x6738,
	0x6739,
	0x673e,
	0x6740,
	0x6741,
	0x6742,
	0x6743,
	0x6744,
	0x6745,
	0x6746,
	0x6747,
	0x6748,
	0x6749,
	0x674A,
	0x6750,
	0x6751,
	0x6758,
	0x6759,
	0x675B,
	0x675D,
	0x675F,
	0x6760,
	0x6761,
	0x6762,
	0x6763,
	0x6764,
	0x6765,
	0x6766,
	0x6767,
	0x6768,
	0x6770,
	0x6771,
	0x6772,
	0x6778,
	0x6779,
	0x677B,
	0x6840,
	0x6841,
	0x6842,
	0x6843,
	0x6849,
	0x684C,
	0x6850,
	0x6858,
	0x6859,
	0x6880,
	0x6888,
	0x6889,
	0x688A,
	0x688C,
	0x688D,
	0x6898,
	0x6899,
	0x689b,
	0x689c,
	0x689d,
	0x689e,
	0x68a0,
	0x68a1,
	0x68a8,
	0x68a9,
	0x68b0,
	0x68b8,
	0x68b9,
	0x68ba,
	0x68be,
	0x68bf,
	0x68c0,
	0x68c1,
	0x68c7,
	0x68c8,
	0x68c9,
	0x68d8,
	0x68d9,
	0x68da,
	0x68de,
	0x68e0,
	0x68e1,
	0x68e4,
	0x68e5,
	0x68e8,
	0x68e9,
	0x68f1,
	0x68f2,
	0x68f8,
	0x68f9,
	0x68fa,
	0x68fe,
	0x7100,
	0x7101,
	0x7102,
	0x7103,
	0x7104,
	0x7105,
	0x7106,
	0x7108,
	0x7109,
	0x710A,
	0x710B,
	0x710C,
	0x710E,
	0x710F,
	0x7140,
	0x7141,
	0x7142,
	0x7143,
	0x7144,
	0x7145,
	0x7146,
	0x7147,
	0x7149,
	0x714A,
	0x714B,
	0x714C,
	0x714D,
	0x714E,
	0x714F,
	0x7151,
	0x7152,
	0x7153,
	0x715E,
	0x715F,
	0x7180,
	0x7181,
	0x7183,
	0x7186,
	0x7187,
	0x7188,
	0x718A,
	0x718B,
	0x718C,
	0x718D,
	0x718F,
	0x7193,
	0x7196,
	0x719B,
	0x719F,
	0x71C0,
	0x71C1,
	0x71C2,
	0x71C3,
	0x71C4,
	0x71C5,
	0x71C6,
	0x71C7,
	0x71CD,
	0x71CE,
	0x71D2,
	0x71D4,
	0x71D5,
	0x71D6,
	0x71DA,
	0x71DE,
	0x7200,
	0x7210,
	0x7211,
	0x7240,
	0x7243,
	0x7244,
	0x7245,
	0x7246,
	0x7247,
	0x7248,
	0x7249,
	0x724A,
	0x724B,
	0x724C,
	0x724D,
	0x724E,
	0x724F,
	0x7280,
	0x7281,
	0x7283,
	0x7284,
	0x7287,
	0x7288,
	0x7289,
	0x728B,
	0x728C,
	0x7290,
	0x7291,
	0x7293,
	0x7297,
	0x7834,
	0x7835,
	0x791e,
	0x791f,
	0x793f,
	0x7941,
	0x7942,
	0x796c,
	0x796d,
	0x796e,
	0x796f,
	0x9400,
	0x9401,
	0x9402,
	0x9403,
	0x9405,
	0x940A,
	0x940B,
	0x940F,
	0x94A0,
	0x94A1,
	0x94A3,
	0x94B1,
	0x94B3,
	0x94B4,
	0x94B5,
	0x94B9,
	0x9440,
	0x9441,
	0x9442,
	0x9443,
	0x9444,
	0x9446,
	0x944A,
	0x944B,
	0x944C,
	0x944E,
	0x9450,
	0x9452,
	0x9456,
	0x945A,
	0x945B,
	0x945E,
	0x9460,
	0x9462,
	0x946A,
	0x946B,
	0x947A,
	0x947B,
	0x9480,
	0x9487,
	0x9488,
	0x9489,
	0x948A,
	0x948F,
	0x9490,
	0x9491,
	0x9495,
	0x9498,
	0x949C,
	0x949E,
	0x949F,
	0x94C0,
	0x94C1,
	0x94C3,
	0x94C4,
	0x94C5,
	0x94C6,
	0x94C7,
	0x94C8,
	0x94C9,
	0x94CB,
	0x94CC,
	0x94CD,
	0x9500,
	0x9501,
	0x9504,
	0x9505,
	0x9506,
	0x9507,
	0x9508,
	0x9509,
	0x950F,
	0x9511,
	0x9515,
	0x9517,
	0x9519,
	0x9540,
	0x9541,
	0x9542,
	0x954E,
	0x954F,
	0x9552,
	0x9553,
	0x9555,
	0x9557,
	0x955f,
	0x9580,
	0x9581,
	0x9583,
	0x9586,
	0x9587,
	0x9588,
	0x9589,
	0x958A,
	0x958B,
	0x958C,
	0x958D,
	0x958E,
	0x958F,
	0x9590,
	0x9591,
	0x9593,
	0x9595,
	0x9596,
	0x9597,
	0x9598,
	0x9599,
	0x959B,
	0x95C0,
	0x95C2,
	0x95C4,
	0x95C5,
	0x95C6,
	0x95C7,
	0x95C9,
	0x95CC,
	0x95CD,
	0x95CE,
	0x95CF,
	0x9610,
	0x9611,
	0x9612,
	0x9613,
	0x9614,
	0x9615,
	0x9616,
	0x9640,
	0x9641,
	0x9642,
	0x9643,
	0x9644,
	0x9645,
	0x9647,
	0x9648,
	0x9649,
	0x964a,
	0x964b,
	0x964c,
	0x964e,
	0x964f,
	0x9710,
	0x9711,
	0x9712,
	0x9713,
	0x9714,
	0x9715,
	0x9802,
	0x9803,
	0x9804,
	0x9805,
	0x9806,
	0x9807,
	0x9808,
	0x9809,
	0x980A,
	0x9900,
	0x9901,
	0x9903,
	0x9904,
	0x9905,
	0x9906,
	0x9907,
	0x9908,
	0x9909,
	0x990A,
	0x990B,
	0x990C,
	0x990D,
	0x990E,
	0x990F,
	0x9910,
	0x9913,
	0x9917,
	0x9918,
	0x9919,
	0x9990,
	0x9991,
	0x9992,
	0x9993,
	0x9994,
	0x9995,
	0x9996,
	0x9997,
	0x9998,
	0x9999,
	0x999A,
	0x999B,
	0x999C,
	0x999D,
	0x99A0,
	0x99A2,
	0x99A4,
	/* radeon secondary ids */
	0x3171,
	0x3e70,
	0x4164,
	0x4165,
	0x4166,
	0x4168,
	0x4170,
	0x4171,
	0x4172,
	0x4173,
	0x496e,
	0x4a69,
	0x4a6a,
	0x4a6b,
	0x4a70,
	0x4a74,
	0x4b69,
	0x4b6b,
	0x4b6c,
	0x4c6e,
	0x4e64,
	0x4e65,
	0x4e66,
	0x4e67,
	0x4e68,
	0x4e69,
	0x4e6a,
	0x4e71,
	0x4f73,
	0x5569,
	0x556b,
	0x556d,
	0x556f,
	0x5571,
	0x5854,
	0x5874,
	0x5940,
	0x5941,
	0x5b72,
	0x5b73,
	0x5b74,
	0x5b75,
	0x5d44,
	0x5d45,
	0x5d6d,
	0x5d6f,
	0x5d72,
	0x5d77,
	0x5e6b,
	0x5e6d,
	0x7120,
	0x7124,
	0x7129,
	0x712e,
	0x712f,
	0x7162,
	0x7163,
	0x7166,
	0x7167,
	0x7172,
	0x7173,
	0x71a0,
	0x71a1,
	0x71a3,
	0x71a7,
	0x71bb,
	0x71e0,
	0x71e1,
	0x71e2,
	0x71e6,
	0x71e7,
	0x71f2,
	0x7269,
	0x726b,
	0x726e,
	0x72a0,
	0x72a8,
	0x72b1,
	0x72b3,
	0x793f,
};

static const struct pci_device_id pciidlist[] = {
#ifdef  CONFIG_DRM_AMDGPU_SI
	{0x1002, 0x6780, PCI_ANY_ID, PCI_ANY_ID, 0, 0, CHIP_TAHITI},
	{0x1002, 0x6784, PCI_ANY_ID, PCI_ANY_ID, 0, 0, CHIP_TAHITI},
	{0x1002, 0x6788, PCI_ANY_ID, PCI_ANY_ID, 0, 0, CHIP_TAHITI},
	{0x1002, 0x678A, PCI_ANY_ID, PCI_ANY_ID, 0, 0, CHIP_TAHITI},
	{0x1002, 0x6790, PCI_ANY_ID, PCI_ANY_ID, 0, 0, CHIP_TAHITI},
	{0x1002, 0x6791, PCI_ANY_ID, PCI_ANY_ID, 0, 0, CHIP_TAHITI},
	{0x1002, 0x6792, PCI_ANY_ID, PCI_ANY_ID, 0, 0, CHIP_TAHITI},
	{0x1002, 0x6798, PCI_ANY_ID, PCI_ANY_ID, 0, 0, CHIP_TAHITI},
	{0x1002, 0x6799, PCI_ANY_ID, PCI_ANY_ID, 0, 0, CHIP_TAHITI},
	{0x1002, 0x679A, PCI_ANY_ID, PCI_ANY_ID, 0, 0, CHIP_TAHITI},
	{0x1002, 0x679B, PCI_ANY_ID, PCI_ANY_ID, 0, 0, CHIP_TAHITI},
	{0x1002, 0x679E, PCI_ANY_ID, PCI_ANY_ID, 0, 0, CHIP_TAHITI},
	{0x1002, 0x679F, PCI_ANY_ID, PCI_ANY_ID, 0, 0, CHIP_TAHITI},
	{0x1002, 0x6800, PCI_ANY_ID, PCI_ANY_ID, 0, 0, CHIP_PITCAIRN|AMD_IS_MOBILITY},
	{0x1002, 0x6801, PCI_ANY_ID, PCI_ANY_ID, 0, 0, CHIP_PITCAIRN|AMD_IS_MOBILITY},
	{0x1002, 0x6802, PCI_ANY_ID, PCI_ANY_ID, 0, 0, CHIP_PITCAIRN|AMD_IS_MOBILITY},
	{0x1002, 0x6806, PCI_ANY_ID, PCI_ANY_ID, 0, 0, CHIP_PITCAIRN},
	{0x1002, 0x6808, PCI_ANY_ID, PCI_ANY_ID, 0, 0, CHIP_PITCAIRN},
	{0x1002, 0x6809, PCI_ANY_ID, PCI_ANY_ID, 0, 0, CHIP_PITCAIRN},
	{0x1002, 0x6810, PCI_ANY_ID, PCI_ANY_ID, 0, 0, CHIP_PITCAIRN},
	{0x1002, 0x6811, PCI_ANY_ID, PCI_ANY_ID, 0, 0, CHIP_PITCAIRN},
	{0x1002, 0x6816, PCI_ANY_ID, PCI_ANY_ID, 0, 0, CHIP_PITCAIRN},
	{0x1002, 0x6817, PCI_ANY_ID, PCI_ANY_ID, 0, 0, CHIP_PITCAIRN},
	{0x1002, 0x6818, PCI_ANY_ID, PCI_ANY_ID, 0, 0, CHIP_PITCAIRN},
	{0x1002, 0x6819, PCI_ANY_ID, PCI_ANY_ID, 0, 0, CHIP_PITCAIRN},
	{0x1002, 0x6600, PCI_ANY_ID, PCI_ANY_ID, 0, 0, CHIP_OLAND|AMD_IS_MOBILITY},
	{0x1002, 0x6601, PCI_ANY_ID, PCI_ANY_ID, 0, 0, CHIP_OLAND|AMD_IS_MOBILITY},
	{0x1002, 0x6602, PCI_ANY_ID, PCI_ANY_ID, 0, 0, CHIP_OLAND|AMD_IS_MOBILITY},
	{0x1002, 0x6603, PCI_ANY_ID, PCI_ANY_ID, 0, 0, CHIP_OLAND|AMD_IS_MOBILITY},
	{0x1002, 0x6604, PCI_ANY_ID, PCI_ANY_ID, 0, 0, CHIP_OLAND|AMD_IS_MOBILITY},
	{0x1002, 0x6605, PCI_ANY_ID, PCI_ANY_ID, 0, 0, CHIP_OLAND|AMD_IS_MOBILITY},
	{0x1002, 0x6606, PCI_ANY_ID, PCI_ANY_ID, 0, 0, CHIP_OLAND|AMD_IS_MOBILITY},
	{0x1002, 0x6607, PCI_ANY_ID, PCI_ANY_ID, 0, 0, CHIP_OLAND|AMD_IS_MOBILITY},
	{0x1002, 0x6608, PCI_ANY_ID, PCI_ANY_ID, 0, 0, CHIP_OLAND},
	{0x1002, 0x6610, PCI_ANY_ID, PCI_ANY_ID, 0, 0, CHIP_OLAND},
	{0x1002, 0x6611, PCI_ANY_ID, PCI_ANY_ID, 0, 0, CHIP_OLAND},
	{0x1002, 0x6613, PCI_ANY_ID, PCI_ANY_ID, 0, 0, CHIP_OLAND},
	{0x1002, 0x6617, PCI_ANY_ID, PCI_ANY_ID, 0, 0, CHIP_OLAND|AMD_IS_MOBILITY},
	{0x1002, 0x6620, PCI_ANY_ID, PCI_ANY_ID, 0, 0, CHIP_OLAND|AMD_IS_MOBILITY},
	{0x1002, 0x6621, PCI_ANY_ID, PCI_ANY_ID, 0, 0, CHIP_OLAND|AMD_IS_MOBILITY},
	{0x1002, 0x6623, PCI_ANY_ID, PCI_ANY_ID, 0, 0, CHIP_OLAND|AMD_IS_MOBILITY},
	{0x1002, 0x6631, PCI_ANY_ID, PCI_ANY_ID, 0, 0, CHIP_OLAND},
	{0x1002, 0x6820, PCI_ANY_ID, PCI_ANY_ID, 0, 0, CHIP_VERDE|AMD_IS_MOBILITY},
	{0x1002, 0x6821, PCI_ANY_ID, PCI_ANY_ID, 0, 0, CHIP_VERDE|AMD_IS_MOBILITY},
	{0x1002, 0x6822, PCI_ANY_ID, PCI_ANY_ID, 0, 0, CHIP_VERDE|AMD_IS_MOBILITY},
	{0x1002, 0x6823, PCI_ANY_ID, PCI_ANY_ID, 0, 0, CHIP_VERDE|AMD_IS_MOBILITY},
	{0x1002, 0x6824, PCI_ANY_ID, PCI_ANY_ID, 0, 0, CHIP_VERDE|AMD_IS_MOBILITY},
	{0x1002, 0x6825, PCI_ANY_ID, PCI_ANY_ID, 0, 0, CHIP_VERDE|AMD_IS_MOBILITY},
	{0x1002, 0x6826, PCI_ANY_ID, PCI_ANY_ID, 0, 0, CHIP_VERDE|AMD_IS_MOBILITY},
	{0x1002, 0x6827, PCI_ANY_ID, PCI_ANY_ID, 0, 0, CHIP_VERDE|AMD_IS_MOBILITY},
	{0x1002, 0x6828, PCI_ANY_ID, PCI_ANY_ID, 0, 0, CHIP_VERDE},
	{0x1002, 0x6829, PCI_ANY_ID, PCI_ANY_ID, 0, 0, CHIP_VERDE},
	{0x1002, 0x682A, PCI_ANY_ID, PCI_ANY_ID, 0, 0, CHIP_VERDE|AMD_IS_MOBILITY},
	{0x1002, 0x682B, PCI_ANY_ID, PCI_ANY_ID, 0, 0, CHIP_VERDE|AMD_IS_MOBILITY},
	{0x1002, 0x682C, PCI_ANY_ID, PCI_ANY_ID, 0, 0, CHIP_VERDE},
	{0x1002, 0x682D, PCI_ANY_ID, PCI_ANY_ID, 0, 0, CHIP_VERDE|AMD_IS_MOBILITY},
	{0x1002, 0x682F, PCI_ANY_ID, PCI_ANY_ID, 0, 0, CHIP_VERDE|AMD_IS_MOBILITY},
	{0x1002, 0x6830, PCI_ANY_ID, PCI_ANY_ID, 0, 0, CHIP_VERDE|AMD_IS_MOBILITY},
	{0x1002, 0x6831, PCI_ANY_ID, PCI_ANY_ID, 0, 0, CHIP_VERDE|AMD_IS_MOBILITY},
	{0x1002, 0x6835, PCI_ANY_ID, PCI_ANY_ID, 0, 0, CHIP_VERDE},
	{0x1002, 0x6837, PCI_ANY_ID, PCI_ANY_ID, 0, 0, CHIP_VERDE},
	{0x1002, 0x6838, PCI_ANY_ID, PCI_ANY_ID, 0, 0, CHIP_VERDE},
	{0x1002, 0x6839, PCI_ANY_ID, PCI_ANY_ID, 0, 0, CHIP_VERDE},
	{0x1002, 0x683B, PCI_ANY_ID, PCI_ANY_ID, 0, 0, CHIP_VERDE},
	{0x1002, 0x683D, PCI_ANY_ID, PCI_ANY_ID, 0, 0, CHIP_VERDE},
	{0x1002, 0x683F, PCI_ANY_ID, PCI_ANY_ID, 0, 0, CHIP_VERDE},
	{0x1002, 0x6660, PCI_ANY_ID, PCI_ANY_ID, 0, 0, CHIP_HAINAN|AMD_IS_MOBILITY},
	{0x1002, 0x6663, PCI_ANY_ID, PCI_ANY_ID, 0, 0, CHIP_HAINAN|AMD_IS_MOBILITY},
	{0x1002, 0x6664, PCI_ANY_ID, PCI_ANY_ID, 0, 0, CHIP_HAINAN|AMD_IS_MOBILITY},
	{0x1002, 0x6665, PCI_ANY_ID, PCI_ANY_ID, 0, 0, CHIP_HAINAN|AMD_IS_MOBILITY},
	{0x1002, 0x6667, PCI_ANY_ID, PCI_ANY_ID, 0, 0, CHIP_HAINAN|AMD_IS_MOBILITY},
	{0x1002, 0x666F, PCI_ANY_ID, PCI_ANY_ID, 0, 0, CHIP_HAINAN|AMD_IS_MOBILITY},
#endif
#ifdef CONFIG_DRM_AMDGPU_CIK
	/* Kaveri */
	{0x1002, 0x1304, PCI_ANY_ID, PCI_ANY_ID, 0, 0, CHIP_KAVERI|AMD_IS_MOBILITY|AMD_IS_APU},
	{0x1002, 0x1305, PCI_ANY_ID, PCI_ANY_ID, 0, 0, CHIP_KAVERI|AMD_IS_APU},
	{0x1002, 0x1306, PCI_ANY_ID, PCI_ANY_ID, 0, 0, CHIP_KAVERI|AMD_IS_MOBILITY|AMD_IS_APU},
	{0x1002, 0x1307, PCI_ANY_ID, PCI_ANY_ID, 0, 0, CHIP_KAVERI|AMD_IS_APU},
	{0x1002, 0x1309, PCI_ANY_ID, PCI_ANY_ID, 0, 0, CHIP_KAVERI|AMD_IS_MOBILITY|AMD_IS_APU},
	{0x1002, 0x130A, PCI_ANY_ID, PCI_ANY_ID, 0, 0, CHIP_KAVERI|AMD_IS_MOBILITY|AMD_IS_APU},
	{0x1002, 0x130B, PCI_ANY_ID, PCI_ANY_ID, 0, 0, CHIP_KAVERI|AMD_IS_MOBILITY|AMD_IS_APU},
	{0x1002, 0x130C, PCI_ANY_ID, PCI_ANY_ID, 0, 0, CHIP_KAVERI|AMD_IS_MOBILITY|AMD_IS_APU},
	{0x1002, 0x130D, PCI_ANY_ID, PCI_ANY_ID, 0, 0, CHIP_KAVERI|AMD_IS_MOBILITY|AMD_IS_APU},
	{0x1002, 0x130E, PCI_ANY_ID, PCI_ANY_ID, 0, 0, CHIP_KAVERI|AMD_IS_MOBILITY|AMD_IS_APU},
	{0x1002, 0x130F, PCI_ANY_ID, PCI_ANY_ID, 0, 0, CHIP_KAVERI|AMD_IS_APU},
	{0x1002, 0x1310, PCI_ANY_ID, PCI_ANY_ID, 0, 0, CHIP_KAVERI|AMD_IS_APU},
	{0x1002, 0x1311, PCI_ANY_ID, PCI_ANY_ID, 0, 0, CHIP_KAVERI|AMD_IS_APU},
	{0x1002, 0x1312, PCI_ANY_ID, PCI_ANY_ID, 0, 0, CHIP_KAVERI|AMD_IS_APU},
	{0x1002, 0x1313, PCI_ANY_ID, PCI_ANY_ID, 0, 0, CHIP_KAVERI|AMD_IS_APU},
	{0x1002, 0x1315, PCI_ANY_ID, PCI_ANY_ID, 0, 0, CHIP_KAVERI|AMD_IS_APU},
	{0x1002, 0x1316, PCI_ANY_ID, PCI_ANY_ID, 0, 0, CHIP_KAVERI|AMD_IS_APU},
	{0x1002, 0x1317, PCI_ANY_ID, PCI_ANY_ID, 0, 0, CHIP_KAVERI|AMD_IS_MOBILITY|AMD_IS_APU},
	{0x1002, 0x1318, PCI_ANY_ID, PCI_ANY_ID, 0, 0, CHIP_KAVERI|AMD_IS_MOBILITY|AMD_IS_APU},
	{0x1002, 0x131B, PCI_ANY_ID, PCI_ANY_ID, 0, 0, CHIP_KAVERI|AMD_IS_APU},
	{0x1002, 0x131C, PCI_ANY_ID, PCI_ANY_ID, 0, 0, CHIP_KAVERI|AMD_IS_APU},
	{0x1002, 0x131D, PCI_ANY_ID, PCI_ANY_ID, 0, 0, CHIP_KAVERI|AMD_IS_APU},
	/* Bonaire */
	{0x1002, 0x6640, PCI_ANY_ID, PCI_ANY_ID, 0, 0, CHIP_BONAIRE|AMD_IS_MOBILITY},
	{0x1002, 0x6641, PCI_ANY_ID, PCI_ANY_ID, 0, 0, CHIP_BONAIRE|AMD_IS_MOBILITY},
	{0x1002, 0x6646, PCI_ANY_ID, PCI_ANY_ID, 0, 0, CHIP_BONAIRE|AMD_IS_MOBILITY},
	{0x1002, 0x6647, PCI_ANY_ID, PCI_ANY_ID, 0, 0, CHIP_BONAIRE|AMD_IS_MOBILITY},
	{0x1002, 0x6649, PCI_ANY_ID, PCI_ANY_ID, 0, 0, CHIP_BONAIRE},
	{0x1002, 0x6650, PCI_ANY_ID, PCI_ANY_ID, 0, 0, CHIP_BONAIRE},
	{0x1002, 0x6651, PCI_ANY_ID, PCI_ANY_ID, 0, 0, CHIP_BONAIRE},
	{0x1002, 0x6658, PCI_ANY_ID, PCI_ANY_ID, 0, 0, CHIP_BONAIRE},
	{0x1002, 0x665c, PCI_ANY_ID, PCI_ANY_ID, 0, 0, CHIP_BONAIRE},
	{0x1002, 0x665d, PCI_ANY_ID, PCI_ANY_ID, 0, 0, CHIP_BONAIRE},
	{0x1002, 0x665f, PCI_ANY_ID, PCI_ANY_ID, 0, 0, CHIP_BONAIRE},
	/* Hawaii */
	{0x1002, 0x67A0, PCI_ANY_ID, PCI_ANY_ID, 0, 0, CHIP_HAWAII},
	{0x1002, 0x67A1, PCI_ANY_ID, PCI_ANY_ID, 0, 0, CHIP_HAWAII},
	{0x1002, 0x67A2, PCI_ANY_ID, PCI_ANY_ID, 0, 0, CHIP_HAWAII},
	{0x1002, 0x67A8, PCI_ANY_ID, PCI_ANY_ID, 0, 0, CHIP_HAWAII},
	{0x1002, 0x67A9, PCI_ANY_ID, PCI_ANY_ID, 0, 0, CHIP_HAWAII},
	{0x1002, 0x67AA, PCI_ANY_ID, PCI_ANY_ID, 0, 0, CHIP_HAWAII},
	{0x1002, 0x67B0, PCI_ANY_ID, PCI_ANY_ID, 0, 0, CHIP_HAWAII},
	{0x1002, 0x67B1, PCI_ANY_ID, PCI_ANY_ID, 0, 0, CHIP_HAWAII},
	{0x1002, 0x67B8, PCI_ANY_ID, PCI_ANY_ID, 0, 0, CHIP_HAWAII},
	{0x1002, 0x67B9, PCI_ANY_ID, PCI_ANY_ID, 0, 0, CHIP_HAWAII},
	{0x1002, 0x67BA, PCI_ANY_ID, PCI_ANY_ID, 0, 0, CHIP_HAWAII},
	{0x1002, 0x67BE, PCI_ANY_ID, PCI_ANY_ID, 0, 0, CHIP_HAWAII},
	/* Kabini */
	{0x1002, 0x9830, PCI_ANY_ID, PCI_ANY_ID, 0, 0, CHIP_KABINI|AMD_IS_MOBILITY|AMD_IS_APU},
	{0x1002, 0x9831, PCI_ANY_ID, PCI_ANY_ID, 0, 0, CHIP_KABINI|AMD_IS_APU},
	{0x1002, 0x9832, PCI_ANY_ID, PCI_ANY_ID, 0, 0, CHIP_KABINI|AMD_IS_MOBILITY|AMD_IS_APU},
	{0x1002, 0x9833, PCI_ANY_ID, PCI_ANY_ID, 0, 0, CHIP_KABINI|AMD_IS_APU},
	{0x1002, 0x9834, PCI_ANY_ID, PCI_ANY_ID, 0, 0, CHIP_KABINI|AMD_IS_MOBILITY|AMD_IS_APU},
	{0x1002, 0x9835, PCI_ANY_ID, PCI_ANY_ID, 0, 0, CHIP_KABINI|AMD_IS_APU},
	{0x1002, 0x9836, PCI_ANY_ID, PCI_ANY_ID, 0, 0, CHIP_KABINI|AMD_IS_MOBILITY|AMD_IS_APU},
	{0x1002, 0x9837, PCI_ANY_ID, PCI_ANY_ID, 0, 0, CHIP_KABINI|AMD_IS_APU},
	{0x1002, 0x9838, PCI_ANY_ID, PCI_ANY_ID, 0, 0, CHIP_KABINI|AMD_IS_MOBILITY|AMD_IS_APU},
	{0x1002, 0x9839, PCI_ANY_ID, PCI_ANY_ID, 0, 0, CHIP_KABINI|AMD_IS_MOBILITY|AMD_IS_APU},
	{0x1002, 0x983a, PCI_ANY_ID, PCI_ANY_ID, 0, 0, CHIP_KABINI|AMD_IS_APU},
	{0x1002, 0x983b, PCI_ANY_ID, PCI_ANY_ID, 0, 0, CHIP_KABINI|AMD_IS_MOBILITY|AMD_IS_APU},
	{0x1002, 0x983c, PCI_ANY_ID, PCI_ANY_ID, 0, 0, CHIP_KABINI|AMD_IS_APU},
	{0x1002, 0x983d, PCI_ANY_ID, PCI_ANY_ID, 0, 0, CHIP_KABINI|AMD_IS_APU},
	{0x1002, 0x983e, PCI_ANY_ID, PCI_ANY_ID, 0, 0, CHIP_KABINI|AMD_IS_APU},
	{0x1002, 0x983f, PCI_ANY_ID, PCI_ANY_ID, 0, 0, CHIP_KABINI|AMD_IS_APU},
	/* mullins */
	{0x1002, 0x9850, PCI_ANY_ID, PCI_ANY_ID, 0, 0, CHIP_MULLINS|AMD_IS_MOBILITY|AMD_IS_APU},
	{0x1002, 0x9851, PCI_ANY_ID, PCI_ANY_ID, 0, 0, CHIP_MULLINS|AMD_IS_MOBILITY|AMD_IS_APU},
	{0x1002, 0x9852, PCI_ANY_ID, PCI_ANY_ID, 0, 0, CHIP_MULLINS|AMD_IS_MOBILITY|AMD_IS_APU},
	{0x1002, 0x9853, PCI_ANY_ID, PCI_ANY_ID, 0, 0, CHIP_MULLINS|AMD_IS_MOBILITY|AMD_IS_APU},
	{0x1002, 0x9854, PCI_ANY_ID, PCI_ANY_ID, 0, 0, CHIP_MULLINS|AMD_IS_MOBILITY|AMD_IS_APU},
	{0x1002, 0x9855, PCI_ANY_ID, PCI_ANY_ID, 0, 0, CHIP_MULLINS|AMD_IS_MOBILITY|AMD_IS_APU},
	{0x1002, 0x9856, PCI_ANY_ID, PCI_ANY_ID, 0, 0, CHIP_MULLINS|AMD_IS_MOBILITY|AMD_IS_APU},
	{0x1002, 0x9857, PCI_ANY_ID, PCI_ANY_ID, 0, 0, CHIP_MULLINS|AMD_IS_MOBILITY|AMD_IS_APU},
	{0x1002, 0x9858, PCI_ANY_ID, PCI_ANY_ID, 0, 0, CHIP_MULLINS|AMD_IS_MOBILITY|AMD_IS_APU},
	{0x1002, 0x9859, PCI_ANY_ID, PCI_ANY_ID, 0, 0, CHIP_MULLINS|AMD_IS_MOBILITY|AMD_IS_APU},
	{0x1002, 0x985A, PCI_ANY_ID, PCI_ANY_ID, 0, 0, CHIP_MULLINS|AMD_IS_MOBILITY|AMD_IS_APU},
	{0x1002, 0x985B, PCI_ANY_ID, PCI_ANY_ID, 0, 0, CHIP_MULLINS|AMD_IS_MOBILITY|AMD_IS_APU},
	{0x1002, 0x985C, PCI_ANY_ID, PCI_ANY_ID, 0, 0, CHIP_MULLINS|AMD_IS_MOBILITY|AMD_IS_APU},
	{0x1002, 0x985D, PCI_ANY_ID, PCI_ANY_ID, 0, 0, CHIP_MULLINS|AMD_IS_MOBILITY|AMD_IS_APU},
	{0x1002, 0x985E, PCI_ANY_ID, PCI_ANY_ID, 0, 0, CHIP_MULLINS|AMD_IS_MOBILITY|AMD_IS_APU},
	{0x1002, 0x985F, PCI_ANY_ID, PCI_ANY_ID, 0, 0, CHIP_MULLINS|AMD_IS_MOBILITY|AMD_IS_APU},
#endif
	/* topaz */
	{0x1002, 0x6900, PCI_ANY_ID, PCI_ANY_ID, 0, 0, CHIP_TOPAZ},
	{0x1002, 0x6901, PCI_ANY_ID, PCI_ANY_ID, 0, 0, CHIP_TOPAZ},
	{0x1002, 0x6902, PCI_ANY_ID, PCI_ANY_ID, 0, 0, CHIP_TOPAZ},
	{0x1002, 0x6903, PCI_ANY_ID, PCI_ANY_ID, 0, 0, CHIP_TOPAZ},
	{0x1002, 0x6907, PCI_ANY_ID, PCI_ANY_ID, 0, 0, CHIP_TOPAZ},
	/* tonga */
	{0x1002, 0x6920, PCI_ANY_ID, PCI_ANY_ID, 0, 0, CHIP_TONGA},
	{0x1002, 0x6921, PCI_ANY_ID, PCI_ANY_ID, 0, 0, CHIP_TONGA},
	{0x1002, 0x6928, PCI_ANY_ID, PCI_ANY_ID, 0, 0, CHIP_TONGA},
	{0x1002, 0x6929, PCI_ANY_ID, PCI_ANY_ID, 0, 0, CHIP_TONGA},
	{0x1002, 0x692B, PCI_ANY_ID, PCI_ANY_ID, 0, 0, CHIP_TONGA},
	{0x1002, 0x692F, PCI_ANY_ID, PCI_ANY_ID, 0, 0, CHIP_TONGA},
	{0x1002, 0x6930, PCI_ANY_ID, PCI_ANY_ID, 0, 0, CHIP_TONGA},
	{0x1002, 0x6938, PCI_ANY_ID, PCI_ANY_ID, 0, 0, CHIP_TONGA},
	{0x1002, 0x6939, PCI_ANY_ID, PCI_ANY_ID, 0, 0, CHIP_TONGA},
	/* fiji */
	{0x1002, 0x7300, PCI_ANY_ID, PCI_ANY_ID, 0, 0, CHIP_FIJI},
	{0x1002, 0x730F, PCI_ANY_ID, PCI_ANY_ID, 0, 0, CHIP_FIJI},
	/* carrizo */
	{0x1002, 0x9870, PCI_ANY_ID, PCI_ANY_ID, 0, 0, CHIP_CARRIZO|AMD_IS_APU},
	{0x1002, 0x9874, PCI_ANY_ID, PCI_ANY_ID, 0, 0, CHIP_CARRIZO|AMD_IS_APU},
	{0x1002, 0x9875, PCI_ANY_ID, PCI_ANY_ID, 0, 0, CHIP_CARRIZO|AMD_IS_APU},
	{0x1002, 0x9876, PCI_ANY_ID, PCI_ANY_ID, 0, 0, CHIP_CARRIZO|AMD_IS_APU},
	{0x1002, 0x9877, PCI_ANY_ID, PCI_ANY_ID, 0, 0, CHIP_CARRIZO|AMD_IS_APU},
	/* stoney */
	{0x1002, 0x98E4, PCI_ANY_ID, PCI_ANY_ID, 0, 0, CHIP_STONEY|AMD_IS_APU},
	/* Polaris11 */
	{0x1002, 0x67E0, PCI_ANY_ID, PCI_ANY_ID, 0, 0, CHIP_POLARIS11},
	{0x1002, 0x67E3, PCI_ANY_ID, PCI_ANY_ID, 0, 0, CHIP_POLARIS11},
	{0x1002, 0x67E8, PCI_ANY_ID, PCI_ANY_ID, 0, 0, CHIP_POLARIS11},
	{0x1002, 0x67EB, PCI_ANY_ID, PCI_ANY_ID, 0, 0, CHIP_POLARIS11},
	{0x1002, 0x67EF, PCI_ANY_ID, PCI_ANY_ID, 0, 0, CHIP_POLARIS11},
	{0x1002, 0x67FF, PCI_ANY_ID, PCI_ANY_ID, 0, 0, CHIP_POLARIS11},
	{0x1002, 0x67E1, PCI_ANY_ID, PCI_ANY_ID, 0, 0, CHIP_POLARIS11},
	{0x1002, 0x67E7, PCI_ANY_ID, PCI_ANY_ID, 0, 0, CHIP_POLARIS11},
	{0x1002, 0x67E9, PCI_ANY_ID, PCI_ANY_ID, 0, 0, CHIP_POLARIS11},
	/* Polaris10 */
	{0x1002, 0x67C0, PCI_ANY_ID, PCI_ANY_ID, 0, 0, CHIP_POLARIS10},
	{0x1002, 0x67C1, PCI_ANY_ID, PCI_ANY_ID, 0, 0, CHIP_POLARIS10},
	{0x1002, 0x67C2, PCI_ANY_ID, PCI_ANY_ID, 0, 0, CHIP_POLARIS10},
	{0x1002, 0x67C4, PCI_ANY_ID, PCI_ANY_ID, 0, 0, CHIP_POLARIS10},
	{0x1002, 0x67C7, PCI_ANY_ID, PCI_ANY_ID, 0, 0, CHIP_POLARIS10},
	{0x1002, 0x67D0, PCI_ANY_ID, PCI_ANY_ID, 0, 0, CHIP_POLARIS10},
	{0x1002, 0x67DF, PCI_ANY_ID, PCI_ANY_ID, 0, 0, CHIP_POLARIS10},
	{0x1002, 0x67C8, PCI_ANY_ID, PCI_ANY_ID, 0, 0, CHIP_POLARIS10},
	{0x1002, 0x67C9, PCI_ANY_ID, PCI_ANY_ID, 0, 0, CHIP_POLARIS10},
	{0x1002, 0x67CA, PCI_ANY_ID, PCI_ANY_ID, 0, 0, CHIP_POLARIS10},
	{0x1002, 0x67CC, PCI_ANY_ID, PCI_ANY_ID, 0, 0, CHIP_POLARIS10},
	{0x1002, 0x67CF, PCI_ANY_ID, PCI_ANY_ID, 0, 0, CHIP_POLARIS10},
	{0x1002, 0x6FDF, PCI_ANY_ID, PCI_ANY_ID, 0, 0, CHIP_POLARIS10},
	/* Polaris12 */
	{0x1002, 0x6980, PCI_ANY_ID, PCI_ANY_ID, 0, 0, CHIP_POLARIS12},
	{0x1002, 0x6981, PCI_ANY_ID, PCI_ANY_ID, 0, 0, CHIP_POLARIS12},
	{0x1002, 0x6985, PCI_ANY_ID, PCI_ANY_ID, 0, 0, CHIP_POLARIS12},
	{0x1002, 0x6986, PCI_ANY_ID, PCI_ANY_ID, 0, 0, CHIP_POLARIS12},
	{0x1002, 0x6987, PCI_ANY_ID, PCI_ANY_ID, 0, 0, CHIP_POLARIS12},
	{0x1002, 0x6995, PCI_ANY_ID, PCI_ANY_ID, 0, 0, CHIP_POLARIS12},
	{0x1002, 0x6997, PCI_ANY_ID, PCI_ANY_ID, 0, 0, CHIP_POLARIS12},
	{0x1002, 0x699F, PCI_ANY_ID, PCI_ANY_ID, 0, 0, CHIP_POLARIS12},
	/* VEGAM */
	{0x1002, 0x694C, PCI_ANY_ID, PCI_ANY_ID, 0, 0, CHIP_VEGAM},
	{0x1002, 0x694E, PCI_ANY_ID, PCI_ANY_ID, 0, 0, CHIP_VEGAM},
	{0x1002, 0x694F, PCI_ANY_ID, PCI_ANY_ID, 0, 0, CHIP_VEGAM},
	/* Vega 10 */
	{0x1002, 0x6860, PCI_ANY_ID, PCI_ANY_ID, 0, 0, CHIP_VEGA10},
	{0x1002, 0x6861, PCI_ANY_ID, PCI_ANY_ID, 0, 0, CHIP_VEGA10},
	{0x1002, 0x6862, PCI_ANY_ID, PCI_ANY_ID, 0, 0, CHIP_VEGA10},
	{0x1002, 0x6863, PCI_ANY_ID, PCI_ANY_ID, 0, 0, CHIP_VEGA10},
	{0x1002, 0x6864, PCI_ANY_ID, PCI_ANY_ID, 0, 0, CHIP_VEGA10},
	{0x1002, 0x6867, PCI_ANY_ID, PCI_ANY_ID, 0, 0, CHIP_VEGA10},
	{0x1002, 0x6868, PCI_ANY_ID, PCI_ANY_ID, 0, 0, CHIP_VEGA10},
	{0x1002, 0x6869, PCI_ANY_ID, PCI_ANY_ID, 0, 0, CHIP_VEGA10},
	{0x1002, 0x686a, PCI_ANY_ID, PCI_ANY_ID, 0, 0, CHIP_VEGA10},
	{0x1002, 0x686b, PCI_ANY_ID, PCI_ANY_ID, 0, 0, CHIP_VEGA10},
	{0x1002, 0x686c, PCI_ANY_ID, PCI_ANY_ID, 0, 0, CHIP_VEGA10},
	{0x1002, 0x686d, PCI_ANY_ID, PCI_ANY_ID, 0, 0, CHIP_VEGA10},
	{0x1002, 0x686e, PCI_ANY_ID, PCI_ANY_ID, 0, 0, CHIP_VEGA10},
	{0x1002, 0x686f, PCI_ANY_ID, PCI_ANY_ID, 0, 0, CHIP_VEGA10},
	{0x1002, 0x687f, PCI_ANY_ID, PCI_ANY_ID, 0, 0, CHIP_VEGA10},
	/* Vega 12 */
	{0x1002, 0x69A0, PCI_ANY_ID, PCI_ANY_ID, 0, 0, CHIP_VEGA12},
	{0x1002, 0x69A1, PCI_ANY_ID, PCI_ANY_ID, 0, 0, CHIP_VEGA12},
	{0x1002, 0x69A2, PCI_ANY_ID, PCI_ANY_ID, 0, 0, CHIP_VEGA12},
	{0x1002, 0x69A3, PCI_ANY_ID, PCI_ANY_ID, 0, 0, CHIP_VEGA12},
	{0x1002, 0x69AF, PCI_ANY_ID, PCI_ANY_ID, 0, 0, CHIP_VEGA12},
	/* Vega 20 */
	{0x1002, 0x66A0, PCI_ANY_ID, PCI_ANY_ID, 0, 0, CHIP_VEGA20},
	{0x1002, 0x66A1, PCI_ANY_ID, PCI_ANY_ID, 0, 0, CHIP_VEGA20},
	{0x1002, 0x66A2, PCI_ANY_ID, PCI_ANY_ID, 0, 0, CHIP_VEGA20},
	{0x1002, 0x66A3, PCI_ANY_ID, PCI_ANY_ID, 0, 0, CHIP_VEGA20},
	{0x1002, 0x66A4, PCI_ANY_ID, PCI_ANY_ID, 0, 0, CHIP_VEGA20},
	{0x1002, 0x66A7, PCI_ANY_ID, PCI_ANY_ID, 0, 0, CHIP_VEGA20},
	{0x1002, 0x66AF, PCI_ANY_ID, PCI_ANY_ID, 0, 0, CHIP_VEGA20},
	/* Raven */
	{0x1002, 0x15dd, PCI_ANY_ID, PCI_ANY_ID, 0, 0, CHIP_RAVEN|AMD_IS_APU},
	{0x1002, 0x15d8, PCI_ANY_ID, PCI_ANY_ID, 0, 0, CHIP_RAVEN|AMD_IS_APU},
	/* Arcturus */
	{0x1002, 0x738C, PCI_ANY_ID, PCI_ANY_ID, 0, 0, CHIP_ARCTURUS},
	{0x1002, 0x7388, PCI_ANY_ID, PCI_ANY_ID, 0, 0, CHIP_ARCTURUS},
	{0x1002, 0x738E, PCI_ANY_ID, PCI_ANY_ID, 0, 0, CHIP_ARCTURUS},
	{0x1002, 0x7390, PCI_ANY_ID, PCI_ANY_ID, 0, 0, CHIP_ARCTURUS},
	/* Navi10 */
	{0x1002, 0x7310, PCI_ANY_ID, PCI_ANY_ID, 0, 0, CHIP_NAVI10},
	{0x1002, 0x7312, PCI_ANY_ID, PCI_ANY_ID, 0, 0, CHIP_NAVI10},
	{0x1002, 0x7318, PCI_ANY_ID, PCI_ANY_ID, 0, 0, CHIP_NAVI10},
	{0x1002, 0x7319, PCI_ANY_ID, PCI_ANY_ID, 0, 0, CHIP_NAVI10},
	{0x1002, 0x731A, PCI_ANY_ID, PCI_ANY_ID, 0, 0, CHIP_NAVI10},
	{0x1002, 0x731B, PCI_ANY_ID, PCI_ANY_ID, 0, 0, CHIP_NAVI10},
	{0x1002, 0x731E, PCI_ANY_ID, PCI_ANY_ID, 0, 0, CHIP_NAVI10},
	{0x1002, 0x731F, PCI_ANY_ID, PCI_ANY_ID, 0, 0, CHIP_NAVI10},
	/* Navi14 */
	{0x1002, 0x7340, PCI_ANY_ID, PCI_ANY_ID, 0, 0, CHIP_NAVI14},
	{0x1002, 0x7341, PCI_ANY_ID, PCI_ANY_ID, 0, 0, CHIP_NAVI14},
	{0x1002, 0x7347, PCI_ANY_ID, PCI_ANY_ID, 0, 0, CHIP_NAVI14},
	{0x1002, 0x734F, PCI_ANY_ID, PCI_ANY_ID, 0, 0, CHIP_NAVI14},

	/* Renoir */
	{0x1002, 0x15E7, PCI_ANY_ID, PCI_ANY_ID, 0, 0, CHIP_RENOIR|AMD_IS_APU},
	{0x1002, 0x1636, PCI_ANY_ID, PCI_ANY_ID, 0, 0, CHIP_RENOIR|AMD_IS_APU},
	{0x1002, 0x1638, PCI_ANY_ID, PCI_ANY_ID, 0, 0, CHIP_RENOIR|AMD_IS_APU},
	{0x1002, 0x164C, PCI_ANY_ID, PCI_ANY_ID, 0, 0, CHIP_RENOIR|AMD_IS_APU},

	/* Navi12 */
	{0x1002, 0x7360, PCI_ANY_ID, PCI_ANY_ID, 0, 0, CHIP_NAVI12},
	{0x1002, 0x7362, PCI_ANY_ID, PCI_ANY_ID, 0, 0, CHIP_NAVI12},

	/* Sienna_Cichlid */
	{0x1002, 0x73A0, PCI_ANY_ID, PCI_ANY_ID, 0, 0, CHIP_SIENNA_CICHLID},
	{0x1002, 0x73A1, PCI_ANY_ID, PCI_ANY_ID, 0, 0, CHIP_SIENNA_CICHLID},
	{0x1002, 0x73A2, PCI_ANY_ID, PCI_ANY_ID, 0, 0, CHIP_SIENNA_CICHLID},
	{0x1002, 0x73A3, PCI_ANY_ID, PCI_ANY_ID, 0, 0, CHIP_SIENNA_CICHLID},
	{0x1002, 0x73A5, PCI_ANY_ID, PCI_ANY_ID, 0, 0, CHIP_SIENNA_CICHLID},
	{0x1002, 0x73A8, PCI_ANY_ID, PCI_ANY_ID, 0, 0, CHIP_SIENNA_CICHLID},
	{0x1002, 0x73A9, PCI_ANY_ID, PCI_ANY_ID, 0, 0, CHIP_SIENNA_CICHLID},
	{0x1002, 0x73AB, PCI_ANY_ID, PCI_ANY_ID, 0, 0, CHIP_SIENNA_CICHLID},
	{0x1002, 0x73AC, PCI_ANY_ID, PCI_ANY_ID, 0, 0, CHIP_SIENNA_CICHLID},
	{0x1002, 0x73AD, PCI_ANY_ID, PCI_ANY_ID, 0, 0, CHIP_SIENNA_CICHLID},
	{0x1002, 0x73AE, PCI_ANY_ID, PCI_ANY_ID, 0, 0, CHIP_SIENNA_CICHLID},
	{0x1002, 0x73AF, PCI_ANY_ID, PCI_ANY_ID, 0, 0, CHIP_SIENNA_CICHLID},
	{0x1002, 0x73BF, PCI_ANY_ID, PCI_ANY_ID, 0, 0, CHIP_SIENNA_CICHLID},

	/* Van Gogh */
	{0x1002, 0x163F, PCI_ANY_ID, PCI_ANY_ID, 0, 0, CHIP_VANGOGH|AMD_IS_APU},

	/* Yellow Carp */
	{0x1002, 0x164D, PCI_ANY_ID, PCI_ANY_ID, 0, 0, CHIP_YELLOW_CARP|AMD_IS_APU},
	{0x1002, 0x1681, PCI_ANY_ID, PCI_ANY_ID, 0, 0, CHIP_YELLOW_CARP|AMD_IS_APU},

	/* Navy_Flounder */
	{0x1002, 0x73C0, PCI_ANY_ID, PCI_ANY_ID, 0, 0, CHIP_NAVY_FLOUNDER},
	{0x1002, 0x73C1, PCI_ANY_ID, PCI_ANY_ID, 0, 0, CHIP_NAVY_FLOUNDER},
	{0x1002, 0x73C3, PCI_ANY_ID, PCI_ANY_ID, 0, 0, CHIP_NAVY_FLOUNDER},
	{0x1002, 0x73DA, PCI_ANY_ID, PCI_ANY_ID, 0, 0, CHIP_NAVY_FLOUNDER},
	{0x1002, 0x73DB, PCI_ANY_ID, PCI_ANY_ID, 0, 0, CHIP_NAVY_FLOUNDER},
	{0x1002, 0x73DC, PCI_ANY_ID, PCI_ANY_ID, 0, 0, CHIP_NAVY_FLOUNDER},
	{0x1002, 0x73DD, PCI_ANY_ID, PCI_ANY_ID, 0, 0, CHIP_NAVY_FLOUNDER},
	{0x1002, 0x73DE, PCI_ANY_ID, PCI_ANY_ID, 0, 0, CHIP_NAVY_FLOUNDER},
	{0x1002, 0x73DF, PCI_ANY_ID, PCI_ANY_ID, 0, 0, CHIP_NAVY_FLOUNDER},

	/* DIMGREY_CAVEFISH */
	{0x1002, 0x73E0, PCI_ANY_ID, PCI_ANY_ID, 0, 0, CHIP_DIMGREY_CAVEFISH},
	{0x1002, 0x73E1, PCI_ANY_ID, PCI_ANY_ID, 0, 0, CHIP_DIMGREY_CAVEFISH},
	{0x1002, 0x73E2, PCI_ANY_ID, PCI_ANY_ID, 0, 0, CHIP_DIMGREY_CAVEFISH},
	{0x1002, 0x73E3, PCI_ANY_ID, PCI_ANY_ID, 0, 0, CHIP_DIMGREY_CAVEFISH},
	{0x1002, 0x73E8, PCI_ANY_ID, PCI_ANY_ID, 0, 0, CHIP_DIMGREY_CAVEFISH},
	{0x1002, 0x73E9, PCI_ANY_ID, PCI_ANY_ID, 0, 0, CHIP_DIMGREY_CAVEFISH},
	{0x1002, 0x73EA, PCI_ANY_ID, PCI_ANY_ID, 0, 0, CHIP_DIMGREY_CAVEFISH},
	{0x1002, 0x73EB, PCI_ANY_ID, PCI_ANY_ID, 0, 0, CHIP_DIMGREY_CAVEFISH},
	{0x1002, 0x73EC, PCI_ANY_ID, PCI_ANY_ID, 0, 0, CHIP_DIMGREY_CAVEFISH},
	{0x1002, 0x73ED, PCI_ANY_ID, PCI_ANY_ID, 0, 0, CHIP_DIMGREY_CAVEFISH},
	{0x1002, 0x73EF, PCI_ANY_ID, PCI_ANY_ID, 0, 0, CHIP_DIMGREY_CAVEFISH},
	{0x1002, 0x73FF, PCI_ANY_ID, PCI_ANY_ID, 0, 0, CHIP_DIMGREY_CAVEFISH},

	/* Aldebaran */
	{0x1002, 0x7408, PCI_ANY_ID, PCI_ANY_ID, 0, 0, CHIP_ALDEBARAN},
	{0x1002, 0x740C, PCI_ANY_ID, PCI_ANY_ID, 0, 0, CHIP_ALDEBARAN},
	{0x1002, 0x740F, PCI_ANY_ID, PCI_ANY_ID, 0, 0, CHIP_ALDEBARAN},
	{0x1002, 0x7410, PCI_ANY_ID, PCI_ANY_ID, 0, 0, CHIP_ALDEBARAN},

	/* CYAN_SKILLFISH */
	{0x1002, 0x13FE, PCI_ANY_ID, PCI_ANY_ID, 0, 0, CHIP_CYAN_SKILLFISH|AMD_IS_APU},
	{0x1002, 0x143F, PCI_ANY_ID, PCI_ANY_ID, 0, 0, CHIP_CYAN_SKILLFISH|AMD_IS_APU},

	/* BEIGE_GOBY */
	{0x1002, 0x7420, PCI_ANY_ID, PCI_ANY_ID, 0, 0, CHIP_BEIGE_GOBY},
	{0x1002, 0x7421, PCI_ANY_ID, PCI_ANY_ID, 0, 0, CHIP_BEIGE_GOBY},
	{0x1002, 0x7422, PCI_ANY_ID, PCI_ANY_ID, 0, 0, CHIP_BEIGE_GOBY},
	{0x1002, 0x7423, PCI_ANY_ID, PCI_ANY_ID, 0, 0, CHIP_BEIGE_GOBY},
	{0x1002, 0x7424, PCI_ANY_ID, PCI_ANY_ID, 0, 0, CHIP_BEIGE_GOBY},
	{0x1002, 0x743F, PCI_ANY_ID, PCI_ANY_ID, 0, 0, CHIP_BEIGE_GOBY},

	{ PCI_DEVICE(0x1002, PCI_ANY_ID),
	  .class = PCI_CLASS_DISPLAY_VGA << 8,
	  .class_mask = 0xffffff,
	  .driver_data = CHIP_IP_DISCOVERY },

	{ PCI_DEVICE(0x1002, PCI_ANY_ID),
	  .class = PCI_CLASS_DISPLAY_OTHER << 8,
	  .class_mask = 0xffffff,
	  .driver_data = CHIP_IP_DISCOVERY },

	{0, 0, 0}
};

MODULE_DEVICE_TABLE(pci, pciidlist);

static const struct drm_driver amdgpu_kms_driver;

static void amdgpu_get_secondary_funcs(struct amdgpu_device *adev)
{
	struct pci_dev *p = NULL;
	int i;

	/* 0 - GPU
	 * 1 - audio
	 * 2 - USB
	 * 3 - UCSI
	 */
	for (i = 1; i < 4; i++) {
		p = pci_get_domain_bus_and_slot(pci_domain_nr(adev->pdev->bus),
						adev->pdev->bus->number, i);
		if (p) {
			pm_runtime_get_sync(&p->dev);
			pm_runtime_mark_last_busy(&p->dev);
			pm_runtime_put_autosuspend(&p->dev);
			pci_dev_put(p);
		}
	}
}

static int amdgpu_pci_probe(struct pci_dev *pdev,
			    const struct pci_device_id *ent)
{
	struct drm_device *ddev;
	struct amdgpu_device *adev;
	unsigned long flags = ent->driver_data;
	int ret, retry = 0, i;
	bool supports_atomic = false;

	/* skip devices which are owned by radeon */
	for (i = 0; i < ARRAY_SIZE(amdgpu_unsupported_pciidlist); i++) {
		if (amdgpu_unsupported_pciidlist[i] == pdev->device)
			return -ENODEV;
	}

	if (amdgpu_aspm == -1 && !pcie_aspm_enabled(pdev))
		amdgpu_aspm = 0;

	if (amdgpu_virtual_display ||
	    amdgpu_device_asic_has_dc_support(flags & AMD_ASIC_MASK))
		supports_atomic = true;

	if ((flags & AMD_EXP_HW_SUPPORT) && !amdgpu_exp_hw_support) {
		DRM_INFO("This hardware requires experimental hardware support.\n"
			 "See modparam exp_hw_support\n");
		return -ENODEV;
	}

	/* Due to hardware bugs, S/G Display on raven requires a 1:1 IOMMU mapping,
	 * however, SME requires an indirect IOMMU mapping because the encryption
	 * bit is beyond the DMA mask of the chip.
	 */
	if (cc_platform_has(CC_ATTR_MEM_ENCRYPT) &&
	    ((flags & AMD_ASIC_MASK) == CHIP_RAVEN)) {
		dev_info(&pdev->dev,
			 "SME is not compatible with RAVEN\n");
		return -ENOTSUPP;
	}

#ifdef CONFIG_DRM_AMDGPU_SI
	if (!amdgpu_si_support) {
		switch (flags & AMD_ASIC_MASK) {
		case CHIP_TAHITI:
		case CHIP_PITCAIRN:
		case CHIP_VERDE:
		case CHIP_OLAND:
		case CHIP_HAINAN:
			dev_info(&pdev->dev,
				 "SI support provided by radeon.\n");
			dev_info(&pdev->dev,
				 "Use radeon.si_support=0 amdgpu.si_support=1 to override.\n"
				);
			return -ENODEV;
		}
	}
#endif
#ifdef CONFIG_DRM_AMDGPU_CIK
	if (!amdgpu_cik_support) {
		switch (flags & AMD_ASIC_MASK) {
		case CHIP_KAVERI:
		case CHIP_BONAIRE:
		case CHIP_HAWAII:
		case CHIP_KABINI:
		case CHIP_MULLINS:
			dev_info(&pdev->dev,
				 "CIK support provided by radeon.\n");
			dev_info(&pdev->dev,
				 "Use radeon.cik_support=0 amdgpu.cik_support=1 to override.\n"
				);
			return -ENODEV;
		}
	}
#endif

	/* Get rid of things like offb */
	ret = drm_aperture_remove_conflicting_pci_framebuffers(pdev, &amdgpu_kms_driver);
	if (ret)
		return ret;

	adev = devm_drm_dev_alloc(&pdev->dev, &amdgpu_kms_driver, typeof(*adev), ddev);
	if (IS_ERR(adev))
		return PTR_ERR(adev);

	adev->dev  = &pdev->dev;
	adev->pdev = pdev;
	ddev = adev_to_drm(adev);

	if (!supports_atomic)
		ddev->driver_features &= ~DRIVER_ATOMIC;

	ret = pci_enable_device(pdev);
	if (ret)
		return ret;

	pci_set_drvdata(pdev, ddev);

	ret = amdgpu_driver_load_kms(adev, ent->driver_data);
	if (ret)
		goto err_pci;

retry_init:
	ret = drm_dev_register(ddev, ent->driver_data);
	if (ret == -EAGAIN && ++retry <= 3) {
		DRM_INFO("retry init %d\n", retry);
		/* Don't request EX mode too frequently which is attacking */
		msleep(5000);
		goto retry_init;
	} else if (ret) {
		goto err_pci;
	}

	/*
	 * 1. don't init fbdev on hw without DCE
	 * 2. don't init fbdev if there are no connectors
	 */
	if (adev->mode_info.mode_config_initialized &&
	    !list_empty(&adev_to_drm(adev)->mode_config.connector_list)) {
		/* select 8 bpp console on low vram cards */
		if (adev->gmc.real_vram_size <= (32*1024*1024))
			drm_fbdev_generic_setup(adev_to_drm(adev), 8);
		else
			drm_fbdev_generic_setup(adev_to_drm(adev), 32);
	}

	ret = amdgpu_debugfs_init(adev);
	if (ret)
		DRM_ERROR("Creating debugfs files failed (%d).\n", ret);

	if (adev->pm.rpm_mode != AMDGPU_RUNPM_NONE) {
		/* only need to skip on ATPX */
		if (amdgpu_device_supports_px(ddev))
			dev_pm_set_driver_flags(ddev->dev, DPM_FLAG_NO_DIRECT_COMPLETE);
		/* we want direct complete for BOCO */
		if (amdgpu_device_supports_boco(ddev))
			dev_pm_set_driver_flags(ddev->dev, DPM_FLAG_SMART_PREPARE |
						DPM_FLAG_SMART_SUSPEND |
						DPM_FLAG_MAY_SKIP_RESUME);
		pm_runtime_use_autosuspend(ddev->dev);
		pm_runtime_set_autosuspend_delay(ddev->dev, 5000);

		pm_runtime_allow(ddev->dev);

		pm_runtime_mark_last_busy(ddev->dev);
		pm_runtime_put_autosuspend(ddev->dev);

		/*
		 * For runpm implemented via BACO, PMFW will handle the
		 * timing for BACO in and out:
		 *   - put ASIC into BACO state only when both video and
		 *     audio functions are in D3 state.
		 *   - pull ASIC out of BACO state when either video or
		 *     audio function is in D0 state.
		 * Also, at startup, PMFW assumes both functions are in
		 * D0 state.
		 *
		 * So if snd driver was loaded prior to amdgpu driver
		 * and audio function was put into D3 state, there will
		 * be no PMFW-aware D-state transition(D0->D3) on runpm
		 * suspend. Thus the BACO will be not correctly kicked in.
		 *
		 * Via amdgpu_get_secondary_funcs(), the audio dev is put
		 * into D0 state. Then there will be a PMFW-aware D-state
		 * transition(D0->D3) on runpm suspend.
		 */
		if (amdgpu_device_supports_baco(ddev) &&
		    !(adev->flags & AMD_IS_APU) &&
		    (adev->asic_type >= CHIP_NAVI10))
			amdgpu_get_secondary_funcs(adev);
	}

	return 0;

err_pci:
	pci_disable_device(pdev);
	return ret;
}

static void
amdgpu_pci_remove(struct pci_dev *pdev)
{
	struct drm_device *dev = pci_get_drvdata(pdev);
	struct amdgpu_device *adev = drm_to_adev(dev);

	if (adev->pm.rpm_mode != AMDGPU_RUNPM_NONE) {
		pm_runtime_get_sync(dev->dev);
		pm_runtime_forbid(dev->dev);
	}

<<<<<<< HEAD
	if (adev->ip_versions[MP1_HWIP][0] == IP_VERSION(13, 0, 2)) {
=======
	if (adev->ip_versions[MP1_HWIP][0] == IP_VERSION(13, 0, 2) &&
	    !amdgpu_sriov_vf(adev)) {
>>>>>>> 3cf241c3
		bool need_to_reset_gpu = false;

		if (adev->gmc.xgmi.num_physical_nodes > 1) {
			struct amdgpu_hive_info *hive;

			hive = amdgpu_get_xgmi_hive(adev);
			if (hive->device_remove_count == 0)
				need_to_reset_gpu = true;
			hive->device_remove_count++;
			amdgpu_put_xgmi_hive(hive);
		} else {
			need_to_reset_gpu = true;
		}

		/* Workaround for ASICs need to reset SMU.
		 * Called only when the first device is removed.
		 */
		if (need_to_reset_gpu) {
			struct amdgpu_reset_context reset_context;

			adev->shutdown = true;
			memset(&reset_context, 0, sizeof(reset_context));
			reset_context.method = AMD_RESET_METHOD_NONE;
			reset_context.reset_req_dev = adev;
			set_bit(AMDGPU_NEED_FULL_RESET, &reset_context.flags);
			set_bit(AMDGPU_RESET_FOR_DEVICE_REMOVE, &reset_context.flags);
			amdgpu_device_gpu_recover(adev, NULL, &reset_context);
		}
	}

	amdgpu_driver_unload_kms(dev);

	drm_dev_unplug(dev);

	/*
	 * Flush any in flight DMA operations from device.
	 * Clear the Bus Master Enable bit and then wait on the PCIe Device
	 * StatusTransactions Pending bit.
	 */
	pci_disable_device(pdev);
	pci_wait_for_pending_transaction(pdev);
}

static void
amdgpu_pci_shutdown(struct pci_dev *pdev)
{
	struct drm_device *dev = pci_get_drvdata(pdev);
	struct amdgpu_device *adev = drm_to_adev(dev);

	if (amdgpu_ras_intr_triggered())
		return;

	/* if we are running in a VM, make sure the device
	 * torn down properly on reboot/shutdown.
	 * unfortunately we can't detect certain
	 * hypervisors so just do this all the time.
	 */
	if (!amdgpu_passthrough(adev))
		adev->mp1_state = PP_MP1_STATE_UNLOAD;
	amdgpu_device_ip_suspend(adev);
	adev->mp1_state = PP_MP1_STATE_NONE;
}

/**
 * amdgpu_drv_delayed_reset_work_handler - work handler for reset
 *
 * @work: work_struct.
 */
static void amdgpu_drv_delayed_reset_work_handler(struct work_struct *work)
{
	struct list_head device_list;
	struct amdgpu_device *adev;
	int i, r;
	struct amdgpu_reset_context reset_context;

	memset(&reset_context, 0, sizeof(reset_context));

	mutex_lock(&mgpu_info.mutex);
	if (mgpu_info.pending_reset == true) {
		mutex_unlock(&mgpu_info.mutex);
		return;
	}
	mgpu_info.pending_reset = true;
	mutex_unlock(&mgpu_info.mutex);

	/* Use a common context, just need to make sure full reset is done */
	reset_context.method = AMD_RESET_METHOD_NONE;
	set_bit(AMDGPU_NEED_FULL_RESET, &reset_context.flags);

	for (i = 0; i < mgpu_info.num_dgpu; i++) {
		adev = mgpu_info.gpu_ins[i].adev;
		reset_context.reset_req_dev = adev;
		r = amdgpu_device_pre_asic_reset(adev, &reset_context);
		if (r) {
			dev_err(adev->dev, "GPU pre asic reset failed with err, %d for drm dev, %s ",
				r, adev_to_drm(adev)->unique);
		}
		if (!queue_work(system_unbound_wq, &adev->xgmi_reset_work))
			r = -EALREADY;
	}
	for (i = 0; i < mgpu_info.num_dgpu; i++) {
		adev = mgpu_info.gpu_ins[i].adev;
		flush_work(&adev->xgmi_reset_work);
		adev->gmc.xgmi.pending_reset = false;
	}

	/* reset function will rebuild the xgmi hive info , clear it now */
	for (i = 0; i < mgpu_info.num_dgpu; i++)
		amdgpu_xgmi_remove_device(mgpu_info.gpu_ins[i].adev);

	INIT_LIST_HEAD(&device_list);

	for (i = 0; i < mgpu_info.num_dgpu; i++)
		list_add_tail(&mgpu_info.gpu_ins[i].adev->reset_list, &device_list);

	/* unregister the GPU first, reset function will add them back */
	list_for_each_entry(adev, &device_list, reset_list)
		amdgpu_unregister_gpu_instance(adev);

	/* Use a common context, just need to make sure full reset is done */
	set_bit(AMDGPU_SKIP_HW_RESET, &reset_context.flags);
	r = amdgpu_do_asic_reset(&device_list, &reset_context);

	if (r) {
		DRM_ERROR("reinit gpus failure");
		return;
	}
	for (i = 0; i < mgpu_info.num_dgpu; i++) {
		adev = mgpu_info.gpu_ins[i].adev;
		if (!adev->kfd.init_complete)
			amdgpu_amdkfd_device_init(adev);
		amdgpu_ttm_set_buffer_funcs_status(adev, true);
	}
	return;
}

static int amdgpu_pmops_prepare(struct device *dev)
{
	struct drm_device *drm_dev = dev_get_drvdata(dev);
	struct amdgpu_device *adev = drm_to_adev(drm_dev);

	/* Return a positive number here so
	 * DPM_FLAG_SMART_SUSPEND works properly
	 */
	if (amdgpu_device_supports_boco(drm_dev))
		return pm_runtime_suspended(dev);

	/* if we will not support s3 or s2i for the device
	 *  then skip suspend
	 */
	if (!amdgpu_acpi_is_s0ix_active(adev) &&
	    !amdgpu_acpi_is_s3_active(adev))
		return 1;

	return 0;
}

static void amdgpu_pmops_complete(struct device *dev)
{
	/* nothing to do */
}

static int amdgpu_pmops_suspend(struct device *dev)
{
	struct drm_device *drm_dev = dev_get_drvdata(dev);
	struct amdgpu_device *adev = drm_to_adev(drm_dev);

	if (amdgpu_acpi_is_s0ix_active(adev))
		adev->in_s0ix = true;
	else
		adev->in_s3 = true;
	return amdgpu_device_suspend(drm_dev, true);
}

static int amdgpu_pmops_suspend_noirq(struct device *dev)
{
	struct drm_device *drm_dev = dev_get_drvdata(dev);
	struct amdgpu_device *adev = drm_to_adev(drm_dev);

	if (amdgpu_acpi_should_gpu_reset(adev))
		return amdgpu_asic_reset(adev);

	return 0;
}

static int amdgpu_pmops_resume(struct device *dev)
{
	struct drm_device *drm_dev = dev_get_drvdata(dev);
	struct amdgpu_device *adev = drm_to_adev(drm_dev);
	int r;

	/* Avoids registers access if device is physically gone */
	if (!pci_device_is_present(adev->pdev))
		adev->no_hw_access = true;

	r = amdgpu_device_resume(drm_dev, true);
	if (amdgpu_acpi_is_s0ix_active(adev))
		adev->in_s0ix = false;
	else
		adev->in_s3 = false;
	return r;
}

static int amdgpu_pmops_freeze(struct device *dev)
{
	struct drm_device *drm_dev = dev_get_drvdata(dev);
	struct amdgpu_device *adev = drm_to_adev(drm_dev);
	int r;

	adev->in_s4 = true;
	r = amdgpu_device_suspend(drm_dev, true);
	adev->in_s4 = false;
	if (r)
		return r;
	return amdgpu_asic_reset(adev);
}

static int amdgpu_pmops_thaw(struct device *dev)
{
	struct drm_device *drm_dev = dev_get_drvdata(dev);

	return amdgpu_device_resume(drm_dev, true);
}

static int amdgpu_pmops_poweroff(struct device *dev)
{
	struct drm_device *drm_dev = dev_get_drvdata(dev);

	return amdgpu_device_suspend(drm_dev, true);
}

static int amdgpu_pmops_restore(struct device *dev)
{
	struct drm_device *drm_dev = dev_get_drvdata(dev);

	return amdgpu_device_resume(drm_dev, true);
}

static int amdgpu_runtime_idle_check_display(struct device *dev)
{
	struct pci_dev *pdev = to_pci_dev(dev);
	struct drm_device *drm_dev = pci_get_drvdata(pdev);
	struct amdgpu_device *adev = drm_to_adev(drm_dev);

	if (adev->mode_info.num_crtc) {
		struct drm_connector *list_connector;
		struct drm_connector_list_iter iter;
		int ret = 0;

		/* XXX: Return busy if any displays are connected to avoid
		 * possible display wakeups after runtime resume due to
		 * hotplug events in case any displays were connected while
		 * the GPU was in suspend.  Remove this once that is fixed.
		 */
		mutex_lock(&drm_dev->mode_config.mutex);
		drm_connector_list_iter_begin(drm_dev, &iter);
		drm_for_each_connector_iter(list_connector, &iter) {
			if (list_connector->status == connector_status_connected) {
				ret = -EBUSY;
				break;
			}
		}
		drm_connector_list_iter_end(&iter);
		mutex_unlock(&drm_dev->mode_config.mutex);

		if (ret)
			return ret;

		if (amdgpu_device_has_dc_support(adev)) {
			struct drm_crtc *crtc;

			drm_for_each_crtc(crtc, drm_dev) {
				drm_modeset_lock(&crtc->mutex, NULL);
				if (crtc->state->active)
					ret = -EBUSY;
				drm_modeset_unlock(&crtc->mutex);
				if (ret < 0)
					break;
			}
		} else {
			mutex_lock(&drm_dev->mode_config.mutex);
			drm_modeset_lock(&drm_dev->mode_config.connection_mutex, NULL);

			drm_connector_list_iter_begin(drm_dev, &iter);
			drm_for_each_connector_iter(list_connector, &iter) {
				if (list_connector->dpms ==  DRM_MODE_DPMS_ON) {
					ret = -EBUSY;
					break;
				}
			}

			drm_connector_list_iter_end(&iter);

			drm_modeset_unlock(&drm_dev->mode_config.connection_mutex);
			mutex_unlock(&drm_dev->mode_config.mutex);
		}
		if (ret)
			return ret;
	}

	return 0;
}

static int amdgpu_pmops_runtime_suspend(struct device *dev)
{
	struct pci_dev *pdev = to_pci_dev(dev);
	struct drm_device *drm_dev = pci_get_drvdata(pdev);
	struct amdgpu_device *adev = drm_to_adev(drm_dev);
	int ret, i;

	if (adev->pm.rpm_mode == AMDGPU_RUNPM_NONE) {
		pm_runtime_forbid(dev);
		return -EBUSY;
	}

	ret = amdgpu_runtime_idle_check_display(dev);
	if (ret)
		return ret;

	/* wait for all rings to drain before suspending */
	for (i = 0; i < AMDGPU_MAX_RINGS; i++) {
		struct amdgpu_ring *ring = adev->rings[i];
		if (ring && ring->sched.ready) {
			ret = amdgpu_fence_wait_empty(ring);
			if (ret)
				return -EBUSY;
		}
	}

	adev->in_runpm = true;
	if (amdgpu_device_supports_px(drm_dev))
		drm_dev->switch_power_state = DRM_SWITCH_POWER_CHANGING;

	/*
	 * By setting mp1_state as PP_MP1_STATE_UNLOAD, MP1 will do some
	 * proper cleanups and put itself into a state ready for PNP. That
	 * can address some random resuming failure observed on BOCO capable
	 * platforms.
	 * TODO: this may be also needed for PX capable platform.
	 */
	if (amdgpu_device_supports_boco(drm_dev))
		adev->mp1_state = PP_MP1_STATE_UNLOAD;

	ret = amdgpu_device_suspend(drm_dev, false);
	if (ret) {
		adev->in_runpm = false;
		if (amdgpu_device_supports_boco(drm_dev))
			adev->mp1_state = PP_MP1_STATE_NONE;
		return ret;
	}

	if (amdgpu_device_supports_boco(drm_dev))
		adev->mp1_state = PP_MP1_STATE_NONE;

	if (amdgpu_device_supports_px(drm_dev)) {
		/* Only need to handle PCI state in the driver for ATPX
		 * PCI core handles it for _PR3.
		 */
		amdgpu_device_cache_pci_state(pdev);
		pci_disable_device(pdev);
		pci_ignore_hotplug(pdev);
		pci_set_power_state(pdev, PCI_D3cold);
		drm_dev->switch_power_state = DRM_SWITCH_POWER_DYNAMIC_OFF;
	} else if (amdgpu_device_supports_boco(drm_dev)) {
		/* nothing to do */
	} else if (amdgpu_device_supports_baco(drm_dev)) {
		amdgpu_device_baco_enter(drm_dev);
	}

	return 0;
}

static int amdgpu_pmops_runtime_resume(struct device *dev)
{
	struct pci_dev *pdev = to_pci_dev(dev);
	struct drm_device *drm_dev = pci_get_drvdata(pdev);
	struct amdgpu_device *adev = drm_to_adev(drm_dev);
	int ret;

	if (adev->pm.rpm_mode == AMDGPU_RUNPM_NONE)
		return -EINVAL;

	/* Avoids registers access if device is physically gone */
	if (!pci_device_is_present(adev->pdev))
		adev->no_hw_access = true;

	if (amdgpu_device_supports_px(drm_dev)) {
		drm_dev->switch_power_state = DRM_SWITCH_POWER_CHANGING;

		/* Only need to handle PCI state in the driver for ATPX
		 * PCI core handles it for _PR3.
		 */
		pci_set_power_state(pdev, PCI_D0);
		amdgpu_device_load_pci_state(pdev);
		ret = pci_enable_device(pdev);
		if (ret)
			return ret;
		pci_set_master(pdev);
	} else if (amdgpu_device_supports_boco(drm_dev)) {
		/* Only need to handle PCI state in the driver for ATPX
		 * PCI core handles it for _PR3.
		 */
		pci_set_master(pdev);
	} else if (amdgpu_device_supports_baco(drm_dev)) {
		amdgpu_device_baco_exit(drm_dev);
	}
	ret = amdgpu_device_resume(drm_dev, false);
	if (ret) {
		if (amdgpu_device_supports_px(drm_dev))
			pci_disable_device(pdev);
		return ret;
	}

	if (amdgpu_device_supports_px(drm_dev))
		drm_dev->switch_power_state = DRM_SWITCH_POWER_ON;
	adev->in_runpm = false;
	return 0;
}

static int amdgpu_pmops_runtime_idle(struct device *dev)
{
	struct drm_device *drm_dev = dev_get_drvdata(dev);
	struct amdgpu_device *adev = drm_to_adev(drm_dev);
	/* we don't want the main rpm_idle to call suspend - we want to autosuspend */
	int ret = 1;

	if (adev->pm.rpm_mode == AMDGPU_RUNPM_NONE) {
		pm_runtime_forbid(dev);
		return -EBUSY;
	}

	ret = amdgpu_runtime_idle_check_display(dev);

	pm_runtime_mark_last_busy(dev);
	pm_runtime_autosuspend(dev);
	return ret;
}

long amdgpu_drm_ioctl(struct file *filp,
		      unsigned int cmd, unsigned long arg)
{
	struct drm_file *file_priv = filp->private_data;
	struct drm_device *dev;
	long ret;
	dev = file_priv->minor->dev;
	ret = pm_runtime_get_sync(dev->dev);
	if (ret < 0)
		goto out;

	ret = drm_ioctl(filp, cmd, arg);

	pm_runtime_mark_last_busy(dev->dev);
out:
	pm_runtime_put_autosuspend(dev->dev);
	return ret;
}

static const struct dev_pm_ops amdgpu_pm_ops = {
	.prepare = amdgpu_pmops_prepare,
	.complete = amdgpu_pmops_complete,
	.suspend = amdgpu_pmops_suspend,
	.suspend_noirq = amdgpu_pmops_suspend_noirq,
	.resume = amdgpu_pmops_resume,
	.freeze = amdgpu_pmops_freeze,
	.thaw = amdgpu_pmops_thaw,
	.poweroff = amdgpu_pmops_poweroff,
	.restore = amdgpu_pmops_restore,
	.runtime_suspend = amdgpu_pmops_runtime_suspend,
	.runtime_resume = amdgpu_pmops_runtime_resume,
	.runtime_idle = amdgpu_pmops_runtime_idle,
};

static int amdgpu_flush(struct file *f, fl_owner_t id)
{
	struct drm_file *file_priv = f->private_data;
	struct amdgpu_fpriv *fpriv = file_priv->driver_priv;
	long timeout = MAX_WAIT_SCHED_ENTITY_Q_EMPTY;

	timeout = amdgpu_ctx_mgr_entity_flush(&fpriv->ctx_mgr, timeout);
	timeout = amdgpu_vm_wait_idle(&fpriv->vm, timeout);

	return timeout >= 0 ? 0 : timeout;
}

static const struct file_operations amdgpu_driver_kms_fops = {
	.owner = THIS_MODULE,
	.open = drm_open,
	.flush = amdgpu_flush,
	.release = drm_release,
	.unlocked_ioctl = amdgpu_drm_ioctl,
	.mmap = drm_gem_mmap,
	.poll = drm_poll,
	.read = drm_read,
#ifdef CONFIG_COMPAT
	.compat_ioctl = amdgpu_kms_compat_ioctl,
#endif
#ifdef CONFIG_PROC_FS
	.show_fdinfo = amdgpu_show_fdinfo
#endif
};

int amdgpu_file_to_fpriv(struct file *filp, struct amdgpu_fpriv **fpriv)
{
	struct drm_file *file;

	if (!filp)
		return -EINVAL;

	if (filp->f_op != &amdgpu_driver_kms_fops) {
		return -EINVAL;
	}

	file = filp->private_data;
	*fpriv = file->driver_priv;
	return 0;
}

const struct drm_ioctl_desc amdgpu_ioctls_kms[] = {
	DRM_IOCTL_DEF_DRV(AMDGPU_GEM_CREATE, amdgpu_gem_create_ioctl, DRM_AUTH|DRM_RENDER_ALLOW),
	DRM_IOCTL_DEF_DRV(AMDGPU_CTX, amdgpu_ctx_ioctl, DRM_AUTH|DRM_RENDER_ALLOW),
	DRM_IOCTL_DEF_DRV(AMDGPU_VM, amdgpu_vm_ioctl, DRM_AUTH|DRM_RENDER_ALLOW),
	DRM_IOCTL_DEF_DRV(AMDGPU_SCHED, amdgpu_sched_ioctl, DRM_MASTER),
	DRM_IOCTL_DEF_DRV(AMDGPU_BO_LIST, amdgpu_bo_list_ioctl, DRM_AUTH|DRM_RENDER_ALLOW),
	DRM_IOCTL_DEF_DRV(AMDGPU_FENCE_TO_HANDLE, amdgpu_cs_fence_to_handle_ioctl, DRM_AUTH|DRM_RENDER_ALLOW),
	/* KMS */
	DRM_IOCTL_DEF_DRV(AMDGPU_GEM_MMAP, amdgpu_gem_mmap_ioctl, DRM_AUTH|DRM_RENDER_ALLOW),
	DRM_IOCTL_DEF_DRV(AMDGPU_GEM_WAIT_IDLE, amdgpu_gem_wait_idle_ioctl, DRM_AUTH|DRM_RENDER_ALLOW),
	DRM_IOCTL_DEF_DRV(AMDGPU_CS, amdgpu_cs_ioctl, DRM_AUTH|DRM_RENDER_ALLOW),
	DRM_IOCTL_DEF_DRV(AMDGPU_INFO, amdgpu_info_ioctl, DRM_AUTH|DRM_RENDER_ALLOW),
	DRM_IOCTL_DEF_DRV(AMDGPU_WAIT_CS, amdgpu_cs_wait_ioctl, DRM_AUTH|DRM_RENDER_ALLOW),
	DRM_IOCTL_DEF_DRV(AMDGPU_WAIT_FENCES, amdgpu_cs_wait_fences_ioctl, DRM_AUTH|DRM_RENDER_ALLOW),
	DRM_IOCTL_DEF_DRV(AMDGPU_GEM_METADATA, amdgpu_gem_metadata_ioctl, DRM_AUTH|DRM_RENDER_ALLOW),
	DRM_IOCTL_DEF_DRV(AMDGPU_GEM_VA, amdgpu_gem_va_ioctl, DRM_AUTH|DRM_RENDER_ALLOW),
	DRM_IOCTL_DEF_DRV(AMDGPU_GEM_OP, amdgpu_gem_op_ioctl, DRM_AUTH|DRM_RENDER_ALLOW),
	DRM_IOCTL_DEF_DRV(AMDGPU_GEM_USERPTR, amdgpu_gem_userptr_ioctl, DRM_AUTH|DRM_RENDER_ALLOW),
};

static const struct drm_driver amdgpu_kms_driver = {
	.driver_features =
	    DRIVER_ATOMIC |
	    DRIVER_GEM |
	    DRIVER_RENDER | DRIVER_MODESET | DRIVER_SYNCOBJ |
	    DRIVER_SYNCOBJ_TIMELINE,
	.open = amdgpu_driver_open_kms,
	.postclose = amdgpu_driver_postclose_kms,
	.lastclose = amdgpu_driver_lastclose_kms,
	.ioctls = amdgpu_ioctls_kms,
	.num_ioctls = ARRAY_SIZE(amdgpu_ioctls_kms),
	.dumb_create = amdgpu_mode_dumb_create,
	.dumb_map_offset = amdgpu_mode_dumb_mmap,
	.fops = &amdgpu_driver_kms_fops,
	.release = &amdgpu_driver_release_kms,

	.prime_handle_to_fd = drm_gem_prime_handle_to_fd,
	.prime_fd_to_handle = drm_gem_prime_fd_to_handle,
	.gem_prime_import = amdgpu_gem_prime_import,
	.gem_prime_mmap = drm_gem_prime_mmap,

	.name = DRIVER_NAME,
	.desc = DRIVER_DESC,
	.date = DRIVER_DATE,
	.major = KMS_DRIVER_MAJOR,
	.minor = KMS_DRIVER_MINOR,
	.patchlevel = KMS_DRIVER_PATCHLEVEL,
};

static struct pci_error_handlers amdgpu_pci_err_handler = {
	.error_detected	= amdgpu_pci_error_detected,
	.mmio_enabled	= amdgpu_pci_mmio_enabled,
	.slot_reset	= amdgpu_pci_slot_reset,
	.resume		= amdgpu_pci_resume,
};

extern const struct attribute_group amdgpu_vram_mgr_attr_group;
extern const struct attribute_group amdgpu_gtt_mgr_attr_group;
extern const struct attribute_group amdgpu_vbios_version_attr_group;

static const struct attribute_group *amdgpu_sysfs_groups[] = {
	&amdgpu_vram_mgr_attr_group,
	&amdgpu_gtt_mgr_attr_group,
	&amdgpu_vbios_version_attr_group,
	NULL,
};


static struct pci_driver amdgpu_kms_pci_driver = {
	.name = DRIVER_NAME,
	.id_table = pciidlist,
	.probe = amdgpu_pci_probe,
	.remove = amdgpu_pci_remove,
	.shutdown = amdgpu_pci_shutdown,
	.driver.pm = &amdgpu_pm_ops,
	.err_handler = &amdgpu_pci_err_handler,
	.dev_groups = amdgpu_sysfs_groups,
};

static int __init amdgpu_init(void)
{
	int r;

	if (drm_firmware_drivers_only())
		return -EINVAL;

	r = amdgpu_sync_init();
	if (r)
		goto error_sync;

	r = amdgpu_fence_slab_init();
	if (r)
		goto error_fence;

	DRM_INFO("amdgpu kernel modesetting enabled.\n");
	amdgpu_register_atpx_handler();
	amdgpu_acpi_detect();

	/* Ignore KFD init failures. Normal when CONFIG_HSA_AMD is not set. */
	amdgpu_amdkfd_init();

	/* let modprobe override vga console setting */
	return pci_register_driver(&amdgpu_kms_pci_driver);

error_fence:
	amdgpu_sync_fini();

error_sync:
	return r;
}

static void __exit amdgpu_exit(void)
{
	amdgpu_amdkfd_fini();
	pci_unregister_driver(&amdgpu_kms_pci_driver);
	amdgpu_unregister_atpx_handler();
	amdgpu_sync_fini();
	amdgpu_fence_slab_fini();
	mmu_notifier_synchronize();
}

module_init(amdgpu_init);
module_exit(amdgpu_exit);

MODULE_AUTHOR(DRIVER_AUTHOR);
MODULE_DESCRIPTION(DRIVER_DESC);
MODULE_LICENSE("GPL and additional rights");<|MERGE_RESOLUTION|>--- conflicted
+++ resolved
@@ -2201,12 +2201,8 @@
 		pm_runtime_forbid(dev->dev);
 	}
 
-<<<<<<< HEAD
-	if (adev->ip_versions[MP1_HWIP][0] == IP_VERSION(13, 0, 2)) {
-=======
 	if (adev->ip_versions[MP1_HWIP][0] == IP_VERSION(13, 0, 2) &&
 	    !amdgpu_sriov_vf(adev)) {
->>>>>>> 3cf241c3
 		bool need_to_reset_gpu = false;
 
 		if (adev->gmc.xgmi.num_physical_nodes > 1) {
