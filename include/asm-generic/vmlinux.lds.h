--- conflicted
+++ resolved
@@ -162,8 +162,6 @@
 #define PATCHABLE_DISCARDS	*(__patchable_function_entries)
 #endif
 
-<<<<<<< HEAD
-=======
 #ifndef CONFIG_ARCH_SUPPORTS_CFI_CLANG
 /*
  * Simply points to ftrace_stub, but with the proper protocol.
@@ -174,7 +172,6 @@
 #define FTRACE_STUB_HACK
 #endif
 
->>>>>>> 3cf241c3
 #ifdef CONFIG_FTRACE_MCOUNT_RECORD
 /*
  * The ftrace call sites are logged to a section whose name depends on the
