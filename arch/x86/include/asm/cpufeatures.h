--- conflicted
+++ resolved
@@ -311,13 +311,10 @@
 /* Intel-defined CPU features, CPUID level 0x00000007:1 (EAX), word 12 */
 #define X86_FEATURE_AVX_VNNI		(12*32+ 4) /* AVX VNNI instructions */
 #define X86_FEATURE_AVX512_BF16		(12*32+ 5) /* AVX512 BFLOAT16 instructions */
-<<<<<<< HEAD
 #define X86_FEATURE_CMPCCXADD           (12*32+ 7) /* "" CMPccXADD instructions */
 #define X86_FEATURE_AMX_FP16		(12*32+21) /* "" AMX fp16 Support */
 #define X86_FEATURE_AVX_IFMA            (12*32+23) /* "" Support for VPMADD52[H,L]UQ */
-=======
 #define X86_FEATURE_LAM			(12*32+26) /* Linear Address Masking */
->>>>>>> 892cd97d
 
 /* AMD-defined CPU features, CPUID level 0x80000008 (EBX), word 13 */
 #define X86_FEATURE_CLZERO		(13*32+ 0) /* CLZERO instruction */
