--- conflicted
+++ resolved
@@ -22,12 +22,9 @@
 	tristate
 	select ASYNC_CORE
 	select ASYNC_PQ
-<<<<<<< HEAD
-=======
 
 config ASYNC_TX_DISABLE_PQ_VAL_DMA
 	bool
 
 config ASYNC_TX_DISABLE_XOR_VAL_DMA
-	bool
->>>>>>> 22763c5c
+	bool