// SPDX-License-Identifier: GPL-2.0
/*
 * linux/mm/page_isolation.c
 */

#include <linux/mm.h>
#include <linux/page-isolation.h>
#include <linux/pageblock-flags.h>
#include <linux/memory.h>
#include <linux/hugetlb.h>
#include <linux/page_owner.h>
#include <linux/migrate.h>
#include "internal.h"

#define CREATE_TRACE_POINTS
#include <trace/events/page_isolation.h>

/*
 * This function checks whether the range [start_pfn, end_pfn) includes
 * unmovable pages or not. The range must fall into a single pageblock and
 * consequently belong to a single zone.
 *
 * PageLRU check without isolation or lru_lock could race so that
 * MIGRATE_MOVABLE block might include unmovable pages. And __PageMovable
 * check without lock_page also may miss some movable non-lru pages at
 * race condition. So you can't expect this function should be exact.
 *
 * Returns a page without holding a reference. If the caller wants to
 * dereference that page (e.g., dumping), it has to make sure that it
 * cannot get removed (e.g., via memory unplug) concurrently.
 *
 */
static struct page *has_unmovable_pages(unsigned long start_pfn, unsigned long end_pfn,
				int migratetype, int flags)
{
	struct page *page = pfn_to_page(start_pfn);
	struct zone *zone = page_zone(page);
	unsigned long pfn;

	VM_BUG_ON(pageblock_start_pfn(start_pfn) !=
		  pageblock_start_pfn(end_pfn - 1));

	if (is_migrate_cma_page(page)) {
		/*
		 * CMA allocations (alloc_contig_range) really need to mark
		 * isolate CMA pageblocks even when they are not movable in fact
		 * so consider them movable here.
		 */
		if (is_migrate_cma(migratetype))
			return NULL;

		return page;
	}

	for (pfn = start_pfn; pfn < end_pfn; pfn++) {
		page = pfn_to_page(pfn);

		/*
		 * Both, bootmem allocations and memory holes are marked
		 * PG_reserved and are unmovable. We can even have unmovable
		 * allocations inside ZONE_MOVABLE, for example when
		 * specifying "movablecore".
		 */
		if (PageReserved(page))
			return page;

		/*
		 * If the zone is movable and we have ruled out all reserved
		 * pages then it should be reasonably safe to assume the rest
		 * is movable.
		 */
		if (zone_idx(zone) == ZONE_MOVABLE)
			continue;

		/*
		 * Hugepages are not in LRU lists, but they're movable.
		 * THPs are on the LRU, but need to be counted as #small pages.
		 * We need not scan over tail pages because we don't
		 * handle each tail page individually in migration.
		 */
		if (PageHuge(page) || PageTransCompound(page)) {
			struct page *head = compound_head(page);
			unsigned int skip_pages;

			if (PageHuge(page)) {
				if (!hugepage_migration_supported(page_hstate(head)))
					return page;
			} else if (!PageLRU(head) && !__PageMovable(head)) {
				return page;
			}

			skip_pages = compound_nr(head) - (page - head);
			pfn += skip_pages - 1;
			continue;
		}

		/*
		 * We can't use page_count without pin a page
		 * because another CPU can free compound page.
		 * This check already skips compound tails of THP
		 * because their page->_refcount is zero at all time.
		 */
		if (!page_ref_count(page)) {
			if (PageBuddy(page))
				pfn += (1 << buddy_order(page)) - 1;
			continue;
		}

		/*
		 * The HWPoisoned page may be not in buddy system, and
		 * page_count() is not 0.
		 */
		if ((flags & MEMORY_OFFLINE) && PageHWPoison(page))
			continue;

		/*
		 * We treat all PageOffline() pages as movable when offlining
		 * to give drivers a chance to decrement their reference count
		 * in MEM_GOING_OFFLINE in order to indicate that these pages
		 * can be offlined as there are no direct references anymore.
		 * For actually unmovable PageOffline() where the driver does
		 * not support this, we will fail later when trying to actually
		 * move these pages that still have a reference count > 0.
		 * (false negatives in this function only)
		 */
		if ((flags & MEMORY_OFFLINE) && PageOffline(page))
			continue;

		if (__PageMovable(page) || PageLRU(page))
			continue;

		/*
		 * If there are RECLAIMABLE pages, we need to check
		 * it.  But now, memory offline itself doesn't call
		 * shrink_node_slabs() and it still to be fixed.
		 */
		return page;
	}
	return NULL;
}

/*
 * This function set pageblock migratetype to isolate if no unmovable page is
 * present in [start_pfn, end_pfn). The pageblock must intersect with
 * [start_pfn, end_pfn).
 */
static int set_migratetype_isolate(struct page *page, int migratetype, int isol_flags,
			unsigned long start_pfn, unsigned long end_pfn)
{
	struct zone *zone = page_zone(page);
	struct page *unmovable;
	unsigned long flags;
	unsigned long check_unmovable_start, check_unmovable_end;

	spin_lock_irqsave(&zone->lock, flags);

	/*
	 * We assume the caller intended to SET migrate type to isolate.
	 * If it is already set, then someone else must have raced and
	 * set it before us.
	 */
	if (is_migrate_isolate_page(page)) {
		spin_unlock_irqrestore(&zone->lock, flags);
		return -EBUSY;
	}

	/*
	 * FIXME: Now, memory hotplug doesn't call shrink_slab() by itself.
	 * We just check MOVABLE pages.
	 *
	 * Pass the intersection of [start_pfn, end_pfn) and the page's pageblock
	 * to avoid redundant checks.
	 */
	check_unmovable_start = max(page_to_pfn(page), start_pfn);
	check_unmovable_end = min(pageblock_end_pfn(page_to_pfn(page)),
				  end_pfn);

	unmovable = has_unmovable_pages(check_unmovable_start, check_unmovable_end,
			migratetype, isol_flags);
	if (!unmovable) {
		unsigned long nr_pages;
		int mt = get_pageblock_migratetype(page);

		set_pageblock_migratetype(page, MIGRATE_ISOLATE);
		zone->nr_isolate_pageblock++;
		nr_pages = move_freepages_block(zone, page, MIGRATE_ISOLATE,
									NULL);

		__mod_zone_freepage_state(zone, -nr_pages, mt);
		spin_unlock_irqrestore(&zone->lock, flags);
		return 0;
	}

	spin_unlock_irqrestore(&zone->lock, flags);
	if (isol_flags & REPORT_FAILURE) {
		/*
		 * printk() with zone->lock held will likely trigger a
		 * lockdep splat, so defer it here.
		 */
		dump_page(unmovable, "unmovable page");
	}

	return -EBUSY;
}

static void unset_migratetype_isolate(struct page *page, int migratetype)
{
	struct zone *zone;
	unsigned long flags, nr_pages;
	bool isolated_page = false;
	unsigned int order;
	struct page *buddy;

	zone = page_zone(page);
	spin_lock_irqsave(&zone->lock, flags);
	if (!is_migrate_isolate_page(page))
		goto out;

	/*
	 * Because freepage with more than pageblock_order on isolated
	 * pageblock is restricted to merge due to freepage counting problem,
	 * it is possible that there is free buddy page.
	 * move_freepages_block() doesn't care of merge so we need other
	 * approach in order to merge them. Isolation and free will make
	 * these pages to be merged.
	 */
	if (PageBuddy(page)) {
		order = buddy_order(page);
		if (order >= pageblock_order && order < MAX_ORDER - 1) {
			buddy = find_buddy_page_pfn(page, page_to_pfn(page),
						    order, NULL);
			if (buddy && !is_migrate_isolate_page(buddy)) {
				isolated_page = !!__isolate_free_page(page, order);
				/*
				 * Isolating a free page in an isolated pageblock
				 * is expected to always work as watermarks don't
				 * apply here.
				 */
				VM_WARN_ON(!isolated_page);
			}
		}
	}

	/*
	 * If we isolate freepage with more than pageblock_order, there
	 * should be no freepage in the range, so we could avoid costly
	 * pageblock scanning for freepage moving.
	 *
	 * We didn't actually touch any of the isolated pages, so place them
	 * to the tail of the freelist. This is an optimization for memory
	 * onlining - just onlined memory won't immediately be considered for
	 * allocation.
	 */
	if (!isolated_page) {
		nr_pages = move_freepages_block(zone, page, migratetype, NULL);
		__mod_zone_freepage_state(zone, nr_pages, migratetype);
	}
	set_pageblock_migratetype(page, migratetype);
	if (isolated_page)
		__putback_isolated_page(page, order, migratetype);
	zone->nr_isolate_pageblock--;
out:
	spin_unlock_irqrestore(&zone->lock, flags);
}

static inline struct page *
__first_valid_page(unsigned long pfn, unsigned long nr_pages)
{
	int i;

	for (i = 0; i < nr_pages; i++) {
		struct page *page;

		page = pfn_to_online_page(pfn + i);
		if (!page)
			continue;
		return page;
	}
	return NULL;
}

/**
 * isolate_single_pageblock() -- tries to isolate a pageblock that might be
 * within a free or in-use page.
 * @boundary_pfn:		pageblock-aligned pfn that a page might cross
 * @flags:			isolation flags
 * @gfp_flags:			GFP flags used for migrating pages
 * @isolate_before:	isolate the pageblock before the boundary_pfn
 * @skip_isolation:	the flag to skip the pageblock isolation in second
 *			isolate_single_pageblock()
 * @migratetype:	migrate type to set in error recovery.
 *
 * Free and in-use pages can be as big as MAX_ORDER-1 and contain more than one
 * pageblock. When not all pageblocks within a page are isolated at the same
 * time, free page accounting can go wrong. For example, in the case of
 * MAX_ORDER-1 = pageblock_order + 1, a MAX_ORDER-1 page has two pagelbocks.
 * [         MAX_ORDER-1         ]
 * [  pageblock0  |  pageblock1  ]
 * When either pageblock is isolated, if it is a free page, the page is not
 * split into separate migratetype lists, which is supposed to; if it is an
 * in-use page and freed later, __free_one_page() does not split the free page
 * either. The function handles this by splitting the free page or migrating
 * the in-use page then splitting the free page.
 */
static int isolate_single_pageblock(unsigned long boundary_pfn, int flags,
			gfp_t gfp_flags, bool isolate_before, bool skip_isolation,
			int migratetype)
{
	unsigned long start_pfn;
	unsigned long isolate_pageblock;
	unsigned long pfn;
	struct zone *zone;
	int ret;

	VM_BUG_ON(!pageblock_aligned(boundary_pfn));

	if (isolate_before)
		isolate_pageblock = boundary_pfn - pageblock_nr_pages;
	else
		isolate_pageblock = boundary_pfn;

	/*
	 * scan at the beginning of MAX_ORDER_NR_PAGES aligned range to avoid
	 * only isolating a subset of pageblocks from a bigger than pageblock
	 * free or in-use page. Also make sure all to-be-isolated pageblocks
	 * are within the same zone.
	 */
	zone  = page_zone(pfn_to_page(isolate_pageblock));
	start_pfn  = max(ALIGN_DOWN(isolate_pageblock, MAX_ORDER_NR_PAGES),
				      zone->zone_start_pfn);

	if (skip_isolation) {
<<<<<<< HEAD
		int mt = get_pageblock_migratetype(pfn_to_page(isolate_pageblock));
=======
		int mt __maybe_unused = get_pageblock_migratetype(pfn_to_page(isolate_pageblock));
>>>>>>> 3cf241c3

		VM_BUG_ON(!is_migrate_isolate(mt));
	} else {
		ret = set_migratetype_isolate(pfn_to_page(isolate_pageblock), migratetype,
				flags, isolate_pageblock, isolate_pageblock + pageblock_nr_pages);

		if (ret)
			return ret;
	}

	/*
	 * Bail out early when the to-be-isolated pageblock does not form
	 * a free or in-use page across boundary_pfn:
	 *
	 * 1. isolate before boundary_pfn: the page after is not online
	 * 2. isolate after boundary_pfn: the page before is not online
	 *
	 * This also ensures correctness. Without it, when isolate after
	 * boundary_pfn and [start_pfn, boundary_pfn) are not online,
	 * __first_valid_page() will return unexpected NULL in the for loop
	 * below.
	 */
	if (isolate_before) {
		if (!pfn_to_online_page(boundary_pfn))
			return 0;
	} else {
		if (!pfn_to_online_page(boundary_pfn - 1))
			return 0;
	}

	for (pfn = start_pfn; pfn < boundary_pfn;) {
		struct page *page = __first_valid_page(pfn, boundary_pfn - pfn);

		VM_BUG_ON(!page);
		pfn = page_to_pfn(page);
		/*
		 * start_pfn is MAX_ORDER_NR_PAGES aligned, if there is any
		 * free pages in [start_pfn, boundary_pfn), its head page will
		 * always be in the range.
		 */
		if (PageBuddy(page)) {
			int order = buddy_order(page);

			if (pfn + (1UL << order) > boundary_pfn) {
				/* free page changed before split, check it again */
				if (split_free_page(page, order, boundary_pfn - pfn))
					continue;
			}

			pfn += 1UL << order;
			continue;
		}
		/*
		 * migrate compound pages then let the free page handling code
		 * above do the rest. If migration is not possible, just fail.
		 */
		if (PageCompound(page)) {
			struct page *head = compound_head(page);
			unsigned long head_pfn = page_to_pfn(head);
			unsigned long nr_pages = compound_nr(head);

			if (head_pfn + nr_pages <= boundary_pfn) {
				pfn = head_pfn + nr_pages;
				continue;
			}
#if defined CONFIG_COMPACTION || defined CONFIG_CMA
			/*
			 * hugetlb, lru compound (THP), and movable compound pages
			 * can be migrated. Otherwise, fail the isolation.
			 */
			if (PageHuge(page) || PageLRU(page) || __PageMovable(page)) {
				int order;
				unsigned long outer_pfn;
				int page_mt = get_pageblock_migratetype(page);
				bool isolate_page = !is_migrate_isolate_page(page);
				struct compact_control cc = {
					.nr_migratepages = 0,
					.order = -1,
					.zone = page_zone(pfn_to_page(head_pfn)),
					.mode = MIGRATE_SYNC,
					.ignore_skip_hint = true,
					.no_set_skip_hint = true,
					.gfp_mask = gfp_flags,
					.alloc_contig = true,
				};
				INIT_LIST_HEAD(&cc.migratepages);

				/*
				 * XXX: mark the page as MIGRATE_ISOLATE so that
				 * no one else can grab the freed page after migration.
				 * Ideally, the page should be freed as two separate
				 * pages to be added into separate migratetype free
				 * lists.
				 */
				if (isolate_page) {
					ret = set_migratetype_isolate(page, page_mt,
						flags, head_pfn, head_pfn + nr_pages);
					if (ret)
						goto failed;
				}

				ret = __alloc_contig_migrate_range(&cc, head_pfn,
							head_pfn + nr_pages);

				/*
				 * restore the page's migratetype so that it can
				 * be split into separate migratetype free lists
				 * later.
				 */
				if (isolate_page)
					unset_migratetype_isolate(page, page_mt);

				if (ret)
					goto failed;
				/*
				 * reset pfn to the head of the free page, so
				 * that the free page handling code above can split
				 * the free page to the right migratetype list.
				 *
				 * head_pfn is not used here as a hugetlb page order
				 * can be bigger than MAX_ORDER-1, but after it is
				 * freed, the free page order is not. Use pfn within
				 * the range to find the head of the free page.
				 */
				order = 0;
				outer_pfn = pfn;
				while (!PageBuddy(pfn_to_page(outer_pfn))) {
					/* stop if we cannot find the free page */
					if (++order >= MAX_ORDER)
						goto failed;
					outer_pfn &= ~0UL << order;
				}
				pfn = outer_pfn;
				continue;
			} else
#endif
				goto failed;
		}

		pfn++;
	}
	return 0;
failed:
	/* restore the original migratetype */
	if (!skip_isolation)
		unset_migratetype_isolate(pfn_to_page(isolate_pageblock), migratetype);
	return -EBUSY;
}

/**
 * start_isolate_page_range() - make page-allocation-type of range of pages to
 * be MIGRATE_ISOLATE.
 * @start_pfn:		The lower PFN of the range to be isolated.
 * @end_pfn:		The upper PFN of the range to be isolated.
 * @migratetype:	Migrate type to set in error recovery.
 * @flags:		The following flags are allowed (they can be combined in
 *			a bit mask)
 *			MEMORY_OFFLINE - isolate to offline (!allocate) memory
 *					 e.g., skip over PageHWPoison() pages
 *					 and PageOffline() pages.
 *			REPORT_FAILURE - report details about the failure to
 *			isolate the range
 * @gfp_flags:		GFP flags used for migrating pages that sit across the
 *			range boundaries.
 *
 * Making page-allocation-type to be MIGRATE_ISOLATE means free pages in
 * the range will never be allocated. Any free pages and pages freed in the
 * future will not be allocated again. If specified range includes migrate types
 * other than MOVABLE or CMA, this will fail with -EBUSY. For isolating all
 * pages in the range finally, the caller have to free all pages in the range.
 * test_page_isolated() can be used for test it.
 *
 * The function first tries to isolate the pageblocks at the beginning and end
 * of the range, since there might be pages across the range boundaries.
 * Afterwards, it isolates the rest of the range.
 *
 * There is no high level synchronization mechanism that prevents two threads
 * from trying to isolate overlapping ranges. If this happens, one thread
 * will notice pageblocks in the overlapping range already set to isolate.
 * This happens in set_migratetype_isolate, and set_migratetype_isolate
 * returns an error. We then clean up by restoring the migration type on
 * pageblocks we may have modified and return -EBUSY to caller. This
 * prevents two threads from simultaneously working on overlapping ranges.
 *
 * Please note that there is no strong synchronization with the page allocator
 * either. Pages might be freed while their page blocks are marked ISOLATED.
 * A call to drain_all_pages() after isolation can flush most of them. However
 * in some cases pages might still end up on pcp lists and that would allow
 * for their allocation even when they are in fact isolated already. Depending
 * on how strong of a guarantee the caller needs, zone_pcp_disable/enable()
 * might be used to flush and disable pcplist before isolation and enable after
 * unisolation.
 *
 * Return: 0 on success and -EBUSY if any part of range cannot be isolated.
 */
int start_isolate_page_range(unsigned long start_pfn, unsigned long end_pfn,
			     int migratetype, int flags, gfp_t gfp_flags)
{
	unsigned long pfn;
	struct page *page;
	/* isolation is done at page block granularity */
	unsigned long isolate_start = pageblock_start_pfn(start_pfn);
	unsigned long isolate_end = pageblock_align(end_pfn);
	int ret;
	bool skip_isolation = false;

	/* isolate [isolate_start, isolate_start + pageblock_nr_pages) pageblock */
	ret = isolate_single_pageblock(isolate_start, flags, gfp_flags, false,
			skip_isolation, migratetype);
	if (ret)
		return ret;

	if (isolate_start == isolate_end - pageblock_nr_pages)
		skip_isolation = true;

	/* isolate [isolate_end - pageblock_nr_pages, isolate_end) pageblock */
	ret = isolate_single_pageblock(isolate_end, flags, gfp_flags, true,
			skip_isolation, migratetype);
	if (ret) {
		unset_migratetype_isolate(pfn_to_page(isolate_start), migratetype);
		return ret;
	}

	/* skip isolated pageblocks at the beginning and end */
	for (pfn = isolate_start + pageblock_nr_pages;
	     pfn < isolate_end - pageblock_nr_pages;
	     pfn += pageblock_nr_pages) {
		page = __first_valid_page(pfn, pageblock_nr_pages);
		if (page && set_migratetype_isolate(page, migratetype, flags,
					start_pfn, end_pfn)) {
			undo_isolate_page_range(isolate_start, pfn, migratetype);
			unset_migratetype_isolate(
				pfn_to_page(isolate_end - pageblock_nr_pages),
				migratetype);
			return -EBUSY;
		}
	}
	return 0;
}

/*
 * Make isolated pages available again.
 */
void undo_isolate_page_range(unsigned long start_pfn, unsigned long end_pfn,
			    int migratetype)
{
	unsigned long pfn;
	struct page *page;
	unsigned long isolate_start = pageblock_start_pfn(start_pfn);
	unsigned long isolate_end = pageblock_align(end_pfn);

	for (pfn = isolate_start;
	     pfn < isolate_end;
	     pfn += pageblock_nr_pages) {
		page = __first_valid_page(pfn, pageblock_nr_pages);
		if (!page || !is_migrate_isolate_page(page))
			continue;
		unset_migratetype_isolate(page, migratetype);
	}
}
/*
 * Test all pages in the range is free(means isolated) or not.
 * all pages in [start_pfn...end_pfn) must be in the same zone.
 * zone->lock must be held before call this.
 *
 * Returns the last tested pfn.
 */
static unsigned long
__test_page_isolated_in_pageblock(unsigned long pfn, unsigned long end_pfn,
				  int flags)
{
	struct page *page;

	while (pfn < end_pfn) {
		page = pfn_to_page(pfn);
		if (PageBuddy(page))
			/*
			 * If the page is on a free list, it has to be on
			 * the correct MIGRATE_ISOLATE freelist. There is no
			 * simple way to verify that as VM_BUG_ON(), though.
			 */
			pfn += 1 << buddy_order(page);
		else if ((flags & MEMORY_OFFLINE) && PageHWPoison(page))
			/* A HWPoisoned page cannot be also PageBuddy */
			pfn++;
		else if ((flags & MEMORY_OFFLINE) && PageOffline(page) &&
			 !page_count(page))
			/*
			 * The responsible driver agreed to skip PageOffline()
			 * pages when offlining memory by dropping its
			 * reference in MEM_GOING_OFFLINE.
			 */
			pfn++;
		else
			break;
	}

	return pfn;
}

/* Caller should ensure that requested range is in a single zone */
int test_pages_isolated(unsigned long start_pfn, unsigned long end_pfn,
			int isol_flags)
{
	unsigned long pfn, flags;
	struct page *page;
	struct zone *zone;
	int ret;

	/*
	 * Note: pageblock_nr_pages != MAX_ORDER. Then, chunks of free pages
	 * are not aligned to pageblock_nr_pages.
	 * Then we just check migratetype first.
	 */
	for (pfn = start_pfn; pfn < end_pfn; pfn += pageblock_nr_pages) {
		page = __first_valid_page(pfn, pageblock_nr_pages);
		if (page && !is_migrate_isolate_page(page))
			break;
	}
	page = __first_valid_page(start_pfn, end_pfn - start_pfn);
	if ((pfn < end_pfn) || !page) {
		ret = -EBUSY;
		goto out;
	}

	/* Check all pages are free or marked as ISOLATED */
	zone = page_zone(page);
	spin_lock_irqsave(&zone->lock, flags);
	pfn = __test_page_isolated_in_pageblock(start_pfn, end_pfn, isol_flags);
	spin_unlock_irqrestore(&zone->lock, flags);

	ret = pfn < end_pfn ? -EBUSY : 0;

out:
	trace_test_pages_isolated(start_pfn, end_pfn, pfn);

	return ret;
}<|MERGE_RESOLUTION|>--- conflicted
+++ resolved
@@ -330,11 +330,7 @@
 				      zone->zone_start_pfn);
 
 	if (skip_isolation) {
-<<<<<<< HEAD
-		int mt = get_pageblock_migratetype(pfn_to_page(isolate_pageblock));
-=======
 		int mt __maybe_unused = get_pageblock_migratetype(pfn_to_page(isolate_pageblock));
->>>>>>> 3cf241c3
 
 		VM_BUG_ON(!is_migrate_isolate(mt));
 	} else {
