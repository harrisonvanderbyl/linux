# SPDX-License-Identifier: GPL-2.0
#
# Makefile for the TI network device drivers.
#

obj-$(CONFIG_TI_CPSW) += cpsw-common.o
obj-$(CONFIG_TI_DAVINCI_EMAC) += cpsw-common.o
obj-$(CONFIG_TI_CPSW_SWITCHDEV) += cpsw-common.o

obj-$(CONFIG_TLAN) += tlan.o
obj-$(CONFIG_TI_DAVINCI_EMAC) += ti_davinci_emac.o
ti_davinci_emac-y := davinci_emac.o davinci_cpdma.o
obj-$(CONFIG_TI_DAVINCI_MDIO) += davinci_mdio.o
obj-$(CONFIG_TI_CPSW_PHY_SEL) += cpsw-phy-sel.o
obj-$(CONFIG_TI_CPTS) += cpts.o
obj-$(CONFIG_TI_CPSW) += ti_cpsw.o
ti_cpsw-y := cpsw.o davinci_cpdma.o cpsw_ale.o cpsw_priv.o cpsw_sl.o cpsw_ethtool.o
obj-$(CONFIG_TI_CPSW_SWITCHDEV) += ti_cpsw_new.o
ti_cpsw_new-y := cpsw_switchdev.o cpsw_new.o davinci_cpdma.o cpsw_ale.o cpsw_sl.o cpsw_priv.o cpsw_ethtool.o

obj-$(CONFIG_TI_KEYSTONE_NETCP) += keystone_netcp.o
keystone_netcp-y := netcp_core.o cpsw_ale.o
obj-$(CONFIG_TI_KEYSTONE_NETCP_ETHSS) += keystone_netcp_ethss.o
keystone_netcp_ethss-y := netcp_ethss.o netcp_sgmii.o netcp_xgbepcsr.o cpsw_ale.o

obj-$(CONFIG_TI_K3_CPPI_DESC_POOL) += k3-cppi-desc-pool.o

obj-$(CONFIG_TI_K3_AM65_CPSW_NUSS) += ti-am65-cpsw-nuss.o
ti-am65-cpsw-nuss-y := am65-cpsw-nuss.o cpsw_sl.o am65-cpsw-ethtool.o cpsw_ale.o
ti-am65-cpsw-nuss-$(CONFIG_TI_AM65_CPSW_QOS) += am65-cpsw-qos.o
ti-am65-cpsw-nuss-$(CONFIG_TI_K3_AM65_CPSW_SWITCHDEV) += am65-cpsw-switchdev.o
obj-$(CONFIG_TI_K3_AM65_CPTS) += am65-cpts.o

obj-$(CONFIG_TI_ICSSG_PRUETH) += icssg-prueth.o
icssg-prueth-y := icssg/icssg_prueth.o \
<<<<<<< HEAD
=======
		  icssg/icssg_common.o \
>>>>>>> 0c383648
		  icssg/icssg_classifier.o \
		  icssg/icssg_queues.o \
		  icssg/icssg_config.o \
		  icssg/icssg_mii_cfg.o \
		  icssg/icssg_stats.o \
		  icssg/icssg_ethtool.o
<<<<<<< HEAD
=======
obj-$(CONFIG_TI_ICSSG_PRUETH_SR1) += icssg-prueth-sr1.o
icssg-prueth-sr1-y := icssg/icssg_prueth_sr1.o \
		      icssg/icssg_common.o \
		      icssg/icssg_classifier.o \
		      icssg/icssg_config.o \
		      icssg/icssg_mii_cfg.o \
		      icssg/icssg_stats.o \
		      icssg/icssg_ethtool.o
>>>>>>> 0c383648
obj-$(CONFIG_TI_ICSS_IEP) += icssg/icss_iep.o<|MERGE_RESOLUTION|>--- conflicted
+++ resolved
@@ -33,18 +33,13 @@
 
 obj-$(CONFIG_TI_ICSSG_PRUETH) += icssg-prueth.o
 icssg-prueth-y := icssg/icssg_prueth.o \
-<<<<<<< HEAD
-=======
 		  icssg/icssg_common.o \
->>>>>>> 0c383648
 		  icssg/icssg_classifier.o \
 		  icssg/icssg_queues.o \
 		  icssg/icssg_config.o \
 		  icssg/icssg_mii_cfg.o \
 		  icssg/icssg_stats.o \
 		  icssg/icssg_ethtool.o
-<<<<<<< HEAD
-=======
 obj-$(CONFIG_TI_ICSSG_PRUETH_SR1) += icssg-prueth-sr1.o
 icssg-prueth-sr1-y := icssg/icssg_prueth_sr1.o \
 		      icssg/icssg_common.o \
@@ -53,5 +48,4 @@
 		      icssg/icssg_mii_cfg.o \
 		      icssg/icssg_stats.o \
 		      icssg/icssg_ethtool.o
->>>>>>> 0c383648
 obj-$(CONFIG_TI_ICSS_IEP) += icssg/icss_iep.o