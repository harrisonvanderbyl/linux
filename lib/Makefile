# SPDX-License-Identifier: GPL-2.0
#
# Makefile for some libs needed in the kernel.
#

ccflags-remove-$(CONFIG_FUNCTION_TRACER) += $(CC_FLAGS_FTRACE)

# Branch profiling isn't noinstr-safe
ifdef CONFIG_TRACE_BRANCH_PROFILING
CFLAGS_smp_processor_id.o += -DDISABLE_BRANCH_PROFILING
endif

# These files are disabled because they produce lots of non-interesting and/or
# flaky coverage that is not a function of syscall inputs. For example,
# rbtree can be global and individual rotations don't correlate with inputs.
KCOV_INSTRUMENT_string.o := n
KCOV_INSTRUMENT_rbtree.o := n
KCOV_INSTRUMENT_list_debug.o := n
KCOV_INSTRUMENT_debugobjects.o := n
KCOV_INSTRUMENT_dynamic_debug.o := n
KCOV_INSTRUMENT_fault-inject.o := n
KCOV_INSTRUMENT_find_bit.o := n

# string.o implements standard library functions like memset/memcpy etc.
# Use -ffreestanding to ensure that the compiler does not try to "optimize"
# them into calls to themselves.
CFLAGS_string.o := -ffreestanding

# Early boot use of cmdline, don't instrument it
ifdef CONFIG_AMD_MEM_ENCRYPT
KASAN_SANITIZE_string.o := n

CFLAGS_string.o += -fno-stack-protector
endif

lib-y := ctype.o string.o vsprintf.o cmdline.o \
	 rbtree.o radix-tree.o timerqueue.o xarray.o \
	 maple_tree.o idr.o extable.o irq_regs.o argv_split.o \
	 flex_proportions.o ratelimit.o \
	 is_single_threaded.o plist.o decompress.o kobject_uevent.o \
	 earlycpio.o seq_buf.o siphash.o dec_and_lock.o \
	 nmi_backtrace.o win_minmax.o memcat_p.o \
	 buildid.o objpool.o iomem_copy.o

lib-$(CONFIG_UNION_FIND) += union_find.o
lib-$(CONFIG_PRINTK) += dump_stack.o
lib-$(CONFIG_SMP) += cpumask.o
lib-$(CONFIG_MIN_HEAP) += min_heap.o

lib-y	+= kobject.o klist.o
obj-y	+= lockref.o

obj-y += bcd.o sort.o parser.o debug_locks.o random32.o \
	 bust_spinlocks.o kasprintf.o bitmap.o scatterlist.o \
	 list_sort.o uuid.o iov_iter.o clz_ctz.o \
	 bsearch.o find_bit.o llist.o lwq.o memweight.o kfifo.o \
	 percpu-refcount.o rhashtable.o base64.o \
	 once.o refcount.o rcuref.o usercopy.o errseq.o bucket_locks.o \
	 generic-radix-tree.o bitmap-str.o
obj-y += string_helpers.o
obj-y += hexdump.o
obj-$(CONFIG_TEST_HEXDUMP) += test_hexdump.o
obj-y += kstrtox.o
obj-$(CONFIG_FIND_BIT_BENCHMARK) += find_bit_benchmark.o
obj-$(CONFIG_TEST_BPF) += test_bpf.o
test_dhry-objs := dhry_1.o dhry_2.o dhry_run.o
obj-$(CONFIG_TEST_DHRY) += test_dhry.o
obj-$(CONFIG_TEST_FIRMWARE) += test_firmware.o
obj-$(CONFIG_TEST_BITOPS) += test_bitops.o
CFLAGS_test_bitops.o += -Werror
obj-$(CONFIG_TEST_SYSCTL) += test_sysctl.o
obj-$(CONFIG_TEST_IDA) += test_ida.o
obj-$(CONFIG_TEST_UBSAN) += test_ubsan.o
CFLAGS_test_ubsan.o += $(call cc-disable-warning, vla)
CFLAGS_test_ubsan.o += $(call cc-disable-warning, unused-but-set-variable)
UBSAN_SANITIZE_test_ubsan.o := y
obj-$(CONFIG_TEST_KSTRTOX) += test-kstrtox.o
obj-$(CONFIG_TEST_MIN_HEAP) += test_min_heap.o
obj-$(CONFIG_TEST_LKM) += test_module.o
obj-$(CONFIG_TEST_VMALLOC) += test_vmalloc.o
obj-$(CONFIG_TEST_RHASHTABLE) += test_rhashtable.o
obj-$(CONFIG_TEST_STATIC_KEYS) += test_static_keys.o
obj-$(CONFIG_TEST_STATIC_KEYS) += test_static_key_base.o
obj-$(CONFIG_TEST_DYNAMIC_DEBUG) += test_dynamic_debug.o

obj-$(CONFIG_TEST_BITMAP) += test_bitmap.o
ifeq ($(CONFIG_CC_IS_CLANG)$(CONFIG_KASAN),yy)
# FIXME: Clang breaks test_bitmap_const_eval when KASAN and GCOV are enabled
GCOV_PROFILE_test_bitmap.o := n
endif

obj-$(CONFIG_TEST_UUID) += test_uuid.o
obj-$(CONFIG_TEST_XARRAY) += test_xarray.o
obj-$(CONFIG_TEST_MAPLE_TREE) += test_maple_tree.o
obj-$(CONFIG_TEST_PARMAN) += test_parman.o
obj-$(CONFIG_TEST_KMOD) += test_kmod.o
obj-$(CONFIG_TEST_DEBUG_VIRTUAL) += test_debug_virtual.o
obj-$(CONFIG_TEST_MEMCAT_P) += test_memcat_p.o
obj-$(CONFIG_TEST_OBJAGG) += test_objagg.o
obj-$(CONFIG_TEST_BLACKHOLE_DEV) += test_blackhole_dev.o
obj-$(CONFIG_TEST_MEMINIT) += test_meminit.o
obj-$(CONFIG_TEST_LOCKUP) += test_lockup.o
obj-$(CONFIG_TEST_HMM) += test_hmm.o
obj-$(CONFIG_TEST_FREE_PAGES) += test_free_pages.o
obj-$(CONFIG_TEST_REF_TRACKER) += test_ref_tracker.o
obj-$(CONFIG_TEST_OBJPOOL) += test_objpool.o

obj-$(CONFIG_TEST_FPU) += test_fpu.o
test_fpu-y := test_fpu_glue.o test_fpu_impl.o
CFLAGS_test_fpu_impl.o += $(CC_FLAGS_FPU)
CFLAGS_REMOVE_test_fpu_impl.o += $(CC_FLAGS_NO_FPU)

# Some KUnit files (hooks.o) need to be built-in even when KUnit is a module,
# so we can't just use obj-$(CONFIG_KUNIT).
ifdef CONFIG_KUNIT
obj-y += kunit/
endif

ifeq ($(CONFIG_DEBUG_KOBJECT),y)
CFLAGS_kobject.o += -DDEBUG
CFLAGS_kobject_uevent.o += -DDEBUG
endif

obj-$(CONFIG_DEBUG_INFO_REDUCED) += debug_info.o
CFLAGS_debug_info.o += $(call cc-option, -femit-struct-debug-detailed=any)

<<<<<<< HEAD
obj-y += math/ crypto/ tests/
=======
obj-y += math/ crypto/ vdso/
>>>>>>> 65226297

obj-$(CONFIG_GENERIC_IOMAP) += iomap.o
obj-$(CONFIG_HAS_IOMEM) += iomap_copy.o devres.o
obj-$(CONFIG_CHECK_SIGNATURE) += check_signature.o
obj-$(CONFIG_DEBUG_LOCKING_API_SELFTESTS) += locking-selftest.o

lib-y += logic_pio.o

lib-$(CONFIG_INDIRECT_IOMEM) += logic_iomem.o

obj-$(CONFIG_TRACE_MMIO_ACCESS) += trace_readwrite.o

obj-$(CONFIG_GENERIC_HWEIGHT) += hweight.o

obj-$(CONFIG_BTREE) += btree.o
obj-$(CONFIG_INTERVAL_TREE) += interval_tree.o
obj-$(CONFIG_ASSOCIATIVE_ARRAY) += assoc_array.o
obj-$(CONFIG_DEBUG_PREEMPT) += smp_processor_id.o
obj-$(CONFIG_LIST_HARDENED) += list_debug.o
obj-$(CONFIG_DEBUG_OBJECTS) += debugobjects.o

obj-$(CONFIG_BITREVERSE) += bitrev.o
obj-$(CONFIG_LINEAR_RANGES) += linear_ranges.o
obj-$(CONFIG_PACKING)	+= packing.o
obj-$(CONFIG_PACKING_KUNIT_TEST) += packing_test.o
obj-$(CONFIG_CRC_CCITT)	+= crc-ccitt.o
obj-$(CONFIG_CRC16)	+= crc16.o
obj-$(CONFIG_CRC_T10DIF)+= crc-t10dif.o
obj-$(CONFIG_CRC_ITU_T)	+= crc-itu-t.o
obj-$(CONFIG_CRC32)	+= crc32.o
obj-$(CONFIG_CRC64)     += crc64.o
obj-$(CONFIG_CRC4)	+= crc4.o
obj-$(CONFIG_CRC7)	+= crc7.o
obj-$(CONFIG_CRC8)	+= crc8.o
obj-$(CONFIG_CRC64_ROCKSOFT) += crc64-rocksoft.o
obj-$(CONFIG_XXHASH)	+= xxhash.o
obj-$(CONFIG_GENERIC_ALLOCATOR) += genalloc.o

obj-$(CONFIG_842_COMPRESS) += 842/
obj-$(CONFIG_842_DECOMPRESS) += 842/
obj-$(CONFIG_ZLIB_INFLATE) += zlib_inflate/
obj-$(CONFIG_ZLIB_DEFLATE) += zlib_deflate/
obj-$(CONFIG_ZLIB_DFLTCC) += zlib_dfltcc/
obj-$(CONFIG_REED_SOLOMON) += reed_solomon/
obj-$(CONFIG_BCH) += bch.o
obj-$(CONFIG_LZO_COMPRESS) += lzo/
obj-$(CONFIG_LZO_DECOMPRESS) += lzo/
obj-$(CONFIG_LZ4_COMPRESS) += lz4/
obj-$(CONFIG_LZ4HC_COMPRESS) += lz4/
obj-$(CONFIG_LZ4_DECOMPRESS) += lz4/
obj-$(CONFIG_ZSTD_COMPRESS) += zstd/
obj-$(CONFIG_ZSTD_DECOMPRESS) += zstd/
obj-$(CONFIG_XZ_DEC) += xz/
obj-$(CONFIG_RAID6_PQ) += raid6/

lib-$(CONFIG_DECOMPRESS_GZIP) += decompress_inflate.o
lib-$(CONFIG_DECOMPRESS_BZIP2) += decompress_bunzip2.o
lib-$(CONFIG_DECOMPRESS_LZMA) += decompress_unlzma.o
lib-$(CONFIG_DECOMPRESS_XZ) += decompress_unxz.o
lib-$(CONFIG_DECOMPRESS_LZO) += decompress_unlzo.o
lib-$(CONFIG_DECOMPRESS_LZ4) += decompress_unlz4.o
lib-$(CONFIG_DECOMPRESS_ZSTD) += decompress_unzstd.o

obj-$(CONFIG_TEXTSEARCH) += textsearch.o
obj-$(CONFIG_TEXTSEARCH_KMP) += ts_kmp.o
obj-$(CONFIG_TEXTSEARCH_BM) += ts_bm.o
obj-$(CONFIG_TEXTSEARCH_FSM) += ts_fsm.o
obj-$(CONFIG_SMP) += percpu_counter.o
obj-$(CONFIG_AUDIT_GENERIC) += audit.o
obj-$(CONFIG_AUDIT_COMPAT_GENERIC) += compat_audit.o

obj-$(CONFIG_IOMMU_HELPER) += iommu-helper.o
obj-$(CONFIG_FAULT_INJECTION) += fault-inject.o
obj-$(CONFIG_FAULT_INJECTION_USERCOPY) += fault-inject-usercopy.o
obj-$(CONFIG_NOTIFIER_ERROR_INJECTION) += notifier-error-inject.o
obj-$(CONFIG_PM_NOTIFIER_ERROR_INJECT) += pm-notifier-error-inject.o
obj-$(CONFIG_NETDEV_NOTIFIER_ERROR_INJECT) += netdev-notifier-error-inject.o
obj-$(CONFIG_MEMORY_NOTIFIER_ERROR_INJECT) += memory-notifier-error-inject.o
obj-$(CONFIG_OF_RECONFIG_NOTIFIER_ERROR_INJECT) += \
	of-reconfig-notifier-error-inject.o
obj-$(CONFIG_FUNCTION_ERROR_INJECTION) += error-inject.o

obj-$(CONFIG_CODE_TAGGING) += codetag.o
obj-$(CONFIG_MEM_ALLOC_PROFILING) += alloc_tag.o

lib-$(CONFIG_GENERIC_BUG) += bug.o

obj-$(CONFIG_HAVE_ARCH_TRACEHOOK) += syscall.o
obj-$(CONFIG_ARCH_NEED_CMPXCHG_1_EMU) += cmpxchg-emu.o

obj-$(CONFIG_DYNAMIC_DEBUG_CORE) += dynamic_debug.o
#ensure exported functions have prototypes
CFLAGS_dynamic_debug.o := -DDYNAMIC_DEBUG_MODULE

obj-$(CONFIG_SYMBOLIC_ERRNAME) += errname.o

obj-$(CONFIG_NLATTR) += nlattr.o

obj-$(CONFIG_LRU_CACHE) += lru_cache.o

obj-$(CONFIG_GENERIC_CSUM) += checksum.o

obj-$(CONFIG_GENERIC_ATOMIC64) += atomic64.o

obj-$(CONFIG_ATOMIC64_SELFTEST) += atomic64_test.o

obj-$(CONFIG_CPU_RMAP) += cpu_rmap.o

obj-$(CONFIG_CLOSURES) += closure.o

obj-$(CONFIG_DQL) += dynamic_queue_limits.o

obj-$(CONFIG_GLOB) += glob.o
obj-$(CONFIG_GLOB_SELFTEST) += globtest.o

obj-$(CONFIG_DIMLIB) += dim/
obj-$(CONFIG_SIGNATURE) += digsig.o

lib-$(CONFIG_CLZ_TAB) += clz_tab.o

obj-$(CONFIG_GENERIC_STRNCPY_FROM_USER) += strncpy_from_user.o
obj-$(CONFIG_GENERIC_STRNLEN_USER) += strnlen_user.o

obj-$(CONFIG_GENERIC_NET_UTILS) += net_utils.o

obj-$(CONFIG_SG_SPLIT) += sg_split.o
obj-$(CONFIG_SG_POOL) += sg_pool.o
obj-$(CONFIG_MEMREGION) += memregion.o
obj-$(CONFIG_STMP_DEVICE) += stmp_device.o
obj-$(CONFIG_IRQ_POLL) += irq_poll.o

obj-$(CONFIG_POLYNOMIAL) += polynomial.o

# stackdepot.c should not be instrumented or call instrumented functions.
# Prevent the compiler from calling builtins like memcmp() or bcmp() from this
# file.
CFLAGS_stackdepot.o += -fno-builtin
obj-$(CONFIG_STACKDEPOT) += stackdepot.o
KASAN_SANITIZE_stackdepot.o := n
# In particular, instrumenting stackdepot.c with KMSAN will result in infinite
# recursion.
KMSAN_SANITIZE_stackdepot.o := n
KCOV_INSTRUMENT_stackdepot.o := n

obj-$(CONFIG_REF_TRACKER) += ref_tracker.o

libfdt_files = fdt.o fdt_ro.o fdt_wip.o fdt_rw.o fdt_sw.o fdt_strerror.o \
	       fdt_empty_tree.o fdt_addresses.o
$(foreach file, $(libfdt_files), \
	$(eval CFLAGS_$(file) = -I $(srctree)/scripts/dtc/libfdt))
lib-$(CONFIG_LIBFDT) += $(libfdt_files)

obj-$(CONFIG_BOOT_CONFIG) += bootconfig.o
obj-$(CONFIG_BOOT_CONFIG_EMBED) += bootconfig-data.o

$(obj)/bootconfig-data.o: $(obj)/default.bconf

targets += default.bconf
filechk_defbconf = cat $(or $(real-prereqs), /dev/null)
$(obj)/default.bconf: $(CONFIG_BOOT_CONFIG_EMBED_FILE) FORCE
	$(call filechk,defbconf)

obj-$(CONFIG_RBTREE_TEST) += rbtree_test.o
obj-$(CONFIG_INTERVAL_TREE_TEST) += interval_tree_test.o

obj-$(CONFIG_PERCPU_TEST) += percpu_test.o

obj-$(CONFIG_ASN1) += asn1_decoder.o
obj-$(CONFIG_ASN1_ENCODER) += asn1_encoder.o

obj-$(CONFIG_FONT_SUPPORT) += fonts/

hostprogs	:= gen_crc32table
hostprogs	+= gen_crc64table
clean-files	:= crc32table.h
clean-files	+= crc64table.h

$(obj)/crc32.o: $(obj)/crc32table.h

quiet_cmd_crc32 = GEN     $@
      cmd_crc32 = $< > $@

$(obj)/crc32table.h: $(obj)/gen_crc32table
	$(call cmd,crc32)

$(obj)/crc64.o: $(obj)/crc64table.h

quiet_cmd_crc64 = GEN     $@
      cmd_crc64 = $< > $@

$(obj)/crc64table.h: $(obj)/gen_crc64table
	$(call cmd,crc64)

#
# Build a fast OID lookip registry from include/linux/oid_registry.h
#
obj-$(CONFIG_OID_REGISTRY) += oid_registry.o

$(obj)/oid_registry.o: $(obj)/oid_registry_data.c

$(obj)/oid_registry_data.c: $(srctree)/include/linux/oid_registry.h \
			    $(src)/build_OID_registry
	$(call cmd,build_OID_registry)

quiet_cmd_build_OID_registry = GEN     $@
      cmd_build_OID_registry = perl $(src)/build_OID_registry $< $@

clean-files	+= oid_registry_data.c

obj-$(CONFIG_UCS2_STRING) += ucs2_string.o
obj-$(CONFIG_UBSAN) += ubsan.o

UBSAN_SANITIZE_ubsan.o := n
KASAN_SANITIZE_ubsan.o := n
KCSAN_SANITIZE_ubsan.o := n
CFLAGS_ubsan.o := -fno-stack-protector $(DISABLE_STACKLEAK_PLUGIN)

obj-$(CONFIG_SBITMAP) += sbitmap.o

obj-$(CONFIG_PARMAN) += parman.o

obj-y += group_cpus.o

# GCC library routines
obj-$(CONFIG_GENERIC_LIB_ASHLDI3) += ashldi3.o
obj-$(CONFIG_GENERIC_LIB_ASHRDI3) += ashrdi3.o
obj-$(CONFIG_GENERIC_LIB_LSHRDI3) += lshrdi3.o
obj-$(CONFIG_GENERIC_LIB_MULDI3) += muldi3.o
obj-$(CONFIG_GENERIC_LIB_CMPDI2) += cmpdi2.o
obj-$(CONFIG_GENERIC_LIB_UCMPDI2) += ucmpdi2.o
obj-$(CONFIG_OBJAGG) += objagg.o

# pldmfw library
obj-$(CONFIG_PLDMFW) += pldmfw/

obj-$(CONFIG_GENERIC_LIB_DEVMEM_IS_ALLOWED) += devmem_is_allowed.o

obj-$(CONFIG_FIRMWARE_TABLE) += fw_table.o

subdir-$(CONFIG_FORTIFY_SOURCE) += test_fortify<|MERGE_RESOLUTION|>--- conflicted
+++ resolved
@@ -124,11 +124,7 @@
 obj-$(CONFIG_DEBUG_INFO_REDUCED) += debug_info.o
 CFLAGS_debug_info.o += $(call cc-option, -femit-struct-debug-detailed=any)
 
-<<<<<<< HEAD
-obj-y += math/ crypto/ tests/
-=======
-obj-y += math/ crypto/ vdso/
->>>>>>> 65226297
+obj-y += math/ crypto/ tests/ vdso/
 
 obj-$(CONFIG_GENERIC_IOMAP) += iomap.o
 obj-$(CONFIG_HAS_IOMEM) += iomap_copy.o devres.o
