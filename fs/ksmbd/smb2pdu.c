--- conflicted
+++ resolved
@@ -3968,13 +3968,7 @@
 	 */
 	if (!d_info.out_buf_len && !d_info.num_entry)
 		goto no_buf_len;
-<<<<<<< HEAD
-	if (rc == 0)
-		restart_ctx(&dir_fp->readdir_data.ctx);
-	if (rc == -ENOSPC)
-=======
 	if (rc > 0 || rc == -ENOSPC)
->>>>>>> 7365df19
 		rc = 0;
 	else if (rc)
 		goto err_out;
@@ -6542,23 +6536,12 @@
 		writethrough = true;
 
 	if (is_rdma_channel == false) {
-<<<<<<< HEAD
-		if ((u64)le16_to_cpu(req->DataOffset) + length >
-		    get_rfc1002_len(work->request_buf)) {
-			pr_err("invalid write data offset %u, smb_len %u\n",
-			       le16_to_cpu(req->DataOffset),
-			       get_rfc1002_len(work->request_buf));
-			err = -EINVAL;
-			goto out;
-		}
-=======
 		if (le16_to_cpu(req->DataOffset) <
 		    offsetof(struct smb2_write_req, Buffer)) {
 			err = -EINVAL;
 			goto out;
 		}
 
->>>>>>> 7365df19
 		data_buf = (char *)(((char *)&req->hdr.ProtocolId) +
 				    le16_to_cpu(req->DataOffset));
 
