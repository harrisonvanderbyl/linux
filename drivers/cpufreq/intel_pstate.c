--- conflicted
+++ resolved
@@ -549,15 +549,9 @@
 {
 	u64 core_pct;
 	u64 c0_pct;
-<<<<<<< HEAD
 
 	core_pct = div64_u64(sample->aperf * 100, sample->mperf);
 
-=======
-
-	core_pct = div64_u64(sample->aperf * 100, sample->mperf);
-
->>>>>>> 6d0abeca
 	c0_pct = div64_u64(sample->mperf * 100, sample->tsc);
 	sample->freq = fp_toint(
 		mul_fp(int_tofp(cpu->pstate.max_pstate),
