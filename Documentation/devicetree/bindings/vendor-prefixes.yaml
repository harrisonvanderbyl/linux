# SPDX-License-Identifier: (GPL-2.0 OR BSD-2-Clause)
%YAML 1.2
---
$id: http://devicetree.org/schemas/vendor-prefixes.yaml#
$schema: http://devicetree.org/meta-schemas/core.yaml#

title: Devicetree Vendor Prefix Registry

maintainers:
  - Rob Herring <robh@kernel.org>

select: true

properties: {}

patternProperties:
  # Prefixes which are not vendors, but followed the pattern
  # DO NOT ADD NEW PROPERTIES TO THIS LIST
  "^(at25|bm|devbus|dmacap|dsa|exynos|fsi[ab]|gpio-fan|gpio-key|gpio|gpmc|hdmi|i2c-gpio),.*": true
  "^(keypad|m25p|max8952|max8997|max8998|mpmc),.*": true
  "^(pinctrl-single|#pinctrl-single|PowerPC),.*": true
  "^(pl022|pxa-mmc|rcar_sound|rotary-encoder|s5m8767|sdhci),.*": true
  "^(simple-audio-card|st-plgpio|st-spics|ts),.*": true

  # Keep list in alphabetical order.
  "^70mai,.*":
    description: 70mai Co., Ltd.
  "^abb,.*":
    description: ABB
  "^abilis,.*":
    description: Abilis Systems
  "^abracon,.*":
    description: Abracon Corporation
  "^abt,.*":
    description: ShenZhen Asia Better Technology Ltd.
  "^acer,.*":
    description: Acer Inc.
  "^acme,.*":
    description: Acme Systems srl
  "^actions,.*":
    description: Actions Semiconductor Co., Ltd.
  "^active-semi,.*":
    description: Active-Semi International Inc
  "^ad,.*":
    description: Avionic Design GmbH
  "^adafruit,.*":
    description: Adafruit Industries, LLC
  "^adapteva,.*":
    description: Adapteva, Inc.
  "^adaptrum,.*":
    description: Adaptrum, Inc.
  "^adh,.*":
    description: AD Holdings Plc.
  "^adi,.*":
    description: Analog Devices, Inc.
  "^advantech,.*":
    description: Advantech Corporation
  "^aeroflexgaisler,.*":
    description: Aeroflex Gaisler AB
  "^aesop,.*":
    description: AESOP Embedded Forum
  "^al,.*":
    description: Annapurna Labs
  "^alcatel,.*":
    description: Alcatel
  "^allegro,.*":
    description: Allegro DVT
  "^allo,.*":
    description: Allo.com
  "^allwinner,.*":
    description: Allwinner Technology Co., Ltd.
  "^alphascale,.*":
    description: AlphaScale Integrated Circuits Systems, Inc.
  "^alps,.*":
    description: Alps Electric Co., Ltd.
  "^alt,.*":
    description: Altus-Escon-Company BV
  "^altr,.*":
    description: Altera Corp.
  "^amarula,.*":
    description: Amarula Solutions
  "^amazon,.*":
    description: Amazon.com, Inc.
  "^amcc,.*":
    description: Applied Micro Circuits Corporation (APM, formally AMCC)
  "^amd,.*":
    description: Advanced Micro Devices (AMD), Inc.
  "^amediatech,.*":
    description: Shenzhen Amediatech Technology Co., Ltd
  "^amlogic,.*":
    description: Amlogic, Inc.
  "^ampere,.*":
    description: Ampere Computing LLC
  "^ampire,.*":
    description: Ampire Co., Ltd.
  "^ams,.*":
    description: AMS AG
  "^amstaos,.*":
    description: AMS-Taos Inc.
  "^analogix,.*":
    description: Analogix Semiconductor, Inc.
  "^andestech,.*":
    description: Andes Technology Corporation
  "^anvo,.*":
    description: Anvo-Systems Dresden GmbH
  "^apm,.*":
    description: Applied Micro Circuits Corporation (APM)
  "^apple,.*":
    description: Apple Inc.
  "^aptina,.*":
    description: Aptina Imaging
  "^arasan,.*":
    description: Arasan Chip Systems
  "^archermind,.*":
    description: ArcherMind Technology (Nanjing) Co., Ltd.
  "^arctic,.*":
    description: Arctic Sand
  "^arcx,.*":
    description: arcx Inc. / Archronix Inc.
  "^aries,.*":
    description: Aries Embedded GmbH
  "^arm,.*":
    description: ARM Ltd.
  "^armadeus,.*":
    description: ARMadeus Systems SARL
  "^arrow,.*":
    description: Arrow Electronics
  "^artesyn,.*":
    description: Artesyn Embedded Technologies Inc.
  "^asahi-kasei,.*":
    description: Asahi Kasei Corp.
  "^asc,.*":
    description: All Sensors Corporation
  "^aspeed,.*":
    description: ASPEED Technology Inc.
  "^asus,.*":
    description: AsusTek Computer Inc.
  "^atlas,.*":
    description: Atlas Scientific LLC
  "^atmel,.*":
    description: Atmel Corporation
  "^auo,.*":
    description: AU Optronics Corporation
  "^auvidea,.*":
    description: Auvidea GmbH
  "^avago,.*":
    description: Avago Technologies
  "^avia,.*":
    description: avia semiconductor
  "^avic,.*":
    description: Shanghai AVIC Optoelectronics Co., Ltd.
  "^avnet,.*":
    description: Avnet, Inc.
  "^awinic,.*":
    description: Shanghai Awinic Technology Co., Ltd.
  "^axentia,.*":
    description: Axentia Technologies AB
  "^axis,.*":
    description: Axis Communications AB
  "^azoteq,.*":
    description: Azoteq (Pty) Ltd
  "^azw,.*":
    description: Shenzhen AZW Technology Co., Ltd.
  "^baikal,.*":
    description: BAIKAL ELECTRONICS, JSC
  "^bananapi,.*":
    description: BIPAI KEJI LIMITED
  "^beacon,.*":
    description: Compass Electronics Group, LLC
  "^beagle,.*":
    description: BeagleBoard.org Foundation
  "^bhf,.*":
    description: Beckhoff Automation GmbH & Co. KG
  "^bitmain,.*":
    description: Bitmain Technologies
  "^blutek,.*":
    description: BluTek Power
  "^boe,.*":
    description: BOE Technology Group Co., Ltd.
  "^bosch,.*":
    description: Bosch Sensortec GmbH
  "^boundary,.*":
    description: Boundary Devices Inc.
  "^broadmobi,.*":
    description: Shanghai Broadmobi Communication Technology Co.,Ltd.
  "^brcm,.*":
    description: Broadcom Corporation
  "^buffalo,.*":
    description: Buffalo, Inc.
  "^bur,.*":
    description: B&R Industrial Automation GmbH
  "^bticino,.*":
    description: Bticino International
  "^calaosystems,.*":
    description: CALAO Systems SAS
  "^calxeda,.*":
    description: Calxeda
  "^canaan,.*":
    description: Canaan, Inc.
  "^caninos,.*":
    description: Caninos Loucos Program
  "^capella,.*":
    description: Capella Microsystems, Inc
  "^cascoda,.*":
    description: Cascoda, Ltd.
  "^catalyst,.*":
    description: Catalyst Semiconductor, Inc.
  "^cavium,.*":
    description: Cavium, Inc.
  "^cdns,.*":
    description: Cadence Design Systems Inc.
  "^cdtech,.*":
    description: CDTech(H.K.) Electronics Limited
  "^cellwise,.*":
    description: CellWise Microelectronics Co., Ltd
  "^ceva,.*":
    description: Ceva, Inc.
  "^checkpoint,.*":
    description: Check Point Software Technologies Ltd.
  "^chefree,.*":
    description: Chefree Technology Corp.
  "^chipidea,.*":
    description: Chipidea, Inc
  "^chipone,.*":
    description: ChipOne
  "^chipspark,.*":
    description: ChipSPARK
  "^chrontel,.*":
    description: Chrontel, Inc.
  "^chrp,.*":
    description: Common Hardware Reference Platform
  "^chunghwa,.*":
    description: Chunghwa Picture Tubes Ltd.
  "^chuwi,.*":
    description: Chuwi Innovation Ltd.
  "^ciaa,.*":
    description: Computadora Industrial Abierta Argentina
  "^cirrus,.*":
    description: Cirrus Logic, Inc.
  "^cisco,.*":
    description: Cisco Systems, Inc.
  "^cloudengines,.*":
    description: Cloud Engines, Inc.
  "^cnm,.*":
    description: Chips&Media, Inc.
  "^cnxt,.*":
    description: Conexant Systems, Inc.
  "^colorfly,.*":
    description: Colorful GRP, Shenzhen Xueyushi Technology Ltd.
  "^compulab,.*":
    description: CompuLab Ltd.
  "^coreriver,.*":
    description: CORERIVER Semiconductor Co.,Ltd.
  "^corpro,.*":
    description: Chengdu Corpro Technology Co., Ltd.
  "^cortina,.*":
    description: Cortina Systems, Inc.
  "^cosmic,.*":
    description: Cosmic Circuits
  "^crane,.*":
    description: Crane Connectivity Solutions
  "^creative,.*":
    description: Creative Technology Ltd
  "^crystalfontz,.*":
    description: Crystalfontz America, Inc.
  "^csky,.*":
    description: Hangzhou C-SKY Microsystems Co., Ltd
  "^csq,.*":
    description: Shenzen Chuangsiqi Technology Co.,Ltd.
  "^cubietech,.*":
    description: Cubietech, Ltd.
  "^cypress,.*":
    description: Cypress Semiconductor Corporation
  "^cznic,.*":
    description: CZ.NIC, z.s.p.o.
  "^dallas,.*":
    description: Maxim Integrated Products (formerly Dallas Semiconductor)
  "^dataimage,.*":
    description: DataImage, Inc.
  "^davicom,.*":
    description: DAVICOM Semiconductor, Inc.
  "^dell,.*":
    description: Dell Inc.
  "^delta,.*":
    description: Delta Electronics, Inc.
  "^denx,.*":
    description: Denx Software Engineering
  "^devantech,.*":
    description: Devantech, Ltd.
  "^dfi,.*":
    description: DFI Inc.
  "^dh,.*":
    description: DH electronics GmbH
  "^difrnce,.*":
    description: Shenzhen Yagu Electronic Technology Co., Ltd.
  "^digi,.*":
    description: Digi International Inc.
  "^digilent,.*":
    description: Diglent, Inc.
  "^dioo,.*":
    description: Dioo Microcircuit Co., Ltd
  "^dlc,.*":
    description: DLC Display Co., Ltd.
  "^dlg,.*":
    description: Dialog Semiconductor
  "^dlink,.*":
    description: D-Link Corporation
  "^dmo,.*":
    description: Data Modul AG
  "^domintech,.*":
    description: Domintech Co., Ltd.
  "^dongwoon,.*":
    description: Dongwoon Anatech
  "^dptechnics,.*":
    description: DPTechnics
  "^dragino,.*":
    description: Dragino Technology Co., Limited
  "^dserve,.*":
    description: dServe Technology B.V.
  "^dynaimage,.*":
    description: Dyna-Image
  "^ea,.*":
    description: Embedded Artists AB
  "^ebang,.*":
    description: Zhejiang Ebang Communication Co., Ltd
  "^ebs-systart,.*":
    description: EBS-SYSTART GmbH
  "^ebv,.*":
    description: EBV Elektronik
  "^eckelmann,.*":
    description: Eckelmann AG
  "^edt,.*":
    description: Emerging Display Technologies
  "^eeti,.*":
    description: eGalax_eMPIA Technology Inc
  "^einfochips,.*":
    description: Einfochips
  "^elan,.*":
    description: Elan Microelectronic Corp.
  "^element14,.*":
    description: Element14 (A Premier Farnell Company)
  "^elgin,.*":
    description: Elgin S/A.
  "^elida,.*":
    description: Shenzhen Elida Technology Co., Ltd.
  "^elimo,.*":
    description: Elimo Engineering Ltd.
  "^embest,.*":
    description: Shenzhen Embest Technology Co., Ltd.
  "^emlid,.*":
    description: Emlid, Ltd.
  "^emmicro,.*":
    description: EM Microelectronic
  "^empire-electronix,.*":
    description: Empire Electronix
  "^emtrion,.*":
    description: emtrion GmbH
  "^endless,.*":
    description: Endless Mobile, Inc.
  "^ene,.*":
    description: ENE Technology, Inc.
  "^energymicro,.*":
    description: Silicon Laboratories (formerly Energy Micro AS)
  "^engicam,.*":
    description: Engicam S.r.l.
  "^epcos,.*":
    description: EPCOS AG
  "^epfl,.*":
    description: Ecole Polytechnique Fédérale de Lausanne
  "^epson,.*":
    description: Seiko Epson Corp.
  "^esp,.*":
    description: Espressif Systems Co. Ltd.
  "^est,.*":
    description: ESTeem Wireless Modems
  "^ettus,.*":
    description: NI Ettus Research
  "^eukrea,.*":
    description: Eukréa Electromatique
  "^everest,.*":
    description: Everest Semiconductor Co. Ltd.
  "^everspin,.*":
    description: Everspin Technologies, Inc.
  "^evervision,.*":
    description: Evervision Electronics Co. Ltd.
  "^exar,.*":
    description: Exar Corporation
  "^excito,.*":
    description: Excito
  "^ezchip,.*":
    description: EZchip Semiconductor
  "^facebook,.*":
    description: Facebook
  "^fairphone,.*":
    description: Fairphone B.V.
  "^faraday,.*":
    description: Faraday Technology Corporation
  "^fastrax,.*":
    description: Fastrax Oy
  "^fcs,.*":
    description: Fairchild Semiconductor
  "^feixin,.*":
    description: Shenzhen Feixin Photoelectic Co., Ltd
  "^feiyang,.*":
    description: Shenzhen Fly Young Technology Co.,LTD.
  "^fii,.*":
    description: Foxconn Industrial Internet
  "^firefly,.*":
    description: Firefly
  "^focaltech,.*":
    description: FocalTech Systems Co.,Ltd
  "^frida,.*":
    description: Shenzhen Frida LCD Co., Ltd.
  "^friendlyarm,.*":
    description: Guangzhou FriendlyARM Computer Tech Co., Ltd
  "^fsl,.*":
    description: Freescale Semiconductor
  "^fujitsu,.*":
    description: Fujitsu Ltd.
  "^gardena,.*":
    description: GARDENA GmbH
  "^gateworks,.*":
    description: Gateworks Corporation
  "^gcw,.*":
    description: Game Consoles Worldwide
  "^ge,.*":
    description: General Electric Company
  "^geekbuying,.*":
    description: GeekBuying
  "^gef,.*":
    description: GE Fanuc Intelligent Platforms Embedded Systems, Inc.
  "^GEFanuc,.*":
    description: GE Fanuc Intelligent Platforms Embedded Systems, Inc.
  "^gemei,.*":
    description: Gemei Digital Technology Co., Ltd.
  "^geniatech,.*":
    description: Geniatech, Inc.
  "^giantec,.*":
    description: Giantec Semiconductor, Inc.
  "^giantplus,.*":
    description: Giantplus Technology Co., Ltd.
  "^globalscale,.*":
    description: Globalscale Technologies, Inc.
  "^globaltop,.*":
    description: GlobalTop Technology, Inc.
  "^gmt,.*":
    description: Global Mixed-mode Technology, Inc.
  "^goodix,.*":
    description: Shenzhen Huiding Technology Co., Ltd.
  "^google,.*":
    description: Google, Inc.
  "^grinn,.*":
    description: Grinn
  "^grmn,.*":
    description: Garmin Limited
  "^gumstix,.*":
    description: Gumstix, Inc.
  "^gw,.*":
    description: Gateworks Corporation
                 use "gateworks" vendor prefix
    deprecated: true
  "^hannstar,.*":
    description: HannStar Display Corporation
  "^haoyu,.*":
    description: Haoyu Microelectronic Co. Ltd.
  "^hardkernel,.*":
    description: Hardkernel Co., Ltd
  "^hideep,.*":
    description: HiDeep Inc.
  "^himax,.*":
    description: Himax Technologies, Inc.
  "^hirschmann,.*":
    description: Hirschmann Automation and Control GmbH
  "^hisilicon,.*":
    description: Hisilicon Limited.
  "^hit,.*":
    description: Hitachi Ltd.
  "^hitex,.*":
    description: Hitex Development Tools
  "^holt,.*":
    description: Holt Integrated Circuits, Inc.
  "^honestar,.*":
    description: Honestar Technologies Co., Ltd.
  "^honeywell,.*":
    description: Honeywell
  "^hoperun,.*":
    description: Jiangsu HopeRun Software Co., Ltd.
  "^hp,.*":
    description: Hewlett Packard
  "^hsg,.*":
    description: HannStar Display Co.
  "^holtek,.*":
    description: Holtek Semiconductor, Inc.
  "^hugsun,.*":
    description: Shenzhen Hugsun Technology Co. Ltd.
  "^hwacom,.*":
    description: HwaCom Systems Inc.
  "^hycon,.*":
    description: Hycon Technology Corp.
  "^hydis,.*":
    description: Hydis Technologies
  "^hyundai,.*":
    description: Hyundai Technology
  "^i2se,.*":
    description: I2SE GmbH
  "^ibm,.*":
    description: International Business Machines (IBM)
  "^icplus,.*":
    description: IC Plus Corp.
  "^idt,.*":
    description: Integrated Device Technologies, Inc.
  "^ifi,.*":
    description: Ingenieurburo Fur Ic-Technologie (I/F/I)
  "^ilitek,.*":
    description: ILI Technology Corporation (ILITEK)
  "^img,.*":
    description: Imagination Technologies Ltd.
  "^imi,.*":
    description: Integrated Micro-Electronics Inc.
  "^incircuit,.*":
    description: In-Circuit GmbH
  "^inet-tek,.*":
    description: Shenzhen iNet Mobile Internet Technology Co., Ltd
  "^infineon,.*":
    description: Infineon Technologies
  "^inforce,.*":
    description: Inforce Computing
  "^ivo,.*":
    description: InfoVision Optoelectronics Kunshan Co. Ltd.
  "^ingenic,.*":
    description: Ingenic Semiconductor
  "^innolux,.*":
    description: Innolux Corporation
  "^inside-secure,.*":
    description: INSIDE Secure
  "^inspur,.*":
    description: Inspur Corporation
  "^intel,.*":
    description: Intel Corporation
  "^intercontrol,.*":
    description: Inter Control Group
  "^invensense,.*":
    description: InvenSense Inc.
  "^inversepath,.*":
    description: Inverse Path
  "^iom,.*":
    description: Iomega Corporation
  "^isee,.*":
    description: ISEE 2007 S.L.
  "^isil,.*":
    description: Intersil
  "^issi,.*":
    description: Integrated Silicon Solutions Inc.
  "^ite,.*":
    description: ITE Tech. Inc.
  "^itead,.*":
    description: ITEAD Intelligent Systems Co.Ltd
  "^iwave,.*":
    description: iWave Systems Technologies Pvt. Ltd.
  "^jdi,.*":
    description: Japan Display Inc.
  "^jedec,.*":
    description: JEDEC Solid State Technology Association
  "^jesurun,.*":
    description: Shenzhen Jesurun Electronics Business Dept.
  "^jianda,.*":
    description: Jiandangjing Technology Co., Ltd.
  "^kam,.*":
    description: Kamstrup A/S
  "^karo,.*":
    description: Ka-Ro electronics GmbH
  "^keithkoep,.*":
    description: Keith & Koep GmbH
  "^keymile,.*":
    description: Keymile GmbH
  "^khadas,.*":
    description: Khadas
  "^kiebackpeter,.*":
    description: Kieback & Peter GmbH
  "^kinetic,.*":
    description: Kinetic Technologies
  "^kingdisplay,.*":
    description: King & Display Technology Co., Ltd.
  "^kingnovel,.*":
    description: Kingnovel Technology Co., Ltd.
  "^kionix,.*":
    description: Kionix, Inc.
  "^kobo,.*":
    description: Rakuten Kobo Inc.
  "^kobol,.*":
    description: Kobol Innovations Pte. Ltd.
  "^koe,.*":
    description: Kaohsiung Opto-Electronics Inc.
  "^kontron,.*":
    description: Kontron S&T AG
  "^kosagi,.*":
    description: Sutajio Ko-Usagi PTE Ltd.
  "^kvg,.*":
    description: Kverneland Group
  "^kyo,.*":
    description: Kyocera Corporation
  "^lacie,.*":
    description: LaCie
  "^laird,.*":
    description: Laird PLC
  "^lamobo,.*":
    description: Ketai Huajie Technology Co., Ltd.
  "^lantiq,.*":
    description: Lantiq Semiconductor
  "^lattice,.*":
    description: Lattice Semiconductor
  "^leadtek,.*":
    description: Shenzhen Leadtek Technology Co., Ltd.
  "^leez,.*":
    description: Leez
  "^lego,.*":
    description: LEGO Systems A/S
  "^lemaker,.*":
    description: Shenzhen LeMaker Technology Co., Ltd.
  "^lenovo,.*":
    description: Lenovo Group Ltd.
  "^lg,.*":
    description: LG Corporation
  "^lgphilips,.*":
    description: LG Display
  "^libretech,.*":
    description: Shenzhen Libre Technology Co., Ltd
  "^licheepi,.*":
    description: Lichee Pi
  "^linaro,.*":
    description: Linaro Limited
  "^linksprite,.*":
    description: LinkSprite Technologies, Inc.
  "^linksys,.*":
    description: Belkin International, Inc. (Linksys)
  "^linutronix,.*":
    description: Linutronix GmbH
  "^linux,.*":
    description: Linux-specific binding
  "^linx,.*":
    description: Linx Technologies
  "^litex,.*":
    description: LiteX SoC builder
  "^lltc,.*":
    description: Linear Technology Corporation
  "^logicpd,.*":
    description: Logic PD, Inc.
  "^logictechno,.*":
    description: Logic Technologies Limited
  "^longcheer,.*":
    description: Longcheer Technology (Shanghai) Co., Ltd.
  "^lontium,.*":
    description: Lontium Semiconductor Corporation
  "^loongson,.*":
    description: Loongson Technology Corporation Limited
  "^lsi,.*":
    description: LSI Corp. (LSI Logic)
  "^lwn,.*":
    description: Liebherr-Werk Nenzing GmbH
  "^lxa,.*":
    description: Linux Automation GmbH
  "^m5stack,.*":
    description: M5Stack
  "^macnica,.*":
    description: Macnica Americas
  "^mantix,.*":
    description: Mantix Display Technology Co.,Ltd.
  "^mapleboard,.*":
    description: Mapleboard.org
  "^marvell,.*":
    description: Marvell Technology Group Ltd.
  "^maxbotix,.*":
    description: MaxBotix Inc.
  "^maxim,.*":
    description: Maxim Integrated Products
  "^mbvl,.*":
    description: Mobiveil Inc.
  "^mcube,.*":
    description: mCube
  "^meas,.*":
    description: Measurement Specialties
  "^mecer,.*":
    description: Mustek Limited
  "^mediatek,.*":
    description: MediaTek Inc.
  "^megachips,.*":
    description: MegaChips
  "^mele,.*":
    description: Shenzhen MeLE Digital Technology Ltd.
  "^melexis,.*":
    description: Melexis N.V.
  "^melfas,.*":
    description: MELFAS Inc.
  "^mellanox,.*":
    description: Mellanox Technologies
  "^memsic,.*":
    description: MEMSIC Inc.
  "^menlo,.*":
    description: Menlo Systems GmbH
  "^mentor,.*":
    description: Mentor Graphics
  "^meraki,.*":
    description: Cisco Meraki, LLC
  "^merrii,.*":
    description: Merrii Technology Co., Ltd.
  "^micrel,.*":
    description: Micrel Inc.
  "^microchip,.*":
    description: Microchip Technology Inc.
  "^microcrystal,.*":
    description: Micro Crystal AG
  "^micron,.*":
    description: Micron Technology Inc.
  "^microsoft,.*":
    description: Microsoft Corporation
  "^microsys,.*":
    description: MicroSys Electronics GmbH
  "^mikroe,.*":
    description: MikroElektronika d.o.o.
  "^mikrotik,.*":
    description: MikroTik
  "^miniand,.*":
    description: Miniand Tech
  "^minix,.*":
    description: MINIX Technology Ltd.
  "^miramems,.*":
    description: MiraMEMS Sensing Technology Co., Ltd.
  "^mitsubishi,.*":
    description: Mitsubishi Electric Corporation
  "^modtronix,.*":
    description: Modtronix Engineering
  "^mosaixtech,.*":
    description: Mosaix Technologies, Inc.
  "^motorola,.*":
    description: Motorola, Inc.
  "^moxa,.*":
    description: Moxa Inc.
  "^mpl,.*":
    description: MPL AG
  "^mps,.*":
    description: Monolithic Power Systems Inc.
  "^mqmaker,.*":
    description: mqmaker Inc.
  "^mrvl,.*":
    description: Marvell Technology Group Ltd.
    deprecated: true
  "^mscc,.*":
    description: Microsemi Corporation
  "^msi,.*":
    description: Micro-Star International Co. Ltd.
  "^mstar,.*":
    description: MStar Semiconductor, Inc. (acquired by MediaTek Inc.)
  "^mti,.*":
    description: Imagination Technologies Ltd. (formerly MIPS Technologies Inc.)
  "^multi-inno,.*":
    description: Multi-Inno Technology Co.,Ltd
  "^mundoreader,.*":
    description: Mundo Reader S.L.
  "^murata,.*":
    description: Murata Manufacturing Co., Ltd.
  "^mxicy,.*":
    description: Macronix International Co., Ltd.
  "^myir,.*":
    description: MYIR Tech Limited
  "^national,.*":
    description: National Semiconductor
  "^nec,.*":
    description: NEC LCD Technologies, Ltd.
  "^neonode,.*":
    description: Neonode Inc.
  "^netgear,.*":
    description: NETGEAR
  "^netlogic,.*":
    description: Broadcom Corporation (formerly NetLogic Microsystems)
  "^netron-dy,.*":
    description: Netron DY
  "^netronix,.*":
    description: Netronix, Inc.
  "^netxeon,.*":
    description: Shenzhen Netxeon Technology CO., LTD
  "^neweast,.*":
    description: Guangdong Neweast Optoelectronics CO., LTD
  "^nexbox,.*":
    description: Nexbox
  "^nextthing,.*":
    description: Next Thing Co.
  "^newhaven,.*":
    description: Newhaven Display International
  "^ni,.*":
    description: National Instruments
  "^nintendo,.*":
    description: Nintendo
  "^nlt,.*":
    description: NLT Technologies, Ltd.
  "^nokia,.*":
    description: Nokia
  "^nordic,.*":
    description: Nordic Semiconductor
  "^novtech,.*":
    description: NovTech, Inc.
  "^nutsboard,.*":
    description: NutsBoard
  "^nuvoton,.*":
    description: Nuvoton Technology Corporation
  "^nvd,.*":
    description: New Vision Display
  "^nvidia,.*":
    description: NVIDIA
  "^nxp,.*":
    description: NXP Semiconductors
  "^oceanic,.*":
    description: Oceanic Systems (UK) Ltd.
  "^oct,.*":
    description: Octavo Systems LLC
  "^okaya,.*":
    description: Okaya Electric America, Inc.
  "^oki,.*":
    description: Oki Electric Industry Co., Ltd.
  "^olimex,.*":
    description: OLIMEX Ltd.
  "^olpc,.*":
    description: One Laptop Per Child
  "^onion,.*":
    description: Onion Corporation
  "^onnn,.*":
    description: ON Semiconductor Corp.
  "^ontat,.*":
    description: On Tat Industrial Company
  "^opalkelly,.*":
    description: Opal Kelly Incorporated
  "^opencores,.*":
    description: OpenCores.org
  "^openrisc,.*":
    description: OpenRISC.io
  "^option,.*":
    description: Option NV
  "^oranth,.*":
    description: Shenzhen Oranth Technology Co., Ltd.
  "^ORCL,.*":
    description: Oracle Corporation
  "^orisetech,.*":
    description: Orise Technology
  "^ortustech,.*":
    description: Ortus Technology Co., Ltd.
  "^osddisplays,.*":
    description: OSD Displays
  "^ouya,.*":
    description: Ouya Inc.
  "^overkiz,.*":
    description: Overkiz SAS
  "^ovti,.*":
    description: OmniVision Technologies
  "^oxsemi,.*":
    description: Oxford Semiconductor, Ltd.
  "^ozzmaker,.*":
    description: OzzMaker
  "^panasonic,.*":
    description: Panasonic Corporation
  "^parade,.*":
    description: Parade Technologies Inc.
  "^parallax,.*":
    description: Parallax Inc.
  "^pda,.*":
    description: Precision Design Associates, Inc.
  "^pericom,.*":
    description: Pericom Technology Inc.
  "^pervasive,.*":
    description: Pervasive Displays, Inc.
  "^phicomm,.*":
    description: PHICOMM Co., Ltd.
  "^phytec,.*":
    description: PHYTEC Messtechnik GmbH
  "^picochip,.*":
    description: Picochip Ltd
  "^pine64,.*":
    description: Pine64
  "^pineriver,.*":
    description: Shenzhen PineRiver Designs Co., Ltd.
  "^pixcir,.*":
    description: PIXCIR MICROELECTRONICS Co., Ltd
  "^plantower,.*":
    description: Plantower Co., Ltd
  "^plathome,.*":
    description: Plat\'Home Co., Ltd.
  "^plda,.*":
    description: PLDA
  "^plx,.*":
    description: Broadcom Corporation (formerly PLX Technology)
  "^ply,.*":
    description: Plymovent Group BV
  "^pni,.*":
    description: PNI Sensor Corporation
  "^pocketbook,.*":
    description: PocketBook International SA
  "^polaroid,.*":
    description: Polaroid Corporation
  "^portwell,.*":
    description: Portwell Inc.
  "^poslab,.*":
    description: Poslab Technology Co., Ltd.
  "^pov,.*":
    description: Point of View International B.V.
  "^powertip,.*":
    description: Powertip Tech. Corp.
  "^powervr,.*":
    description: PowerVR (deprecated, use img)
  "^primux,.*":
    description: Primux Trading, S.L.
  "^probox2,.*":
    description: PROBOX2 (by W2COMP Co., Ltd.)
  "^prt,.*":
    description: Protonic Holland
  "^pulsedlight,.*":
    description: PulsedLight, Inc
  "^purism,.*":
    description: Purism, SPC
  "^qca,.*":
    description: Qualcomm Atheros, Inc.
  "^qcom,.*":
    description: Qualcomm Technologies, Inc
  "^qemu,.*":
    description: QEMU, a generic and open source machine emulator and virtualizer
  "^qi,.*":
    description: Qi Hardware
  "^qihua,.*":
    description: Chengdu Kaixuan Information Technology Co., Ltd.
  "^qiaodian,.*":
    description: QiaoDian XianShi Corporation
  "^qnap,.*":
    description: QNAP Systems, Inc.
  "^radxa,.*":
    description: Radxa
  "^raidsonic,.*":
    description: RaidSonic Technology GmbH
  "^ralink,.*":
    description: Mediatek/Ralink Technology Corp.
  "^ramtron,.*":
    description: Ramtron International
  "^raspberrypi,.*":
    description: Raspberry Pi Foundation
  "^raydium,.*":
    description: Raydium Semiconductor Corp.
  "^rda,.*":
    description: Unisoc Communications, Inc.
  "^realtek,.*":
    description: Realtek Semiconductor Corp.
  "^remarkable,.*":
    description: reMarkable AS
  "^renesas,.*":
    description: Renesas Electronics Corporation
  "^rex,.*":
    description: iMX6 Rex Project
  "^rervision,.*":
    description: Shenzhen Rervision Technology Co., Ltd.
  "^revotics,.*":
    description: Revolution Robotics, Inc. (Revotics)
  "^richtek,.*":
    description: Richtek Technology Corporation
  "^ricoh,.*":
    description: Ricoh Co. Ltd.
  "^rikomagic,.*":
    description: Rikomagic Tech Corp. Ltd
  "^riscv,.*":
    description: RISC-V Foundation
  "^riot,.*":
    description: Embest RIoT
  "^rockchip,.*":
    description: Fuzhou Rockchip Electronics Co., Ltd
  "^rocktech,.*":
    description: ROCKTECH DISPLAYS LIMITED
  "^rohm,.*":
    description: ROHM Semiconductor Co., Ltd
  "^ronbo,.*":
    description: Ronbo Electronics
  "^roofull,.*":
    description: Shenzhen Roofull Technology Co, Ltd
  "^roseapplepi,.*":
    description: RoseapplePi.org
  "^samsung,.*":
    description: Samsung Semiconductor
  "^samtec,.*":
    description: Samtec/Softing company
  "^sancloud,.*":
    description: Sancloud Ltd
  "^sandisk,.*":
    description: Sandisk Corporation
  "^satoz,.*":
    description: Satoz International Co., Ltd
  "^sbs,.*":
    description: Smart Battery System
  "^schindler,.*":
    description: Schindler
  "^seagate,.*":
    description: Seagate Technology PLC
  "^seeed,.*":
    description: Seeed Technology Co., Ltd
  "^seirobotics,.*":
    description: Shenzhen SEI Robotics Co., Ltd
  "^semtech,.*":
    description: Semtech Corporation
  "^sensirion,.*":
    description: Sensirion AG
  "^sensortek,.*":
    description: Sensortek Technology Corporation
  "^sff,.*":
    description: Small Form Factor Committee
  "^sgd,.*":
    description: Solomon Goldentek Display Corporation
  "^sgmicro,.*":
    description: SG Micro Corp
  "^sgx,.*":
    description: SGX Sensortech
  "^sharp,.*":
    description: Sharp Corporation
  "^shimafuji,.*":
    description: Shimafuji Electric, Inc.
  "^shiratech,.*":
    description: Shiratech Solutions
  "^si-en,.*":
    description: Si-En Technology Ltd.
  "^si-linux,.*":
    description: Silicon Linux Corporation
  "^sifive,.*":
    description: SiFive, Inc.
  "^sigma,.*":
    description: Sigma Designs, Inc.
  "^sii,.*":
    description: Seiko Instruments, Inc.
  "^sil,.*":
    description: Silicon Image
  "^silabs,.*":
    description: Silicon Laboratories
  "^silead,.*":
    description: Silead Inc.
  "^silergy,.*":
    description: Silergy Corp.
  "^silex-insight,.*":
    description: Silex Insight
  "^siliconfile,.*":
    description: Siliconfile Technologies lnc.
  "^siliconmitus,.*":
    description: Silicon Mitus, Inc.
  "^siemens,.*":
    description: Siemens AG
  "^simtek,.*":
    description: Cypress Semiconductor Corporation (Simtek Corporation)
  "^sinlinx,.*":
    description: Sinlinx Electronics Technology Co., LTD
  "^sinovoip,.*":
    description: SinoVoip Co., Ltd
  "^sipeed,.*":
    description: Shenzhen Sipeed Technology Co., Ltd.
  "^sirf,.*":
    description: SiRF Technology, Inc.
  "^sis,.*":
    description: Silicon Integrated Systems Corp.
  "^sitronix,.*":
    description: Sitronix Technology Corporation
  "^skyworks,.*":
    description: Skyworks Solutions, Inc.
  "^smartlabs,.*":
    description: SmartLabs LLC
  "^smsc,.*":
    description: Standard Microsystems Corporation
  "^snps,.*":
    description: Synopsys, Inc.
  "^sochip,.*":
    description: Shenzhen SoChip Technology Co., Ltd.
  "^socionext,.*":
    description: Socionext Inc.
  "^solidrun,.*":
    description: SolidRun
  "^solomon,.*":
    description: Solomon Systech Limited
  "^sony,.*":
    description: Sony Corporation
  "^spansion,.*":
    description: Spansion Inc.
  "^sprd,.*":
    description: Spreadtrum Communications Inc.
  "^sst,.*":
    description: Silicon Storage Technology, Inc.
  "^sstar,.*":
    description: Xiamen Xingchen(SigmaStar) Technology Co., Ltd.
      (formerly part of MStar Semiconductor, Inc.)
  "^st,.*":
    description: STMicroelectronics
  "^starry,.*":
    description: Starry Electronic Technology (ShenZhen) Co., LTD
  "^startek,.*":
    description: Startek
  "^ste,.*":
    description: ST-Ericsson
    deprecated: true
  "^stericsson,.*":
    description: ST-Ericsson
  "^st-ericsson,.*":
    description: ST-Ericsson
    deprecated: true
  "^summit,.*":
    description: Summit microelectronics
  "^sunchip,.*":
    description: Shenzhen Sunchip Technology Co., Ltd
  "^SUNW,.*":
    description: Sun Microsystems, Inc
<<<<<<< HEAD
  "^supermicro,.*":
    description: Super Micro Computer, Inc.
=======
>>>>>>> 05665cef
  "^silvaco,.*":
    description: Silvaco, Inc.
  "^swir,.*":
    description: Sierra Wireless
  "^syna,.*":
    description: Synaptics Inc.
  "^synology,.*":
    description: Synology, Inc.
  "^tbs,.*":
    description: TBS Technologies
  "^tbs-biometrics,.*":
    description: Touchless Biometric Systems AG
  "^tcg,.*":
    description: Trusted Computing Group
  "^tcl,.*":
    description: Toby Churchill Ltd.
  "^tcs,.*":
    description: Shenzhen City Tang Cheng Technology Co., Ltd.
  "^tdo,.*":
    description: Shangai Top Display Optoelectronics Co., Ltd
  "^technexion,.*":
    description: TechNexion
  "^technologic,.*":
    description: Technologic Systems
  "^tempo,.*":
    description: Tempo Semiconductor
  "^techstar,.*":
    description: Shenzhen Techstar Electronics Co., Ltd.
  "^terasic,.*":
    description: Terasic Inc.
  "^tfc,.*":
    description: Three Five Corp
  "^thine,.*":
    description: THine Electronics, Inc.
  "^thingyjp,.*":
    description: thingy.jp
  "^ti,.*":
    description: Texas Instruments
  "^tianma,.*":
    description: Tianma Micro-electronics Co., Ltd.
  "^tlm,.*":
    description: Trusted Logic Mobility
  "^tmt,.*":
    description: Tecon Microprocessor Technologies, LLC.
  "^topeet,.*":
    description: Topeet
  "^toppoly,.*":
    description: TPO (deprecated, use tpo)
    deprecated: true
  "^topwise,.*":
    description: Topwise Communication Co., Ltd.
  "^toradex,.*":
    description: Toradex AG
  "^toshiba,.*":
    description: Toshiba Corporation
  "^toumaz,.*":
    description: Toumaz
  "^tpk,.*":
    description: TPK U.S.A. LLC
  "^tplink,.*":
    description: TP-LINK Technologies Co., Ltd.
  "^tpo,.*":
    description: TPO
  "^tq,.*":
    description: TQ-Systems GmbH
  "^tronfy,.*":
    description: Tronfy
  "^tronsmart,.*":
    description: Tronsmart
  "^truly,.*":
    description: Truly Semiconductors Limited
  "^visionox,.*":
    description: Visionox
  "^tsd,.*":
    description: Theobroma Systems Design und Consulting GmbH
  "^tyan,.*":
    description: Tyan Computer Corporation
  "^u-blox,.*":
    description: u-blox
  "^u-boot,.*":
    description: U-Boot bootloader
  "^ucrobotics,.*":
    description: uCRobotics
  "^ubnt,.*":
    description: Ubiquiti Networks
  "^udoo,.*":
    description: Udoo
  "^ugoos,.*":
    description: Ugoos Industrial Co., Ltd.
  "^uniwest,.*":
    description: United Western Technologies Corp (UniWest)
  "^upisemi,.*":
    description: uPI Semiconductor Corp.
  "^urt,.*":
    description: United Radiant Technology Corporation
  "^usi,.*":
    description: Universal Scientific Industrial Co., Ltd.
  "^utoo,.*":
    description: Aigo Digital Technology Co., Ltd.
  "^v3,.*":
    description: V3 Semiconductor
  "^vaisala,.*":
    description: Vaisala
  "^vamrs,.*":
    description: Vamrs Ltd.
  "^variscite,.*":
    description: Variscite Ltd.
  "^vdl,.*":
    description: Van der Laan b.v.
  "^via,.*":
    description: VIA Technologies, Inc.
  "^videostrong,.*":
    description: Videostrong Technology Co., Ltd.
  "^virtio,.*":
    description: Virtual I/O Device Specification, developed by the OASIS consortium
  "^virtual,.*":
    description: Used for virtual device without specific vendor.
  "^vishay,.*":
    description: Vishay Intertechnology, Inc
  "^vitesse,.*":
    description: Vitesse Semiconductor Corporation
  "^vivante,.*":
    description: Vivante Corporation
  "^vocore,.*":
    description: VoCore Studio
  "^voipac,.*":
    description: Voipac Technologies s.r.o.
  "^vot,.*":
    description: Vision Optical Technology Co., Ltd.
  "^vxt,.*":
    description: VXT Ltd
  "^wand,.*":
    description: Wandbord (Technexion)
  "^waveshare,.*":
    description: Waveshare Electronics
  "^wd,.*":
    description: Western Digital Corp.
  "^we,.*":
    description: Würth Elektronik GmbH.
  "^wetek,.*":
    description: WeTek Electronics, limited.
  "^wexler,.*":
    description: Wexler
  "^whwave,.*":
    description: Shenzhen whwave Electronics, Inc.
  "^wi2wi,.*":
    description: Wi2Wi, Inc.
  "^winbond,.*":
    description: Winbond Electronics corp.
  "^winstar,.*":
    description: Winstar Display Corp.
  "^wits,.*":
    description: Shenzhen Merrii Technology Co., Ltd. (WITS)
  "^wlf,.*":
    description: Wolfson Microelectronics
  "^wm,.*":
    description: Wondermedia Technologies, Inc.
  "^wobo,.*":
    description: Wobo
  "^x-powers,.*":
    description: X-Powers
  "^xes,.*":
    description: Extreme Engineering Solutions (X-ES)
  "^xiaomi,.*":
    description: Xiaomi Technology Co., Ltd.
  "^xillybus,.*":
    description: Xillybus Ltd.
  "^xingbangda,.*":
    description: Shenzhen Xingbangda Display Technology Co., Ltd
  "^xinpeng,.*":
    description: Shenzhen Xinpeng Technology Co., Ltd
  "^xiphera,.*":
    description: Xiphera Ltd.
  "^xlnx,.*":
    description: Xilinx
  "^xnano,.*":
    description: Xnano
  "^xunlong,.*":
    description: Shenzhen Xunlong Software CO.,Limited
  "^xylon,.*":
    description: Xylon
  "^yamaha,.*":
    description: Yamaha Corporation
  "^yes-optoelectronics,.*":
    description: Yes Optoelectronics Co.,Ltd.
  "^yic,.*":
    description: YIC System Co., Ltd.
  "^ylm,.*":
    description: Shenzhen Yangliming Electronic Technology Co., Ltd.
  "^yna,.*":
    description: YSH & ATIL
  "^yones-toptech,.*":
    description: Yones Toptech Co., Ltd.
  "^ys,.*":
    description: Shenzhen Yashi Changhua Intelligent Technology Co., Ltd.
  "^ysoft,.*":
    description: Y Soft Corporation a.s.
  "^zealz,.*":
    description: Zealz
  "^zarlink,.*":
    description: Zarlink Semiconductor
  "^zeitec,.*":
    description: ZEITEC Semiconductor Co., LTD.
  "^zidoo,.*":
    description: Shenzhen Zidoo Technology Co., Ltd.
  "^zii,.*":
    description: Zodiac Inflight Innovations
  "^zinitix,.*":
    description: Zinitix Co., Ltd
  "^zkmagic,.*":
    description: Shenzhen Zkmagic Technology Co., Ltd.
  "^zte,.*":
    description: ZTE Corp.
  "^zyxel,.*":
    description: ZyXEL Communications Corp.

  # Normal property name match without a comma
  # These should catch all node/property names without a prefix
  "^[a-zA-Z0-9#_][a-zA-Z0-9+\\-._@]{0,63}$": true
  "^[a-zA-Z0-9+\\-._]*@[0-9a-zA-Z,]*$": true
  "^#.*": true

additionalProperties: false

...<|MERGE_RESOLUTION|>--- conflicted
+++ resolved
@@ -1103,11 +1103,8 @@
     description: Shenzhen Sunchip Technology Co., Ltd
   "^SUNW,.*":
     description: Sun Microsystems, Inc
-<<<<<<< HEAD
   "^supermicro,.*":
     description: Super Micro Computer, Inc.
-=======
->>>>>>> 05665cef
   "^silvaco,.*":
     description: Silvaco, Inc.
   "^swir,.*":
