// SPDX-License-Identifier: GPL-2.0-only
/*
 * mm/mmap.c
 *
 * Written by obz.
 *
 * Address space accounting code	<alan@lxorguk.ukuu.org.uk>
 */

#define pr_fmt(fmt) KBUILD_MODNAME ": " fmt

#include <linux/kernel.h>
#include <linux/slab.h>
#include <linux/backing-dev.h>
#include <linux/mm.h>
#include <linux/mm_inline.h>
#include <linux/shm.h>
#include <linux/mman.h>
#include <linux/pagemap.h>
#include <linux/swap.h>
#include <linux/syscalls.h>
#include <linux/capability.h>
#include <linux/init.h>
#include <linux/file.h>
#include <linux/fs.h>
#include <linux/personality.h>
#include <linux/security.h>
#include <linux/hugetlb.h>
#include <linux/shmem_fs.h>
#include <linux/profile.h>
#include <linux/export.h>
#include <linux/mount.h>
#include <linux/mempolicy.h>
#include <linux/rmap.h>
#include <linux/mmu_notifier.h>
#include <linux/mmdebug.h>
#include <linux/perf_event.h>
#include <linux/audit.h>
#include <linux/khugepaged.h>
#include <linux/uprobes.h>
#include <linux/notifier.h>
#include <linux/memory.h>
#include <linux/printk.h>
#include <linux/userfaultfd_k.h>
#include <linux/moduleparam.h>
#include <linux/pkeys.h>
#include <linux/oom.h>
#include <linux/sched/mm.h>

#include <linux/uaccess.h>
#include <asm/cacheflush.h>
#include <asm/tlb.h>
#include <asm/mmu_context.h>

#define CREATE_TRACE_POINTS
#include <trace/events/mmap.h>

#include "internal.h"

#ifndef arch_mmap_check
#define arch_mmap_check(addr, len, flags)	(0)
#endif

#ifdef CONFIG_HAVE_ARCH_MMAP_RND_BITS
const int mmap_rnd_bits_min = CONFIG_ARCH_MMAP_RND_BITS_MIN;
const int mmap_rnd_bits_max = CONFIG_ARCH_MMAP_RND_BITS_MAX;
int mmap_rnd_bits __read_mostly = CONFIG_ARCH_MMAP_RND_BITS;
#endif
#ifdef CONFIG_HAVE_ARCH_MMAP_RND_COMPAT_BITS
const int mmap_rnd_compat_bits_min = CONFIG_ARCH_MMAP_RND_COMPAT_BITS_MIN;
const int mmap_rnd_compat_bits_max = CONFIG_ARCH_MMAP_RND_COMPAT_BITS_MAX;
int mmap_rnd_compat_bits __read_mostly = CONFIG_ARCH_MMAP_RND_COMPAT_BITS;
#endif

static bool ignore_rlimit_data;
core_param(ignore_rlimit_data, ignore_rlimit_data, bool, 0644);

static void unmap_region(struct mm_struct *mm, struct maple_tree *mt,
		struct vm_area_struct *vma, struct vm_area_struct *prev,
<<<<<<< HEAD
		unsigned long start, unsigned long end);
=======
		struct vm_area_struct *next, unsigned long start,
		unsigned long end);
>>>>>>> d59759a5

static pgprot_t vm_pgprot_modify(pgprot_t oldprot, unsigned long vm_flags)
{
	return pgprot_modify(oldprot, vm_get_page_prot(vm_flags));
}

/* Update vma->vm_page_prot to reflect vma->vm_flags. */
void vma_set_page_prot(struct vm_area_struct *vma)
{
	unsigned long vm_flags = vma->vm_flags;
	pgprot_t vm_page_prot;

	vm_page_prot = vm_pgprot_modify(vma->vm_page_prot, vm_flags);
	if (vma_wants_writenotify(vma, vm_page_prot)) {
		vm_flags &= ~VM_SHARED;
		vm_page_prot = vm_pgprot_modify(vm_page_prot, vm_flags);
	}
	/* remove_protection_ptes reads vma->vm_page_prot without mmap_lock */
	WRITE_ONCE(vma->vm_page_prot, vm_page_prot);
}

/*
 * Requires inode->i_mapping->i_mmap_rwsem
 */
static void __remove_shared_vm_struct(struct vm_area_struct *vma,
		struct file *file, struct address_space *mapping)
{
	if (vma->vm_flags & VM_SHARED)
		mapping_unmap_writable(mapping);

	flush_dcache_mmap_lock(mapping);
	vma_interval_tree_remove(vma, &mapping->i_mmap);
	flush_dcache_mmap_unlock(mapping);
}

/*
 * Unlink a file-based vm structure from its interval tree, to hide
 * vma from rmap and vmtruncate before freeing its page tables.
 */
void unlink_file_vma(struct vm_area_struct *vma)
{
	struct file *file = vma->vm_file;

	if (file) {
		struct address_space *mapping = file->f_mapping;
		i_mmap_lock_write(mapping);
		__remove_shared_vm_struct(vma, file, mapping);
		i_mmap_unlock_write(mapping);
	}
}

/*
 * Close a vm structure and free it.
 */
static void remove_vma(struct vm_area_struct *vma)
{
	might_sleep();
	if (vma->vm_ops && vma->vm_ops->close)
		vma->vm_ops->close(vma);
	if (vma->vm_file)
		fput(vma->vm_file);
	mpol_put(vma_policy(vma));
	vm_area_free(vma);
}

/*
 * check_brk_limits() - Use platform specific check of range & verify mlock
 * limits.
 * @addr: The address to check
 * @len: The size of increase.
 *
 * Return: 0 on success.
 */
static int check_brk_limits(unsigned long addr, unsigned long len)
{
	unsigned long mapped_addr;

	mapped_addr = get_unmapped_area(NULL, addr, len, 0, MAP_FIXED);
	if (IS_ERR_VALUE(mapped_addr))
		return mapped_addr;

	return mlock_future_check(current->mm, current->mm->def_flags, len);
}
static int do_brk_munmap(struct ma_state *mas, struct vm_area_struct *vma,
			 unsigned long newbrk, unsigned long oldbrk,
			 struct list_head *uf);
static int do_brk_flags(struct ma_state *mas, struct vm_area_struct *brkvma,
		unsigned long addr, unsigned long request, unsigned long flags);
SYSCALL_DEFINE1(brk, unsigned long, brk)
{
	unsigned long newbrk, oldbrk, origbrk;
	struct mm_struct *mm = current->mm;
	struct vm_area_struct *brkvma, *next = NULL;
	unsigned long min_brk;
	bool populate;
	bool downgraded = false;
	LIST_HEAD(uf);
	MA_STATE(mas, &mm->mm_mt, 0, 0);

	if (mmap_write_lock_killable(mm))
		return -EINTR;

	origbrk = mm->brk;

#ifdef CONFIG_COMPAT_BRK
	/*
	 * CONFIG_COMPAT_BRK can still be overridden by setting
	 * randomize_va_space to 2, which will still cause mm->start_brk
	 * to be arbitrarily shifted
	 */
	if (current->brk_randomized)
		min_brk = mm->start_brk;
	else
		min_brk = mm->end_data;
#else
	min_brk = mm->start_brk;
#endif
	if (brk < min_brk)
		goto out;


	/*
	 * Check against rlimit here. If this check is done later after the test
	 * of oldbrk with newbrk then it can escape the test and let the data
	 * segment grow beyond its set limit the in case where the limit is
	 * not page aligned -Ram Gupta
	 */
	if (check_data_rlimit(rlimit(RLIMIT_DATA), brk, mm->start_brk,
			      mm->end_data, mm->start_data))
		goto out;

	newbrk = PAGE_ALIGN(brk);
	oldbrk = PAGE_ALIGN(mm->brk);
	if (oldbrk == newbrk) {
		mm->brk = brk;
		goto success;
	}

	/*
	 * Always allow shrinking brk.
	 * do_brk_munmap() may downgrade mmap_lock to read.
	 */
	if (brk <= mm->brk) {
		int ret;

		/* Search one past newbrk */
		mas_set(&mas, newbrk);
		brkvma = mas_find(&mas, oldbrk);
		BUG_ON(brkvma == NULL);
		if (brkvma->vm_start >= oldbrk)
			goto out; /* mapping intersects with an existing non-brk vma. */
		/*
		 * mm->brk must be protected by write mmap_lock.
		 * do_brk_munmap() may downgrade the lock,  so update it
		 * before calling do_brk_munmap().
		 */
		mm->brk = brk;
		ret = do_brk_munmap(&mas, brkvma, newbrk, oldbrk, &uf);
		if (ret == 1)  {
			downgraded = true;
			goto success;
		} else if (!ret)
			goto success;

		mm->brk = origbrk;
		goto out;
	}

	if (check_brk_limits(oldbrk, newbrk - oldbrk))
		goto out;

	/*
	 * Only check if the next VMA is within the stack_guard_gap of the
	 * expansion area
	 */
	mas_set(&mas, oldbrk);
	next = mas_find(&mas, newbrk - 1 + PAGE_SIZE + stack_guard_gap);
	if (next && newbrk + PAGE_SIZE > vm_start_gap(next))
		goto out;

	brkvma = mas_prev(&mas, mm->start_brk);
	/* Ok, looks good - let it rip. */
	if (do_brk_flags(&mas, brkvma, oldbrk, newbrk - oldbrk, 0) < 0)
		goto out;

	mm->brk = brk;

success:
	populate = newbrk > oldbrk && (mm->def_flags & VM_LOCKED) != 0;
	if (downgraded)
		mmap_read_unlock(mm);
	else
		mmap_write_unlock(mm);
	userfaultfd_unmap_complete(mm, &uf);
	if (populate)
		mm_populate(oldbrk, newbrk - oldbrk);
	return brk;
out:
	mmap_write_unlock(mm);
	return origbrk;
}

#if defined(CONFIG_DEBUG_VM_MAPLE_TREE)
extern void mt_validate(struct maple_tree *mt);
extern void mt_dump(const struct maple_tree *mt);

/* Validate the maple tree */
static void validate_mm_mt(struct mm_struct *mm)
{
	struct maple_tree *mt = &mm->mm_mt;
	struct vm_area_struct *vma_mt;

	MA_STATE(mas, mt, 0, 0);

	mt_validate(&mm->mm_mt);
	mas_for_each(&mas, vma_mt, ULONG_MAX) {
		if ((vma_mt->vm_start != mas.index) ||
		    (vma_mt->vm_end - 1 != mas.last)) {
			pr_emerg("issue in %s\n", current->comm);
			dump_stack();
			dump_vma(vma_mt);
			pr_emerg("mt piv: %p %lu - %lu\n", vma_mt,
				 mas.index, mas.last);
			pr_emerg("mt vma: %p %lu - %lu\n", vma_mt,
				 vma_mt->vm_start, vma_mt->vm_end);

			mt_dump(mas.tree);
			if (vma_mt->vm_end != mas.last + 1) {
				pr_err("vma: %p vma_mt %lu-%lu\tmt %lu-%lu\n",
						mm, vma_mt->vm_start, vma_mt->vm_end,
						mas.index, mas.last);
				mt_dump(mas.tree);
			}
			VM_BUG_ON_MM(vma_mt->vm_end != mas.last + 1, mm);
			if (vma_mt->vm_start != mas.index) {
				pr_err("vma: %p vma_mt %p %lu - %lu doesn't match\n",
						mm, vma_mt, vma_mt->vm_start, vma_mt->vm_end);
				mt_dump(mas.tree);
			}
			VM_BUG_ON_MM(vma_mt->vm_start != mas.index, mm);
		}
	}
}

static void validate_mm(struct mm_struct *mm)
{
	int bug = 0;
	int i = 0;
	struct vm_area_struct *vma;
	MA_STATE(mas, &mm->mm_mt, 0, 0);

	validate_mm_mt(mm);

	mas_for_each(&mas, vma, ULONG_MAX) {
#ifdef CONFIG_DEBUG_VM_RB
		struct anon_vma *anon_vma = vma->anon_vma;
		struct anon_vma_chain *avc;

		if (anon_vma) {
			anon_vma_lock_read(anon_vma);
			list_for_each_entry(avc, &vma->anon_vma_chain, same_vma)
				anon_vma_interval_tree_verify(avc);
			anon_vma_unlock_read(anon_vma);
		}
#endif
		i++;
	}
	if (i != mm->map_count) {
		pr_emerg("map_count %d mas_for_each %d\n", mm->map_count, i);
		bug = 1;
	}
	VM_BUG_ON_MM(bug, mm);
}

#else /* !CONFIG_DEBUG_VM_MAPLE_TREE */
#define validate_mm_mt(root) do { } while (0)
#define validate_mm(mm) do { } while (0)
#endif /* CONFIG_DEBUG_VM_MAPLE_TREE */

/*
 * vma has some anon_vma assigned, and is already inserted on that
 * anon_vma's interval trees.
 *
 * Before updating the vma's vm_start / vm_end / vm_pgoff fields, the
 * vma must be removed from the anon_vma's interval trees using
 * anon_vma_interval_tree_pre_update_vma().
 *
 * After the update, the vma will be reinserted using
 * anon_vma_interval_tree_post_update_vma().
 *
 * The entire update must be protected by exclusive mmap_lock and by
 * the root anon_vma's mutex.
 */
static inline void
anon_vma_interval_tree_pre_update_vma(struct vm_area_struct *vma)
{
	struct anon_vma_chain *avc;

	list_for_each_entry(avc, &vma->anon_vma_chain, same_vma)
		anon_vma_interval_tree_remove(avc, &avc->anon_vma->rb_root);
}

static inline void
anon_vma_interval_tree_post_update_vma(struct vm_area_struct *vma)
{
	struct anon_vma_chain *avc;

	list_for_each_entry(avc, &vma->anon_vma_chain, same_vma)
		anon_vma_interval_tree_insert(avc, &avc->anon_vma->rb_root);
}

static unsigned long count_vma_pages_range(struct mm_struct *mm,
		unsigned long addr, unsigned long end)
{
	VMA_ITERATOR(vmi, mm, addr);
	struct vm_area_struct *vma;
	unsigned long nr_pages = 0;

	for_each_vma_range(vmi, vma, end) {
		unsigned long vm_start = max(addr, vma->vm_start);
		unsigned long vm_end = min(end, vma->vm_end);

		nr_pages += PHYS_PFN(vm_end - vm_start);
	}

	return nr_pages;
}

static void __vma_link_file(struct vm_area_struct *vma,
			    struct address_space *mapping)
{
	if (vma->vm_flags & VM_SHARED)
		mapping_allow_writable(mapping);

	flush_dcache_mmap_lock(mapping);
	vma_interval_tree_insert(vma, &mapping->i_mmap);
	flush_dcache_mmap_unlock(mapping);
}

/*
 * vma_mas_store() - Store a VMA in the maple tree.
 * @vma: The vm_area_struct
 * @mas: The maple state
 *
 * Efficient way to store a VMA in the maple tree when the @mas has already
 * walked to the correct location.
 *
 * Note: the end address is inclusive in the maple tree.
 */
void vma_mas_store(struct vm_area_struct *vma, struct ma_state *mas)
{
	trace_vma_store(mas->tree, vma);
	mas_set_range(mas, vma->vm_start, vma->vm_end - 1);
	mas_store_prealloc(mas, vma);
}

/*
 * vma_mas_remove() - Remove a VMA from the maple tree.
 * @vma: The vm_area_struct
 * @mas: The maple state
 *
 * Efficient way to remove a VMA from the maple tree when the @mas has already
 * been established and points to the correct location.
 * Note: the end address is inclusive in the maple tree.
 */
void vma_mas_remove(struct vm_area_struct *vma, struct ma_state *mas)
{
	trace_vma_mas_szero(mas->tree, vma->vm_start, vma->vm_end - 1);
	mas->index = vma->vm_start;
	mas->last = vma->vm_end - 1;
	mas_store_prealloc(mas, NULL);
}

/*
 * vma_mas_szero() - Set a given range to zero.  Used when modifying a
 * vm_area_struct start or end.
 *
 * @mm: The struct_mm
 * @start: The start address to zero
 * @end: The end address to zero.
 */
static inline void vma_mas_szero(struct ma_state *mas, unsigned long start,
				unsigned long end)
{
	trace_vma_mas_szero(mas->tree, start, end - 1);
	mas_set_range(mas, start, end - 1);
	mas_store_prealloc(mas, NULL);
}

static int vma_link(struct mm_struct *mm, struct vm_area_struct *vma)
{
	MA_STATE(mas, &mm->mm_mt, 0, 0);
	struct address_space *mapping = NULL;

	if (mas_preallocate(&mas, vma, GFP_KERNEL))
		return -ENOMEM;

	if (vma->vm_file) {
		mapping = vma->vm_file->f_mapping;
		i_mmap_lock_write(mapping);
	}

	vma_mas_store(vma, &mas);

	if (mapping) {
		__vma_link_file(vma, mapping);
		i_mmap_unlock_write(mapping);
	}

	mm->map_count++;
	validate_mm(mm);
	return 0;
}

/*
 * vma_expand - Expand an existing VMA
 *
 * @mas: The maple state
 * @vma: The vma to expand
 * @start: The start of the vma
 * @end: The exclusive end of the vma
 * @pgoff: The page offset of vma
 * @next: The current of next vma.
 *
 * Expand @vma to @start and @end.  Can expand off the start and end.  Will
 * expand over @next if it's different from @vma and @end == @next->vm_end.
 * Checking if the @vma can expand and merge with @next needs to be handled by
 * the caller.
 *
 * Returns: 0 on success
 */
inline int vma_expand(struct ma_state *mas, struct vm_area_struct *vma,
		      unsigned long start, unsigned long end, pgoff_t pgoff,
		      struct vm_area_struct *next)
{
	struct mm_struct *mm = vma->vm_mm;
	struct address_space *mapping = NULL;
	struct rb_root_cached *root = NULL;
	struct anon_vma *anon_vma = vma->anon_vma;
	struct file *file = vma->vm_file;
	bool remove_next = false;

	if (next && (vma != next) && (end == next->vm_end)) {
		remove_next = true;
		if (next->anon_vma && !vma->anon_vma) {
			int error;

			anon_vma = next->anon_vma;
			vma->anon_vma = anon_vma;
			error = anon_vma_clone(vma, next);
			if (error)
				return error;
		}
	}

	/* Not merging but overwriting any part of next is not handled. */
	VM_BUG_ON(next && !remove_next && next != vma && end > next->vm_start);
	/* Only handles expanding */
	VM_BUG_ON(vma->vm_start < start || vma->vm_end > end);

	if (mas_preallocate(mas, vma, GFP_KERNEL))
		goto nomem;

	vma_adjust_trans_huge(vma, start, end, 0);

	if (file) {
		mapping = file->f_mapping;
		root = &mapping->i_mmap;
		uprobe_munmap(vma, vma->vm_start, vma->vm_end);
		i_mmap_lock_write(mapping);
	}

	if (anon_vma) {
		anon_vma_lock_write(anon_vma);
		anon_vma_interval_tree_pre_update_vma(vma);
	}

	if (file) {
		flush_dcache_mmap_lock(mapping);
		vma_interval_tree_remove(vma, root);
	}

	vma->vm_start = start;
	vma->vm_end = end;
	vma->vm_pgoff = pgoff;
	/* Note: mas must be pointing to the expanding VMA */
	vma_mas_store(vma, mas);

	if (file) {
		vma_interval_tree_insert(vma, root);
		flush_dcache_mmap_unlock(mapping);
	}

	/* Expanding over the next vma */
	if (remove_next && file) {
		__remove_shared_vm_struct(next, file, mapping);
	}

	if (anon_vma) {
		anon_vma_interval_tree_post_update_vma(vma);
		anon_vma_unlock_write(anon_vma);
	}

	if (file) {
		i_mmap_unlock_write(mapping);
		uprobe_mmap(vma);
	}

	if (remove_next) {
		if (file) {
			uprobe_munmap(next, next->vm_start, next->vm_end);
			fput(file);
		}
		if (next->anon_vma)
			anon_vma_merge(vma, next);
		mm->map_count--;
		mpol_put(vma_policy(next));
		vm_area_free(next);
	}

	validate_mm(mm);
	return 0;

nomem:
	return -ENOMEM;
}

/*
 * We cannot adjust vm_start, vm_end, vm_pgoff fields of a vma that
 * is already present in an i_mmap tree without adjusting the tree.
 * The following helper function should be used when such adjustments
 * are necessary.  The "insert" vma (if any) is to be inserted
 * before we drop the necessary locks.
 */
int __vma_adjust(struct vm_area_struct *vma, unsigned long start,
	unsigned long end, pgoff_t pgoff, struct vm_area_struct *insert,
	struct vm_area_struct *expand)
{
	struct mm_struct *mm = vma->vm_mm;
	struct vm_area_struct *next_next, *next = find_vma(mm, vma->vm_end);
	struct vm_area_struct *orig_vma = vma;
	struct address_space *mapping = NULL;
	struct rb_root_cached *root = NULL;
	struct anon_vma *anon_vma = NULL;
	struct file *file = vma->vm_file;
	bool vma_changed = false;
	long adjust_next = 0;
	int remove_next = 0;
	MA_STATE(mas, &mm->mm_mt, 0, 0);
	struct vm_area_struct *exporter = NULL, *importer = NULL;

	if (next && !insert) {
		if (end >= next->vm_end) {
			/*
			 * vma expands, overlapping all the next, and
			 * perhaps the one after too (mprotect case 6).
			 * The only other cases that gets here are
			 * case 1, case 7 and case 8.
			 */
			if (next == expand) {
				/*
				 * The only case where we don't expand "vma"
				 * and we expand "next" instead is case 8.
				 */
				VM_WARN_ON(end != next->vm_end);
				/*
				 * remove_next == 3 means we're
				 * removing "vma" and that to do so we
				 * swapped "vma" and "next".
				 */
				remove_next = 3;
				VM_WARN_ON(file != next->vm_file);
				swap(vma, next);
			} else {
				VM_WARN_ON(expand != vma);
				/*
				 * case 1, 6, 7, remove_next == 2 is case 6,
				 * remove_next == 1 is case 1 or 7.
				 */
				remove_next = 1 + (end > next->vm_end);
				if (remove_next == 2)
					next_next = find_vma(mm, next->vm_end);

				VM_WARN_ON(remove_next == 2 &&
					   end != next_next->vm_end);
			}

			exporter = next;
			importer = vma;

			/*
			 * If next doesn't have anon_vma, import from vma after
			 * next, if the vma overlaps with it.
			 */
			if (remove_next == 2 && !next->anon_vma)
				exporter = next_next;

		} else if (end > next->vm_start) {
			/*
			 * vma expands, overlapping part of the next:
			 * mprotect case 5 shifting the boundary up.
			 */
			adjust_next = (end - next->vm_start);
			exporter = next;
			importer = vma;
			VM_WARN_ON(expand != importer);
		} else if (end < vma->vm_end) {
			/*
			 * vma shrinks, and !insert tells it's not
			 * split_vma inserting another: so it must be
			 * mprotect case 4 shifting the boundary down.
			 */
			adjust_next = -(vma->vm_end - end);
			exporter = vma;
			importer = next;
			VM_WARN_ON(expand != importer);
		}

		/*
		 * Easily overlooked: when mprotect shifts the boundary,
		 * make sure the expanding vma has anon_vma set if the
		 * shrinking vma had, to cover any anon pages imported.
		 */
		if (exporter && exporter->anon_vma && !importer->anon_vma) {
			int error;

			importer->anon_vma = exporter->anon_vma;
			error = anon_vma_clone(importer, exporter);
			if (error)
				return error;
		}
	}

	if (mas_preallocate(&mas, vma, GFP_KERNEL))
		return -ENOMEM;

	vma_adjust_trans_huge(orig_vma, start, end, adjust_next);
	if (file) {
		mapping = file->f_mapping;
		root = &mapping->i_mmap;
		uprobe_munmap(vma, vma->vm_start, vma->vm_end);

		if (adjust_next)
			uprobe_munmap(next, next->vm_start, next->vm_end);

		i_mmap_lock_write(mapping);
		if (insert && insert->vm_file) {
			/*
			 * Put into interval tree now, so instantiated pages
			 * are visible to arm/parisc __flush_dcache_page
			 * throughout; but we cannot insert into address
			 * space until vma start or end is updated.
			 */
			__vma_link_file(insert, insert->vm_file->f_mapping);
		}
	}

	anon_vma = vma->anon_vma;
	if (!anon_vma && adjust_next)
		anon_vma = next->anon_vma;
	if (anon_vma) {
		VM_WARN_ON(adjust_next && next->anon_vma &&
			   anon_vma != next->anon_vma);
		anon_vma_lock_write(anon_vma);
		anon_vma_interval_tree_pre_update_vma(vma);
		if (adjust_next)
			anon_vma_interval_tree_pre_update_vma(next);
	}

	if (file) {
		flush_dcache_mmap_lock(mapping);
		vma_interval_tree_remove(vma, root);
		if (adjust_next)
			vma_interval_tree_remove(next, root);
	}

	if (start != vma->vm_start) {
		if ((vma->vm_start < start) &&
		    (!insert || (insert->vm_end != start))) {
			vma_mas_szero(&mas, vma->vm_start, start);
			VM_WARN_ON(insert && insert->vm_start > vma->vm_start);
		} else {
			vma_changed = true;
		}
		vma->vm_start = start;
	}
	if (end != vma->vm_end) {
		if (vma->vm_end > end) {
			if (!insert || (insert->vm_start != end)) {
				vma_mas_szero(&mas, end, vma->vm_end);
				mas_reset(&mas);
				VM_WARN_ON(insert &&
					   insert->vm_end < vma->vm_end);
			}
		} else {
			vma_changed = true;
		}
		vma->vm_end = end;
	}

	if (vma_changed)
		vma_mas_store(vma, &mas);

	vma->vm_pgoff = pgoff;
	if (adjust_next) {
		next->vm_start += adjust_next;
		next->vm_pgoff += adjust_next >> PAGE_SHIFT;
		vma_mas_store(next, &mas);
	}

	if (file) {
		if (adjust_next)
			vma_interval_tree_insert(next, root);
		vma_interval_tree_insert(vma, root);
		flush_dcache_mmap_unlock(mapping);
	}

	if (remove_next && file) {
		__remove_shared_vm_struct(next, file, mapping);
		if (remove_next == 2)
			__remove_shared_vm_struct(next_next, file, mapping);
	} else if (insert) {
		/*
		 * split_vma has split insert from vma, and needs
		 * us to insert it before dropping the locks
		 * (it may either follow vma or precede it).
		 */
		mas_reset(&mas);
		vma_mas_store(insert, &mas);
		mm->map_count++;
	}

	if (anon_vma) {
		anon_vma_interval_tree_post_update_vma(vma);
		if (adjust_next)
			anon_vma_interval_tree_post_update_vma(next);
		anon_vma_unlock_write(anon_vma);
	}

	if (file) {
		i_mmap_unlock_write(mapping);
		uprobe_mmap(vma);

		if (adjust_next)
			uprobe_mmap(next);
	}

	if (remove_next) {
again:
		if (file) {
			uprobe_munmap(next, next->vm_start, next->vm_end);
			fput(file);
		}
		if (next->anon_vma)
			anon_vma_merge(vma, next);
		mm->map_count--;
		mpol_put(vma_policy(next));
		if (remove_next != 2)
			BUG_ON(vma->vm_end < next->vm_end);
		vm_area_free(next);

		/*
		 * In mprotect's case 6 (see comments on vma_merge),
		 * we must remove next_next too.
		 */
		if (remove_next == 2) {
			remove_next = 1;
			next = next_next;
			goto again;
		}
	}
	if (insert && file)
		uprobe_mmap(insert);

	mas_destroy(&mas);
	validate_mm(mm);

	return 0;
}

/*
 * If the vma has a ->close operation then the driver probably needs to release
 * per-vma resources, so we don't attempt to merge those.
 */
static inline int is_mergeable_vma(struct vm_area_struct *vma,
				struct file *file, unsigned long vm_flags,
				struct vm_userfaultfd_ctx vm_userfaultfd_ctx,
				struct anon_vma_name *anon_name)
{
	/*
	 * VM_SOFTDIRTY should not prevent from VMA merging, if we
	 * match the flags but dirty bit -- the caller should mark
	 * merged VMA as dirty. If dirty bit won't be excluded from
	 * comparison, we increase pressure on the memory system forcing
	 * the kernel to generate new VMAs when old one could be
	 * extended instead.
	 */
	if ((vma->vm_flags ^ vm_flags) & ~VM_SOFTDIRTY)
		return 0;
	if (vma->vm_file != file)
		return 0;
	if (vma->vm_ops && vma->vm_ops->close)
		return 0;
	if (!is_mergeable_vm_userfaultfd_ctx(vma, vm_userfaultfd_ctx))
		return 0;
	if (!anon_vma_name_eq(anon_vma_name(vma), anon_name))
		return 0;
	return 1;
}

static inline int is_mergeable_anon_vma(struct anon_vma *anon_vma1,
					struct anon_vma *anon_vma2,
					struct vm_area_struct *vma)
{
	/*
	 * The list_is_singular() test is to avoid merging VMA cloned from
	 * parents. This can improve scalability caused by anon_vma lock.
	 */
	if ((!anon_vma1 || !anon_vma2) && (!vma ||
		list_is_singular(&vma->anon_vma_chain)))
		return 1;
	return anon_vma1 == anon_vma2;
}

/*
 * Return true if we can merge this (vm_flags,anon_vma,file,vm_pgoff)
 * in front of (at a lower virtual address and file offset than) the vma.
 *
 * We cannot merge two vmas if they have differently assigned (non-NULL)
 * anon_vmas, nor if same anon_vma is assigned but offsets incompatible.
 *
 * We don't check here for the merged mmap wrapping around the end of pagecache
 * indices (16TB on ia32) because do_mmap() does not permit mmap's which
 * wrap, nor mmaps which cover the final page at index -1UL.
 */
static int
can_vma_merge_before(struct vm_area_struct *vma, unsigned long vm_flags,
		     struct anon_vma *anon_vma, struct file *file,
		     pgoff_t vm_pgoff,
		     struct vm_userfaultfd_ctx vm_userfaultfd_ctx,
		     struct anon_vma_name *anon_name)
{
	if (is_mergeable_vma(vma, file, vm_flags, vm_userfaultfd_ctx, anon_name) &&
	    is_mergeable_anon_vma(anon_vma, vma->anon_vma, vma)) {
		if (vma->vm_pgoff == vm_pgoff)
			return 1;
	}
	return 0;
}

/*
 * Return true if we can merge this (vm_flags,anon_vma,file,vm_pgoff)
 * beyond (at a higher virtual address and file offset than) the vma.
 *
 * We cannot merge two vmas if they have differently assigned (non-NULL)
 * anon_vmas, nor if same anon_vma is assigned but offsets incompatible.
 */
static int
can_vma_merge_after(struct vm_area_struct *vma, unsigned long vm_flags,
		    struct anon_vma *anon_vma, struct file *file,
		    pgoff_t vm_pgoff,
		    struct vm_userfaultfd_ctx vm_userfaultfd_ctx,
		    struct anon_vma_name *anon_name)
{
	if (is_mergeable_vma(vma, file, vm_flags, vm_userfaultfd_ctx, anon_name) &&
	    is_mergeable_anon_vma(anon_vma, vma->anon_vma, vma)) {
		pgoff_t vm_pglen;
		vm_pglen = vma_pages(vma);
		if (vma->vm_pgoff + vm_pglen == vm_pgoff)
			return 1;
	}
	return 0;
}

/*
 * Given a mapping request (addr,end,vm_flags,file,pgoff,anon_name),
 * figure out whether that can be merged with its predecessor or its
 * successor.  Or both (it neatly fills a hole).
 *
 * In most cases - when called for mmap, brk or mremap - [addr,end) is
 * certain not to be mapped by the time vma_merge is called; but when
 * called for mprotect, it is certain to be already mapped (either at
 * an offset within prev, or at the start of next), and the flags of
 * this area are about to be changed to vm_flags - and the no-change
 * case has already been eliminated.
 *
 * The following mprotect cases have to be considered, where AAAA is
 * the area passed down from mprotect_fixup, never extending beyond one
 * vma, PPPPPP is the prev vma specified, and NNNNNN the next vma after:
 *
 *     AAAA             AAAA                   AAAA
 *    PPPPPPNNNNNN    PPPPPPNNNNNN       PPPPPPNNNNNN
 *    cannot merge    might become       might become
 *                    PPNNNNNNNNNN       PPPPPPPPPPNN
 *    mmap, brk or    case 4 below       case 5 below
 *    mremap move:
 *                        AAAA               AAAA
 *                    PPPP    NNNN       PPPPNNNNXXXX
 *                    might become       might become
 *                    PPPPPPPPPPPP 1 or  PPPPPPPPPPPP 6 or
 *                    PPPPPPPPNNNN 2 or  PPPPPPPPXXXX 7 or
 *                    PPPPNNNNNNNN 3     PPPPXXXXXXXX 8
 *
 * It is important for case 8 that the vma NNNN overlapping the
 * region AAAA is never going to extended over XXXX. Instead XXXX must
 * be extended in region AAAA and NNNN must be removed. This way in
 * all cases where vma_merge succeeds, the moment vma_adjust drops the
 * rmap_locks, the properties of the merged vma will be already
 * correct for the whole merged range. Some of those properties like
 * vm_page_prot/vm_flags may be accessed by rmap_walks and they must
 * be correct for the whole merged range immediately after the
 * rmap_locks are released. Otherwise if XXXX would be removed and
 * NNNN would be extended over the XXXX range, remove_migration_ptes
 * or other rmap walkers (if working on addresses beyond the "end"
 * parameter) may establish ptes with the wrong permissions of NNNN
 * instead of the right permissions of XXXX.
 */
struct vm_area_struct *vma_merge(struct mm_struct *mm,
			struct vm_area_struct *prev, unsigned long addr,
			unsigned long end, unsigned long vm_flags,
			struct anon_vma *anon_vma, struct file *file,
			pgoff_t pgoff, struct mempolicy *policy,
			struct vm_userfaultfd_ctx vm_userfaultfd_ctx,
			struct anon_vma_name *anon_name)
{
	pgoff_t pglen = (end - addr) >> PAGE_SHIFT;
	struct vm_area_struct *mid, *next, *res;
	int err = -1;
	bool merge_prev = false;
	bool merge_next = false;

	/*
	 * We later require that vma->vm_flags == vm_flags,
	 * so this tests vma->vm_flags & VM_SPECIAL, too.
	 */
	if (vm_flags & VM_SPECIAL)
		return NULL;

	next = find_vma(mm, prev ? prev->vm_end : 0);
	mid = next;
	if (next && next->vm_end == end)		/* cases 6, 7, 8 */
		next = find_vma(mm, next->vm_end);

	/* verify some invariant that must be enforced by the caller */
	VM_WARN_ON(prev && addr <= prev->vm_start);
	VM_WARN_ON(mid && end > mid->vm_end);
	VM_WARN_ON(addr >= end);

	/* Can we merge the predecessor? */
	if (prev && prev->vm_end == addr &&
			mpol_equal(vma_policy(prev), policy) &&
			can_vma_merge_after(prev, vm_flags,
					    anon_vma, file, pgoff,
					    vm_userfaultfd_ctx, anon_name)) {
		merge_prev = true;
	}
	/* Can we merge the successor? */
	if (next && end == next->vm_start &&
			mpol_equal(policy, vma_policy(next)) &&
			can_vma_merge_before(next, vm_flags,
					     anon_vma, file, pgoff+pglen,
					     vm_userfaultfd_ctx, anon_name)) {
		merge_next = true;
	}
	/* Can we merge both the predecessor and the successor? */
	if (merge_prev && merge_next &&
			is_mergeable_anon_vma(prev->anon_vma,
				next->anon_vma, NULL)) {	 /* cases 1, 6 */
		err = __vma_adjust(prev, prev->vm_start,
					next->vm_end, prev->vm_pgoff, NULL,
					prev);
		res = prev;
	} else if (merge_prev) {			/* cases 2, 5, 7 */
		err = __vma_adjust(prev, prev->vm_start,
					end, prev->vm_pgoff, NULL, prev);
		res = prev;
	} else if (merge_next) {
		if (prev && addr < prev->vm_end)	/* case 4 */
			err = __vma_adjust(prev, prev->vm_start,
					addr, prev->vm_pgoff, NULL, next);
		else					/* cases 3, 8 */
			err = __vma_adjust(mid, addr, next->vm_end,
					next->vm_pgoff - pglen, NULL, next);
		res = next;
	}

	/*
	 * Cannot merge with predecessor or successor or error in __vma_adjust?
	 */
	if (err)
		return NULL;
	khugepaged_enter_vma(res, vm_flags);
	return res;
}

/*
 * Rough compatibility check to quickly see if it's even worth looking
 * at sharing an anon_vma.
 *
 * They need to have the same vm_file, and the flags can only differ
 * in things that mprotect may change.
 *
 * NOTE! The fact that we share an anon_vma doesn't _have_ to mean that
 * we can merge the two vma's. For example, we refuse to merge a vma if
 * there is a vm_ops->close() function, because that indicates that the
 * driver is doing some kind of reference counting. But that doesn't
 * really matter for the anon_vma sharing case.
 */
static int anon_vma_compatible(struct vm_area_struct *a, struct vm_area_struct *b)
{
	return a->vm_end == b->vm_start &&
		mpol_equal(vma_policy(a), vma_policy(b)) &&
		a->vm_file == b->vm_file &&
		!((a->vm_flags ^ b->vm_flags) & ~(VM_ACCESS_FLAGS | VM_SOFTDIRTY)) &&
		b->vm_pgoff == a->vm_pgoff + ((b->vm_start - a->vm_start) >> PAGE_SHIFT);
}

/*
 * Do some basic sanity checking to see if we can re-use the anon_vma
 * from 'old'. The 'a'/'b' vma's are in VM order - one of them will be
 * the same as 'old', the other will be the new one that is trying
 * to share the anon_vma.
 *
 * NOTE! This runs with mmap_lock held for reading, so it is possible that
 * the anon_vma of 'old' is concurrently in the process of being set up
 * by another page fault trying to merge _that_. But that's ok: if it
 * is being set up, that automatically means that it will be a singleton
 * acceptable for merging, so we can do all of this optimistically. But
 * we do that READ_ONCE() to make sure that we never re-load the pointer.
 *
 * IOW: that the "list_is_singular()" test on the anon_vma_chain only
 * matters for the 'stable anon_vma' case (ie the thing we want to avoid
 * is to return an anon_vma that is "complex" due to having gone through
 * a fork).
 *
 * We also make sure that the two vma's are compatible (adjacent,
 * and with the same memory policies). That's all stable, even with just
 * a read lock on the mmap_lock.
 */
static struct anon_vma *reusable_anon_vma(struct vm_area_struct *old, struct vm_area_struct *a, struct vm_area_struct *b)
{
	if (anon_vma_compatible(a, b)) {
		struct anon_vma *anon_vma = READ_ONCE(old->anon_vma);

		if (anon_vma && list_is_singular(&old->anon_vma_chain))
			return anon_vma;
	}
	return NULL;
}

/*
 * find_mergeable_anon_vma is used by anon_vma_prepare, to check
 * neighbouring vmas for a suitable anon_vma, before it goes off
 * to allocate a new anon_vma.  It checks because a repetitive
 * sequence of mprotects and faults may otherwise lead to distinct
 * anon_vmas being allocated, preventing vma merge in subsequent
 * mprotect.
 */
struct anon_vma *find_mergeable_anon_vma(struct vm_area_struct *vma)
{
	MA_STATE(mas, &vma->vm_mm->mm_mt, vma->vm_end, vma->vm_end);
	struct anon_vma *anon_vma = NULL;
	struct vm_area_struct *prev, *next;

	/* Try next first. */
	next = mas_walk(&mas);
	if (next) {
		anon_vma = reusable_anon_vma(next, vma, next);
		if (anon_vma)
			return anon_vma;
	}

	prev = mas_prev(&mas, 0);
	VM_BUG_ON_VMA(prev != vma, vma);
	prev = mas_prev(&mas, 0);
	/* Try prev next. */
	if (prev)
		anon_vma = reusable_anon_vma(prev, prev, vma);

	/*
	 * We might reach here with anon_vma == NULL if we can't find
	 * any reusable anon_vma.
	 * There's no absolute need to look only at touching neighbours:
	 * we could search further afield for "compatible" anon_vmas.
	 * But it would probably just be a waste of time searching,
	 * or lead to too many vmas hanging off the same anon_vma.
	 * We're trying to allow mprotect remerging later on,
	 * not trying to minimize memory used for anon_vmas.
	 */
	return anon_vma;
}

/*
 * If a hint addr is less than mmap_min_addr change hint to be as
 * low as possible but still greater than mmap_min_addr
 */
static inline unsigned long round_hint_to_min(unsigned long hint)
{
	hint &= PAGE_MASK;
	if (((void *)hint != NULL) &&
	    (hint < mmap_min_addr))
		return PAGE_ALIGN(mmap_min_addr);
	return hint;
}

int mlock_future_check(struct mm_struct *mm, unsigned long flags,
		       unsigned long len)
{
	unsigned long locked, lock_limit;

	/*  mlock MCL_FUTURE? */
	if (flags & VM_LOCKED) {
		locked = len >> PAGE_SHIFT;
		locked += mm->locked_vm;
		lock_limit = rlimit(RLIMIT_MEMLOCK);
		lock_limit >>= PAGE_SHIFT;
		if (locked > lock_limit && !capable(CAP_IPC_LOCK))
			return -EAGAIN;
	}
	return 0;
}

static inline u64 file_mmap_size_max(struct file *file, struct inode *inode)
{
	if (S_ISREG(inode->i_mode))
		return MAX_LFS_FILESIZE;

	if (S_ISBLK(inode->i_mode))
		return MAX_LFS_FILESIZE;

	if (S_ISSOCK(inode->i_mode))
		return MAX_LFS_FILESIZE;

	/* Special "we do even unsigned file positions" case */
	if (file->f_mode & FMODE_UNSIGNED_OFFSET)
		return 0;

	/* Yes, random drivers might want more. But I'm tired of buggy drivers */
	return ULONG_MAX;
}

static inline bool file_mmap_ok(struct file *file, struct inode *inode,
				unsigned long pgoff, unsigned long len)
{
	u64 maxsize = file_mmap_size_max(file, inode);

	if (maxsize && len > maxsize)
		return false;
	maxsize -= len;
	if (pgoff > maxsize >> PAGE_SHIFT)
		return false;
	return true;
}

/*
 * The caller must write-lock current->mm->mmap_lock.
 */
unsigned long do_mmap(struct file *file, unsigned long addr,
			unsigned long len, unsigned long prot,
			unsigned long flags, unsigned long pgoff,
			unsigned long *populate, struct list_head *uf)
{
	struct mm_struct *mm = current->mm;
	vm_flags_t vm_flags;
	int pkey = 0;

	validate_mm(mm);
	*populate = 0;

	if (!len)
		return -EINVAL;

	/*
	 * Does the application expect PROT_READ to imply PROT_EXEC?
	 *
	 * (the exception is when the underlying filesystem is noexec
	 *  mounted, in which case we dont add PROT_EXEC.)
	 */
	if ((prot & PROT_READ) && (current->personality & READ_IMPLIES_EXEC))
		if (!(file && path_noexec(&file->f_path)))
			prot |= PROT_EXEC;

	/* force arch specific MAP_FIXED handling in get_unmapped_area */
	if (flags & MAP_FIXED_NOREPLACE)
		flags |= MAP_FIXED;

	if (!(flags & MAP_FIXED))
		addr = round_hint_to_min(addr);

	/* Careful about overflows.. */
	len = PAGE_ALIGN(len);
	if (!len)
		return -ENOMEM;

	/* offset overflow? */
	if ((pgoff + (len >> PAGE_SHIFT)) < pgoff)
		return -EOVERFLOW;

	/* Too many mappings? */
	if (mm->map_count > sysctl_max_map_count)
		return -ENOMEM;

	/* Obtain the address to map to. we verify (or select) it and ensure
	 * that it represents a valid section of the address space.
	 */
	addr = get_unmapped_area(file, addr, len, pgoff, flags);
	if (IS_ERR_VALUE(addr))
		return addr;

	if (flags & MAP_FIXED_NOREPLACE) {
		if (find_vma_intersection(mm, addr, addr + len))
			return -EEXIST;
	}

	if (prot == PROT_EXEC) {
		pkey = execute_only_pkey(mm);
		if (pkey < 0)
			pkey = 0;
	}

	/* Do simple checking here so the lower-level routines won't have
	 * to. we assume access permissions have been handled by the open
	 * of the memory object, so we don't do any here.
	 */
	vm_flags = calc_vm_prot_bits(prot, pkey) | calc_vm_flag_bits(flags) |
			mm->def_flags | VM_MAYREAD | VM_MAYWRITE | VM_MAYEXEC;

	if (flags & MAP_LOCKED)
		if (!can_do_mlock())
			return -EPERM;

	if (mlock_future_check(mm, vm_flags, len))
		return -EAGAIN;

	if (file) {
		struct inode *inode = file_inode(file);
		unsigned long flags_mask;

		if (!file_mmap_ok(file, inode, pgoff, len))
			return -EOVERFLOW;

		flags_mask = LEGACY_MAP_MASK | file->f_op->mmap_supported_flags;

		switch (flags & MAP_TYPE) {
		case MAP_SHARED:
			/*
			 * Force use of MAP_SHARED_VALIDATE with non-legacy
			 * flags. E.g. MAP_SYNC is dangerous to use with
			 * MAP_SHARED as you don't know which consistency model
			 * you will get. We silently ignore unsupported flags
			 * with MAP_SHARED to preserve backward compatibility.
			 */
			flags &= LEGACY_MAP_MASK;
			fallthrough;
		case MAP_SHARED_VALIDATE:
			if (flags & ~flags_mask)
				return -EOPNOTSUPP;
			if (prot & PROT_WRITE) {
				if (!(file->f_mode & FMODE_WRITE))
					return -EACCES;
				if (IS_SWAPFILE(file->f_mapping->host))
					return -ETXTBSY;
			}

			/*
			 * Make sure we don't allow writing to an append-only
			 * file..
			 */
			if (IS_APPEND(inode) && (file->f_mode & FMODE_WRITE))
				return -EACCES;

			vm_flags |= VM_SHARED | VM_MAYSHARE;
			if (!(file->f_mode & FMODE_WRITE))
				vm_flags &= ~(VM_MAYWRITE | VM_SHARED);
			fallthrough;
		case MAP_PRIVATE:
			if (!(file->f_mode & FMODE_READ))
				return -EACCES;
			if (path_noexec(&file->f_path)) {
				if (vm_flags & VM_EXEC)
					return -EPERM;
				vm_flags &= ~VM_MAYEXEC;
			}

			if (!file->f_op->mmap)
				return -ENODEV;
			if (vm_flags & (VM_GROWSDOWN|VM_GROWSUP))
				return -EINVAL;
			break;

		default:
			return -EINVAL;
		}
	} else {
		switch (flags & MAP_TYPE) {
		case MAP_SHARED:
			if (vm_flags & (VM_GROWSDOWN|VM_GROWSUP))
				return -EINVAL;
			/*
			 * Ignore pgoff.
			 */
			pgoff = 0;
			vm_flags |= VM_SHARED | VM_MAYSHARE;
			break;
		case MAP_PRIVATE:
			/*
			 * Set pgoff according to addr for anon_vma.
			 */
			pgoff = addr >> PAGE_SHIFT;
			break;
		default:
			return -EINVAL;
		}
	}

	/*
	 * Set 'VM_NORESERVE' if we should not account for the
	 * memory use of this mapping.
	 */
	if (flags & MAP_NORESERVE) {
		/* We honor MAP_NORESERVE if allowed to overcommit */
		if (sysctl_overcommit_memory != OVERCOMMIT_NEVER)
			vm_flags |= VM_NORESERVE;

		/* hugetlb applies strict overcommit unless MAP_NORESERVE */
		if (file && is_file_hugepages(file))
			vm_flags |= VM_NORESERVE;
	}

	addr = mmap_region(file, addr, len, vm_flags, pgoff, uf);
	if (!IS_ERR_VALUE(addr) &&
	    ((vm_flags & VM_LOCKED) ||
	     (flags & (MAP_POPULATE | MAP_NONBLOCK)) == MAP_POPULATE))
		*populate = len;
	return addr;
}

unsigned long ksys_mmap_pgoff(unsigned long addr, unsigned long len,
			      unsigned long prot, unsigned long flags,
			      unsigned long fd, unsigned long pgoff)
{
	struct file *file = NULL;
	unsigned long retval;

	if (!(flags & MAP_ANONYMOUS)) {
		audit_mmap_fd(fd, flags);
		file = fget(fd);
		if (!file)
			return -EBADF;
		if (is_file_hugepages(file)) {
			len = ALIGN(len, huge_page_size(hstate_file(file)));
		} else if (unlikely(flags & MAP_HUGETLB)) {
			retval = -EINVAL;
			goto out_fput;
		}
	} else if (flags & MAP_HUGETLB) {
		struct hstate *hs;

		hs = hstate_sizelog((flags >> MAP_HUGE_SHIFT) & MAP_HUGE_MASK);
		if (!hs)
			return -EINVAL;

		len = ALIGN(len, huge_page_size(hs));
		/*
		 * VM_NORESERVE is used because the reservations will be
		 * taken when vm_ops->mmap() is called
		 */
		file = hugetlb_file_setup(HUGETLB_ANON_FILE, len,
				VM_NORESERVE,
				HUGETLB_ANONHUGE_INODE,
				(flags >> MAP_HUGE_SHIFT) & MAP_HUGE_MASK);
		if (IS_ERR(file))
			return PTR_ERR(file);
	}

	retval = vm_mmap_pgoff(file, addr, len, prot, flags, pgoff);
out_fput:
	if (file)
		fput(file);
	return retval;
}

SYSCALL_DEFINE6(mmap_pgoff, unsigned long, addr, unsigned long, len,
		unsigned long, prot, unsigned long, flags,
		unsigned long, fd, unsigned long, pgoff)
{
	return ksys_mmap_pgoff(addr, len, prot, flags, fd, pgoff);
}

#ifdef __ARCH_WANT_SYS_OLD_MMAP
struct mmap_arg_struct {
	unsigned long addr;
	unsigned long len;
	unsigned long prot;
	unsigned long flags;
	unsigned long fd;
	unsigned long offset;
};

SYSCALL_DEFINE1(old_mmap, struct mmap_arg_struct __user *, arg)
{
	struct mmap_arg_struct a;

	if (copy_from_user(&a, arg, sizeof(a)))
		return -EFAULT;
	if (offset_in_page(a.offset))
		return -EINVAL;

	return ksys_mmap_pgoff(a.addr, a.len, a.prot, a.flags, a.fd,
			       a.offset >> PAGE_SHIFT);
}
#endif /* __ARCH_WANT_SYS_OLD_MMAP */

/*
 * Some shared mappings will want the pages marked read-only
 * to track write events. If so, we'll downgrade vm_page_prot
 * to the private version (using protection_map[] without the
 * VM_SHARED bit).
 */
int vma_wants_writenotify(struct vm_area_struct *vma, pgprot_t vm_page_prot)
{
	vm_flags_t vm_flags = vma->vm_flags;
	const struct vm_operations_struct *vm_ops = vma->vm_ops;

	/* If it was private or non-writable, the write bit is already clear */
	if ((vm_flags & (VM_WRITE|VM_SHARED)) != ((VM_WRITE|VM_SHARED)))
		return 0;

	/* The backer wishes to know when pages are first written to? */
	if (vm_ops && (vm_ops->page_mkwrite || vm_ops->pfn_mkwrite))
		return 1;

	/* The open routine did something to the protections that pgprot_modify
	 * won't preserve? */
	if (pgprot_val(vm_page_prot) !=
	    pgprot_val(vm_pgprot_modify(vm_page_prot, vm_flags)))
		return 0;

	/* Do we need to track softdirty? */
	if (IS_ENABLED(CONFIG_MEM_SOFT_DIRTY) && !(vm_flags & VM_SOFTDIRTY))
		return 1;

	/* Specialty mapping? */
	if (vm_flags & VM_PFNMAP)
		return 0;

	/* Can the mapping track the dirty pages? */
	return vma->vm_file && vma->vm_file->f_mapping &&
		mapping_can_writeback(vma->vm_file->f_mapping);
}

/*
 * We account for memory if it's a private writeable mapping,
 * not hugepages and VM_NORESERVE wasn't set.
 */
static inline int accountable_mapping(struct file *file, vm_flags_t vm_flags)
{
	/*
	 * hugetlb has its own accounting separate from the core VM
	 * VM_HUGETLB may not be set yet so we cannot check for that flag.
	 */
	if (file && is_file_hugepages(file))
		return 0;

	return (vm_flags & (VM_NORESERVE | VM_SHARED | VM_WRITE)) == VM_WRITE;
}

/**
 * unmapped_area() - Find an area between the low_limit and the high_limit with
 * the correct alignment and offset, all from @info. Note: current->mm is used
 * for the search.
 *
 * @info: The unmapped area information including the range (low_limit -
 * hight_limit), the alignment offset and mask.
 *
 * Return: A memory address or -ENOMEM.
 */
static unsigned long unmapped_area(struct vm_unmapped_area_info *info)
{
	unsigned long length, gap;

	MA_STATE(mas, &current->mm->mm_mt, 0, 0);

	/* Adjust search length to account for worst case alignment overhead */
	length = info->length + info->align_mask;
	if (length < info->length)
		return -ENOMEM;

	if (mas_empty_area(&mas, info->low_limit, info->high_limit - 1,
				  length))
		return -ENOMEM;

	gap = mas.index;
	gap += (info->align_offset - gap) & info->align_mask;
	return gap;
}

/**
 * unmapped_area_topdown() - Find an area between the low_limit and the
 * high_limit with * the correct alignment and offset at the highest available
 * address, all from @info. Note: current->mm is used for the search.
 *
 * @info: The unmapped area information including the range (low_limit -
 * hight_limit), the alignment offset and mask.
 *
 * Return: A memory address or -ENOMEM.
 */
static unsigned long unmapped_area_topdown(struct vm_unmapped_area_info *info)
{
	unsigned long length, gap;

	MA_STATE(mas, &current->mm->mm_mt, 0, 0);
	/* Adjust search length to account for worst case alignment overhead */
	length = info->length + info->align_mask;
	if (length < info->length)
		return -ENOMEM;

	if (mas_empty_area_rev(&mas, info->low_limit, info->high_limit - 1,
				length))
		return -ENOMEM;

	gap = mas.last + 1 - info->length;
	gap -= (gap - info->align_offset) & info->align_mask;
	return gap;
}

/*
 * Search for an unmapped address range.
 *
 * We are looking for a range that:
 * - does not intersect with any VMA;
 * - is contained within the [low_limit, high_limit) interval;
 * - is at least the desired size.
 * - satisfies (begin_addr & align_mask) == (align_offset & align_mask)
 */
unsigned long vm_unmapped_area(struct vm_unmapped_area_info *info)
{
	unsigned long addr;

	if (info->flags & VM_UNMAPPED_AREA_TOPDOWN)
		addr = unmapped_area_topdown(info);
	else
		addr = unmapped_area(info);

	trace_vm_unmapped_area(addr, info);
	return addr;
}

/* Get an address range which is currently unmapped.
 * For shmat() with addr=0.
 *
 * Ugly calling convention alert:
 * Return value with the low bits set means error value,
 * ie
 *	if (ret & ~PAGE_MASK)
 *		error = ret;
 *
 * This function "knows" that -ENOMEM has the bits set.
 */
unsigned long
generic_get_unmapped_area(struct file *filp, unsigned long addr,
			  unsigned long len, unsigned long pgoff,
			  unsigned long flags)
{
	struct mm_struct *mm = current->mm;
	struct vm_area_struct *vma, *prev;
	struct vm_unmapped_area_info info;
	const unsigned long mmap_end = arch_get_mmap_end(addr, len, flags);

	if (len > mmap_end - mmap_min_addr)
		return -ENOMEM;

	if (flags & MAP_FIXED)
		return addr;

	if (addr) {
		addr = PAGE_ALIGN(addr);
		vma = find_vma_prev(mm, addr, &prev);
		if (mmap_end - len >= addr && addr >= mmap_min_addr &&
		    (!vma || addr + len <= vm_start_gap(vma)) &&
		    (!prev || addr >= vm_end_gap(prev)))
			return addr;
	}

	info.flags = 0;
	info.length = len;
	info.low_limit = mm->mmap_base;
	info.high_limit = mmap_end;
	info.align_mask = 0;
	info.align_offset = 0;
	return vm_unmapped_area(&info);
}

#ifndef HAVE_ARCH_UNMAPPED_AREA
unsigned long
arch_get_unmapped_area(struct file *filp, unsigned long addr,
		       unsigned long len, unsigned long pgoff,
		       unsigned long flags)
{
	return generic_get_unmapped_area(filp, addr, len, pgoff, flags);
}
#endif

/*
 * This mmap-allocator allocates new areas top-down from below the
 * stack's low limit (the base):
 */
unsigned long
generic_get_unmapped_area_topdown(struct file *filp, unsigned long addr,
				  unsigned long len, unsigned long pgoff,
				  unsigned long flags)
{
	struct vm_area_struct *vma, *prev;
	struct mm_struct *mm = current->mm;
	struct vm_unmapped_area_info info;
	const unsigned long mmap_end = arch_get_mmap_end(addr, len, flags);

	/* requested length too big for entire address space */
	if (len > mmap_end - mmap_min_addr)
		return -ENOMEM;

	if (flags & MAP_FIXED)
		return addr;

	/* requesting a specific address */
	if (addr) {
		addr = PAGE_ALIGN(addr);
		vma = find_vma_prev(mm, addr, &prev);
		if (mmap_end - len >= addr && addr >= mmap_min_addr &&
				(!vma || addr + len <= vm_start_gap(vma)) &&
				(!prev || addr >= vm_end_gap(prev)))
			return addr;
	}

	info.flags = VM_UNMAPPED_AREA_TOPDOWN;
	info.length = len;
	info.low_limit = max(PAGE_SIZE, mmap_min_addr);
	info.high_limit = arch_get_mmap_base(addr, mm->mmap_base);
	info.align_mask = 0;
	info.align_offset = 0;
	addr = vm_unmapped_area(&info);

	/*
	 * A failed mmap() very likely causes application failure,
	 * so fall back to the bottom-up function here. This scenario
	 * can happen with large stack limits and large mmap()
	 * allocations.
	 */
	if (offset_in_page(addr)) {
		VM_BUG_ON(addr != -ENOMEM);
		info.flags = 0;
		info.low_limit = TASK_UNMAPPED_BASE;
		info.high_limit = mmap_end;
		addr = vm_unmapped_area(&info);
	}

	return addr;
}

#ifndef HAVE_ARCH_UNMAPPED_AREA_TOPDOWN
unsigned long
arch_get_unmapped_area_topdown(struct file *filp, unsigned long addr,
			       unsigned long len, unsigned long pgoff,
			       unsigned long flags)
{
	return generic_get_unmapped_area_topdown(filp, addr, len, pgoff, flags);
}
#endif

unsigned long
get_unmapped_area(struct file *file, unsigned long addr, unsigned long len,
		unsigned long pgoff, unsigned long flags)
{
	unsigned long (*get_area)(struct file *, unsigned long,
				  unsigned long, unsigned long, unsigned long);

	unsigned long error = arch_mmap_check(addr, len, flags);
	if (error)
		return error;

	/* Careful about overflows.. */
	if (len > TASK_SIZE)
		return -ENOMEM;

	get_area = current->mm->get_unmapped_area;
	if (file) {
		if (file->f_op->get_unmapped_area)
			get_area = file->f_op->get_unmapped_area;
	} else if (flags & MAP_SHARED) {
		/*
		 * mmap_region() will call shmem_zero_setup() to create a file,
		 * so use shmem's get_unmapped_area in case it can be huge.
		 * do_mmap() will clear pgoff, so match alignment.
		 */
		pgoff = 0;
		get_area = shmem_get_unmapped_area;
	}

	addr = get_area(file, addr, len, pgoff, flags);
	if (IS_ERR_VALUE(addr))
		return addr;

	if (addr > TASK_SIZE - len)
		return -ENOMEM;
	if (offset_in_page(addr))
		return -EINVAL;

	error = security_mmap_addr(addr);
	return error ? error : addr;
}

EXPORT_SYMBOL(get_unmapped_area);

/**
 * find_vma_intersection() - Look up the first VMA which intersects the interval
 * @mm: The process address space.
 * @start_addr: The inclusive start user address.
 * @end_addr: The exclusive end user address.
 *
 * Returns: The first VMA within the provided range, %NULL otherwise.  Assumes
 * start_addr < end_addr.
 */
struct vm_area_struct *find_vma_intersection(struct mm_struct *mm,
					     unsigned long start_addr,
					     unsigned long end_addr)
{
	unsigned long index = start_addr;

	mmap_assert_locked(mm);
	return mt_find(&mm->mm_mt, &index, end_addr - 1);
}
EXPORT_SYMBOL(find_vma_intersection);

/**
 * find_vma() - Find the VMA for a given address, or the next VMA.
 * @mm: The mm_struct to check
 * @addr: The address
 *
 * Returns: The VMA associated with addr, or the next VMA.
 * May return %NULL in the case of no VMA at addr or above.
 */
struct vm_area_struct *find_vma(struct mm_struct *mm, unsigned long addr)
{
	unsigned long index = addr;

	mmap_assert_locked(mm);
	return mt_find(&mm->mm_mt, &index, ULONG_MAX);
}
EXPORT_SYMBOL(find_vma);

/**
 * find_vma_prev() - Find the VMA for a given address, or the next vma and
 * set %pprev to the previous VMA, if any.
 * @mm: The mm_struct to check
 * @addr: The address
 * @pprev: The pointer to set to the previous VMA
 *
 * Note that RCU lock is missing here since the external mmap_lock() is used
 * instead.
 *
 * Returns: The VMA associated with @addr, or the next vma.
 * May return %NULL in the case of no vma at addr or above.
 */
struct vm_area_struct *
find_vma_prev(struct mm_struct *mm, unsigned long addr,
			struct vm_area_struct **pprev)
{
	struct vm_area_struct *vma;
	MA_STATE(mas, &mm->mm_mt, addr, addr);

	vma = mas_walk(&mas);
	*pprev = mas_prev(&mas, 0);
	if (!vma)
		vma = mas_next(&mas, ULONG_MAX);
	return vma;
}

/*
 * Verify that the stack growth is acceptable and
 * update accounting. This is shared with both the
 * grow-up and grow-down cases.
 */
static int acct_stack_growth(struct vm_area_struct *vma,
			     unsigned long size, unsigned long grow)
{
	struct mm_struct *mm = vma->vm_mm;
	unsigned long new_start;

	/* address space limit tests */
	if (!may_expand_vm(mm, vma->vm_flags, grow))
		return -ENOMEM;

	/* Stack limit test */
	if (size > rlimit(RLIMIT_STACK))
		return -ENOMEM;

	/* mlock limit tests */
	if (mlock_future_check(mm, vma->vm_flags, grow << PAGE_SHIFT))
		return -ENOMEM;

	/* Check to ensure the stack will not grow into a hugetlb-only region */
	new_start = (vma->vm_flags & VM_GROWSUP) ? vma->vm_start :
			vma->vm_end - size;
	if (is_hugepage_only_range(vma->vm_mm, new_start, size))
		return -EFAULT;

	/*
	 * Overcommit..  This must be the final test, as it will
	 * update security statistics.
	 */
	if (security_vm_enough_memory_mm(mm, grow))
		return -ENOMEM;

	return 0;
}

#if defined(CONFIG_STACK_GROWSUP) || defined(CONFIG_IA64)
/*
 * PA-RISC uses this for its stack; IA64 for its Register Backing Store.
 * vma is the last one with address > vma->vm_end.  Have to extend vma.
 */
int expand_upwards(struct vm_area_struct *vma, unsigned long address)
{
	struct mm_struct *mm = vma->vm_mm;
	struct vm_area_struct *next;
	unsigned long gap_addr;
	int error = 0;
	MA_STATE(mas, &mm->mm_mt, 0, 0);

	if (!(vma->vm_flags & VM_GROWSUP))
		return -EFAULT;

	/* Guard against exceeding limits of the address space. */
	address &= PAGE_MASK;
	if (address >= (TASK_SIZE & PAGE_MASK))
		return -ENOMEM;
	address += PAGE_SIZE;

	/* Enforce stack_guard_gap */
	gap_addr = address + stack_guard_gap;

	/* Guard against overflow */
	if (gap_addr < address || gap_addr > TASK_SIZE)
		gap_addr = TASK_SIZE;

	next = find_vma_intersection(mm, vma->vm_end, gap_addr);
	if (next && vma_is_accessible(next)) {
		if (!(next->vm_flags & VM_GROWSUP))
			return -ENOMEM;
		/* Check that both stack segments have the same anon_vma? */
	}

	if (mas_preallocate(&mas, vma, GFP_KERNEL))
		return -ENOMEM;

	/* We must make sure the anon_vma is allocated. */
	if (unlikely(anon_vma_prepare(vma))) {
		mas_destroy(&mas);
		return -ENOMEM;
	}

	/*
	 * vma->vm_start/vm_end cannot change under us because the caller
	 * is required to hold the mmap_lock in read mode.  We need the
	 * anon_vma lock to serialize against concurrent expand_stacks.
	 */
	anon_vma_lock_write(vma->anon_vma);

	/* Somebody else might have raced and expanded it already */
	if (address > vma->vm_end) {
		unsigned long size, grow;

		size = address - vma->vm_start;
		grow = (address - vma->vm_end) >> PAGE_SHIFT;

		error = -ENOMEM;
		if (vma->vm_pgoff + (size >> PAGE_SHIFT) >= vma->vm_pgoff) {
			error = acct_stack_growth(vma, size, grow);
			if (!error) {
				/*
				 * We only hold a shared mmap_lock lock here, so
				 * we need to protect against concurrent vma
				 * expansions.  anon_vma_lock_write() doesn't
				 * help here, as we don't guarantee that all
				 * growable vmas in a mm share the same root
				 * anon vma.  So, we reuse mm->page_table_lock
				 * to guard against concurrent vma expansions.
				 */
				spin_lock(&mm->page_table_lock);
				if (vma->vm_flags & VM_LOCKED)
					mm->locked_vm += grow;
				vm_stat_account(mm, vma->vm_flags, grow);
				anon_vma_interval_tree_pre_update_vma(vma);
				vma->vm_end = address;
				/* Overwrite old entry in mtree. */
				vma_mas_store(vma, &mas);
				anon_vma_interval_tree_post_update_vma(vma);
				spin_unlock(&mm->page_table_lock);

				perf_event_mmap(vma);
			}
		}
	}
	anon_vma_unlock_write(vma->anon_vma);
	khugepaged_enter_vma(vma, vma->vm_flags);
	mas_destroy(&mas);
	return error;
}
#endif /* CONFIG_STACK_GROWSUP || CONFIG_IA64 */

/*
 * vma is the first one with address < vma->vm_start.  Have to extend vma.
 */
int expand_downwards(struct vm_area_struct *vma, unsigned long address)
{
	struct mm_struct *mm = vma->vm_mm;
	MA_STATE(mas, &mm->mm_mt, vma->vm_start, vma->vm_start);
	struct vm_area_struct *prev;
	int error = 0;

	address &= PAGE_MASK;
	if (address < mmap_min_addr)
		return -EPERM;

	/* Enforce stack_guard_gap */
	prev = mas_prev(&mas, 0);
	/* Check that both stack segments have the same anon_vma? */
	if (prev && !(prev->vm_flags & VM_GROWSDOWN) &&
			vma_is_accessible(prev)) {
		if (address - prev->vm_end < stack_guard_gap)
			return -ENOMEM;
	}

	if (mas_preallocate(&mas, vma, GFP_KERNEL))
		return -ENOMEM;

	/* We must make sure the anon_vma is allocated. */
	if (unlikely(anon_vma_prepare(vma))) {
		mas_destroy(&mas);
		return -ENOMEM;
	}

	/*
	 * vma->vm_start/vm_end cannot change under us because the caller
	 * is required to hold the mmap_lock in read mode.  We need the
	 * anon_vma lock to serialize against concurrent expand_stacks.
	 */
	anon_vma_lock_write(vma->anon_vma);

	/* Somebody else might have raced and expanded it already */
	if (address < vma->vm_start) {
		unsigned long size, grow;

		size = vma->vm_end - address;
		grow = (vma->vm_start - address) >> PAGE_SHIFT;

		error = -ENOMEM;
		if (grow <= vma->vm_pgoff) {
			error = acct_stack_growth(vma, size, grow);
			if (!error) {
				/*
				 * We only hold a shared mmap_lock lock here, so
				 * we need to protect against concurrent vma
				 * expansions.  anon_vma_lock_write() doesn't
				 * help here, as we don't guarantee that all
				 * growable vmas in a mm share the same root
				 * anon vma.  So, we reuse mm->page_table_lock
				 * to guard against concurrent vma expansions.
				 */
				spin_lock(&mm->page_table_lock);
				if (vma->vm_flags & VM_LOCKED)
					mm->locked_vm += grow;
				vm_stat_account(mm, vma->vm_flags, grow);
				anon_vma_interval_tree_pre_update_vma(vma);
				vma->vm_start = address;
				vma->vm_pgoff -= grow;
				/* Overwrite old entry in mtree. */
				vma_mas_store(vma, &mas);
				anon_vma_interval_tree_post_update_vma(vma);
				spin_unlock(&mm->page_table_lock);

				perf_event_mmap(vma);
			}
		}
	}
	anon_vma_unlock_write(vma->anon_vma);
	khugepaged_enter_vma(vma, vma->vm_flags);
	mas_destroy(&mas);
	return error;
}

/* enforced gap between the expanding stack and other mappings. */
unsigned long stack_guard_gap = 256UL<<PAGE_SHIFT;

static int __init cmdline_parse_stack_guard_gap(char *p)
{
	unsigned long val;
	char *endptr;

	val = simple_strtoul(p, &endptr, 10);
	if (!*endptr)
		stack_guard_gap = val << PAGE_SHIFT;

	return 1;
}
__setup("stack_guard_gap=", cmdline_parse_stack_guard_gap);

#ifdef CONFIG_STACK_GROWSUP
int expand_stack(struct vm_area_struct *vma, unsigned long address)
{
	return expand_upwards(vma, address);
}

struct vm_area_struct *
find_extend_vma(struct mm_struct *mm, unsigned long addr)
{
	struct vm_area_struct *vma, *prev;

	addr &= PAGE_MASK;
	vma = find_vma_prev(mm, addr, &prev);
	if (vma && (vma->vm_start <= addr))
		return vma;
	if (!prev || expand_stack(prev, addr))
		return NULL;
	if (prev->vm_flags & VM_LOCKED)
		populate_vma_page_range(prev, addr, prev->vm_end, NULL);
	return prev;
}
#else
int expand_stack(struct vm_area_struct *vma, unsigned long address)
{
	return expand_downwards(vma, address);
}

struct vm_area_struct *
find_extend_vma(struct mm_struct *mm, unsigned long addr)
{
	struct vm_area_struct *vma;
	unsigned long start;

	addr &= PAGE_MASK;
	vma = find_vma(mm, addr);
	if (!vma)
		return NULL;
	if (vma->vm_start <= addr)
		return vma;
	if (!(vma->vm_flags & VM_GROWSDOWN))
		return NULL;
	start = vma->vm_start;
	if (expand_stack(vma, addr))
		return NULL;
	if (vma->vm_flags & VM_LOCKED)
		populate_vma_page_range(vma, addr, start, NULL);
	return vma;
}
#endif

EXPORT_SYMBOL_GPL(find_extend_vma);

/*
 * Ok - we have the memory areas we should free on a maple tree so release them,
 * and do the vma updates.
 *
 * Called with the mm semaphore held.
 */
static inline void remove_mt(struct mm_struct *mm, struct ma_state *mas)
{
	unsigned long nr_accounted = 0;
	struct vm_area_struct *vma;

	/* Update high watermark before we lower total_vm */
	update_hiwater_vm(mm);
	mas_for_each(mas, vma, ULONG_MAX) {
		long nrpages = vma_pages(vma);

		if (vma->vm_flags & VM_ACCOUNT)
			nr_accounted += nrpages;
		vm_stat_account(mm, vma->vm_flags, -nrpages);
		remove_vma(vma);
	}
	vm_unacct_memory(nr_accounted);
	validate_mm(mm);
}

/*
 * Get rid of page table information in the indicated region.
 *
 * Called with the mm semaphore held.
 */
static void unmap_region(struct mm_struct *mm, struct maple_tree *mt,
		struct vm_area_struct *vma, struct vm_area_struct *prev,
		struct vm_area_struct *next,
		unsigned long start, unsigned long end)
{
	struct mmu_gather tlb;

	lru_add_drain();
	tlb_gather_mmu(&tlb, mm);
	update_hiwater_rss(mm);
	unmap_vmas(&tlb, mt, vma, start, end);
	free_pgtables(&tlb, mt, vma, prev ? prev->vm_end : FIRST_USER_ADDRESS,
				 next ? next->vm_start : USER_PGTABLES_CEILING);
	tlb_finish_mmu(&tlb);
}

/*
 * __split_vma() bypasses sysctl_max_map_count checking.  We use this where it
 * has already been checked or doesn't make sense to fail.
 */
int __split_vma(struct mm_struct *mm, struct vm_area_struct *vma,
		unsigned long addr, int new_below)
{
	struct vm_area_struct *new;
	int err;
	validate_mm_mt(mm);

	if (vma->vm_ops && vma->vm_ops->may_split) {
		err = vma->vm_ops->may_split(vma, addr);
		if (err)
			return err;
	}

	new = vm_area_dup(vma);
	if (!new)
		return -ENOMEM;

	if (new_below)
		new->vm_end = addr;
	else {
		new->vm_start = addr;
		new->vm_pgoff += ((addr - vma->vm_start) >> PAGE_SHIFT);
	}

	err = vma_dup_policy(vma, new);
	if (err)
		goto out_free_vma;

	err = anon_vma_clone(new, vma);
	if (err)
		goto out_free_mpol;

	if (new->vm_file)
		get_file(new->vm_file);

	if (new->vm_ops && new->vm_ops->open)
		new->vm_ops->open(new);

	if (new_below)
		err = vma_adjust(vma, addr, vma->vm_end, vma->vm_pgoff +
			((addr - new->vm_start) >> PAGE_SHIFT), new);
	else
		err = vma_adjust(vma, vma->vm_start, addr, vma->vm_pgoff, new);

	/* Success. */
	if (!err)
		return 0;

	/* Avoid vm accounting in close() operation */
	new->vm_start = new->vm_end;
	new->vm_pgoff = 0;
	/* Clean everything up if vma_adjust failed. */
	if (new->vm_ops && new->vm_ops->close)
		new->vm_ops->close(new);
	if (new->vm_file)
		fput(new->vm_file);
	unlink_anon_vmas(new);
 out_free_mpol:
	mpol_put(vma_policy(new));
 out_free_vma:
	vm_area_free(new);
	validate_mm_mt(mm);
	return err;
}

/*
 * Split a vma into two pieces at address 'addr', a new vma is allocated
 * either for the first part or the tail.
 */
int split_vma(struct mm_struct *mm, struct vm_area_struct *vma,
	      unsigned long addr, int new_below)
{
	if (mm->map_count >= sysctl_max_map_count)
		return -ENOMEM;

	return __split_vma(mm, vma, addr, new_below);
}

static inline int munmap_sidetree(struct vm_area_struct *vma,
				   struct ma_state *mas_detach)
{
	mas_set_range(mas_detach, vma->vm_start, vma->vm_end - 1);
	if (mas_store_gfp(mas_detach, vma, GFP_KERNEL))
		return -ENOMEM;

	if (vma->vm_flags & VM_LOCKED)
		vma->vm_mm->locked_vm -= vma_pages(vma);

	return 0;
}

/*
 * do_mas_align_munmap() - munmap the aligned region from @start to @end.
 * @mas: The maple_state, ideally set up to alter the correct tree location.
 * @vma: The starting vm_area_struct
 * @mm: The mm_struct
 * @start: The aligned start address to munmap.
 * @end: The aligned end address to munmap.
 * @uf: The userfaultfd list_head
 * @downgrade: Set to true to attempt a write downgrade of the mmap_sem
 *
 * If @downgrade is true, check return code for potential release of the lock.
 */
static int
do_mas_align_munmap(struct ma_state *mas, struct vm_area_struct *vma,
		    struct mm_struct *mm, unsigned long start,
		    unsigned long end, struct list_head *uf, bool downgrade)
{
	struct vm_area_struct *prev, *next = NULL;
	struct maple_tree mt_detach;
	int count = 0;
	int error = -ENOMEM;
	MA_STATE(mas_detach, &mt_detach, 0, 0);
	mt_init_flags(&mt_detach, MT_FLAGS_LOCK_EXTERN);
	mt_set_external_lock(&mt_detach, &mm->mmap_lock);

	if (mas_preallocate(mas, vma, GFP_KERNEL))
		return -ENOMEM;

	mas->last = end - 1;
	/*
	 * If we need to split any vma, do it now to save pain later.
	 *
	 * Note: mremap's move_vma VM_ACCOUNT handling assumes a partially
	 * unmapped vm_area_struct will remain in use: so lower split_vma
	 * places tmp vma above, and higher split_vma places tmp vma below.
	 */

	/* Does it split the first one? */
	if (start > vma->vm_start) {

		/*
		 * Make sure that map_count on return from munmap() will
		 * not exceed its limit; but let map_count go just above
		 * its limit temporarily, to help free resources as expected.
		 */
		if (end < vma->vm_end && mm->map_count >= sysctl_max_map_count)
			goto map_count_exceeded;

		/*
		 * mas_pause() is not needed since mas->index needs to be set
		 * differently than vma->vm_end anyways.
		 */
		error = __split_vma(mm, vma, start, 0);
		if (error)
			goto start_split_failed;

		mas_set(mas, start);
		vma = mas_walk(mas);
	}

	prev = mas_prev(mas, 0);
	if (unlikely((!prev)))
		mas_set(mas, start);

	/*
	 * Detach a range of VMAs from the mm. Using next as a temp variable as
	 * it is always overwritten.
	 */
	mas_for_each(mas, next, end - 1) {
		/* Does it split the end? */
		if (next->vm_end > end) {
			struct vm_area_struct *split;

			error = __split_vma(mm, next, end, 1);
			if (error)
				goto end_split_failed;

			mas_set(mas, end);
			split = mas_prev(mas, 0);
			error = munmap_sidetree(split, &mas_detach);
			if (error)
				goto munmap_sidetree_failed;

			count++;
			if (vma == next)
				vma = split;
			break;
		}
		error = munmap_sidetree(next, &mas_detach);
		if (error)
			goto munmap_sidetree_failed;

		count++;
#ifdef CONFIG_DEBUG_VM_MAPLE_TREE
		BUG_ON(next->vm_start < start);
		BUG_ON(next->vm_start > end);
#endif
	}

	if (!next)
		next = mas_next(mas, ULONG_MAX);

	if (unlikely(uf)) {
		/*
		 * If userfaultfd_unmap_prep returns an error the vmas
		 * will remain split, but userland will get a
		 * highly unexpected error anyway. This is no
		 * different than the case where the first of the two
		 * __split_vma fails, but we don't undo the first
		 * split, despite we could. This is unlikely enough
		 * failure that it's not worth optimizing it for.
		 */
		error = userfaultfd_unmap_prep(mm, start, end, uf);

		if (error)
			goto userfaultfd_error;
	}

	/* Point of no return */
	mas_set_range(mas, start, end - 1);
#if defined(CONFIG_DEBUG_VM_MAPLE_TREE)
	/* Make sure no VMAs are about to be lost. */
	{
		MA_STATE(test, &mt_detach, start, end - 1);
		struct vm_area_struct *vma_mas, *vma_test;
		int test_count = 0;

		rcu_read_lock();
		vma_test = mas_find(&test, end - 1);
		mas_for_each(mas, vma_mas, end - 1) {
			BUG_ON(vma_mas != vma_test);
			test_count++;
			vma_test = mas_next(&test, end - 1);
		}
		rcu_read_unlock();
		BUG_ON(count != test_count);
		mas_set_range(mas, start, end - 1);
	}
#endif
	mas_store_prealloc(mas, NULL);
	mm->map_count -= count;
	/*
	 * Do not downgrade mmap_lock if we are next to VM_GROWSDOWN or
	 * VM_GROWSUP VMA. Such VMAs can change their size under
	 * down_read(mmap_lock) and collide with the VMA we are about to unmap.
	 */
	if (downgrade) {
		if (next && (next->vm_flags & VM_GROWSDOWN))
			downgrade = false;
		else if (prev && (prev->vm_flags & VM_GROWSUP))
			downgrade = false;
		else
			mmap_write_downgrade(mm);
	}

	unmap_region(mm, &mt_detach, vma, prev, next, start, end);
	/* Statistics and freeing VMAs */
	mas_set(&mas_detach, start);
	remove_mt(mm, &mas_detach);
	__mt_destroy(&mt_detach);


	validate_mm(mm);
	return downgrade ? 1 : 0;

userfaultfd_error:
munmap_sidetree_failed:
end_split_failed:
	__mt_destroy(&mt_detach);
start_split_failed:
map_count_exceeded:
	mas_destroy(mas);
	return error;
}

/*
 * do_mas_munmap() - munmap a given range.
 * @mas: The maple state
 * @mm: The mm_struct
 * @start: The start address to munmap
 * @len: The length of the range to munmap
 * @uf: The userfaultfd list_head
 * @downgrade: set to true if the user wants to attempt to write_downgrade the
 * mmap_sem
 *
 * This function takes a @mas that is either pointing to the previous VMA or set
 * to MA_START and sets it up to remove the mapping(s).  The @len will be
 * aligned and any arch_unmap work will be preformed.
 *
 * Returns: -EINVAL on failure, 1 on success and unlock, 0 otherwise.
 */
int do_mas_munmap(struct ma_state *mas, struct mm_struct *mm,
		  unsigned long start, size_t len, struct list_head *uf,
		  bool downgrade)
{
	unsigned long end;
	struct vm_area_struct *vma;

	if ((offset_in_page(start)) || start > TASK_SIZE || len > TASK_SIZE-start)
		return -EINVAL;

	end = start + PAGE_ALIGN(len);
	if (end == start)
		return -EINVAL;

	 /* arch_unmap() might do unmaps itself.  */
	arch_unmap(mm, start, end);

	/* Find the first overlapping VMA */
	vma = mas_find(mas, end - 1);
	if (!vma)
		return 0;

	return do_mas_align_munmap(mas, vma, mm, start, end, uf, downgrade);
}

/* do_munmap() - Wrapper function for non-maple tree aware do_munmap() calls.
 * @mm: The mm_struct
 * @start: The start address to munmap
 * @len: The length to be munmapped.
 * @uf: The userfaultfd list_head
 */
int do_munmap(struct mm_struct *mm, unsigned long start, size_t len,
	      struct list_head *uf)
{
	MA_STATE(mas, &mm->mm_mt, start, start);

	return do_mas_munmap(&mas, mm, start, len, uf, false);
}

unsigned long mmap_region(struct file *file, unsigned long addr,
		unsigned long len, vm_flags_t vm_flags, unsigned long pgoff,
		struct list_head *uf)
{
	struct mm_struct *mm = current->mm;
	struct vm_area_struct *vma = NULL;
	struct vm_area_struct *next, *prev, *merge;
	pgoff_t pglen = len >> PAGE_SHIFT;
	unsigned long charged = 0;
	unsigned long end = addr + len;
	unsigned long merge_start = addr, merge_end = end;
	pgoff_t vm_pgoff;
	int error;
	MA_STATE(mas, &mm->mm_mt, addr, end - 1);

	/* Check against address space limit. */
	if (!may_expand_vm(mm, vm_flags, len >> PAGE_SHIFT)) {
		unsigned long nr_pages;

		/*
		 * MAP_FIXED may remove pages of mappings that intersects with
		 * requested mapping. Account for the pages it would unmap.
		 */
		nr_pages = count_vma_pages_range(mm, addr, end);

		if (!may_expand_vm(mm, vm_flags,
					(len >> PAGE_SHIFT) - nr_pages))
			return -ENOMEM;
	}

	/* Unmap any existing mapping in the area */
	if (do_mas_munmap(&mas, mm, addr, len, uf, false))
		return -ENOMEM;

	/*
	 * Private writable mapping: check memory availability
	 */
	if (accountable_mapping(file, vm_flags)) {
		charged = len >> PAGE_SHIFT;
		if (security_vm_enough_memory_mm(mm, charged))
			return -ENOMEM;
		vm_flags |= VM_ACCOUNT;
	}

	next = mas_next(&mas, ULONG_MAX);
	prev = mas_prev(&mas, 0);
	if (vm_flags & VM_SPECIAL)
		goto cannot_expand;

	/* Attempt to expand an old mapping */
	/* Check next */
	if (next && next->vm_start == end && !vma_policy(next) &&
	    can_vma_merge_before(next, vm_flags, NULL, file, pgoff+pglen,
				 NULL_VM_UFFD_CTX, NULL)) {
		merge_end = next->vm_end;
		vma = next;
		vm_pgoff = next->vm_pgoff - pglen;
	}

	/* Check prev */
	if (prev && prev->vm_end == addr && !vma_policy(prev) &&
	    (vma ? can_vma_merge_after(prev, vm_flags, vma->anon_vma, file,
				       pgoff, vma->vm_userfaultfd_ctx, NULL) :
		   can_vma_merge_after(prev, vm_flags, NULL, file, pgoff,
				       NULL_VM_UFFD_CTX, NULL))) {
		merge_start = prev->vm_start;
		vma = prev;
		vm_pgoff = prev->vm_pgoff;
	}


	/* Actually expand, if possible */
	if (vma &&
	    !vma_expand(&mas, vma, merge_start, merge_end, vm_pgoff, next)) {
		khugepaged_enter_vma(vma, vm_flags);
		goto expanded;
	}

	mas.index = addr;
	mas.last = end - 1;
cannot_expand:
	/*
	 * Determine the object being mapped and call the appropriate
	 * specific mapper. the address has already been validated, but
	 * not unmapped, but the maps are removed from the list.
	 */
	vma = vm_area_alloc(mm);
	if (!vma) {
		error = -ENOMEM;
		goto unacct_error;
	}

	vma->vm_start = addr;
	vma->vm_end = end;
	vma->vm_flags = vm_flags;
	vma->vm_page_prot = vm_get_page_prot(vm_flags);
	vma->vm_pgoff = pgoff;

	if (file) {
		if (vm_flags & VM_SHARED) {
			error = mapping_map_writable(file->f_mapping);
			if (error)
				goto free_vma;
		}

		vma->vm_file = get_file(file);
		error = call_mmap(file, vma);
		if (error)
			goto unmap_and_free_vma;

		/* Can addr have changed??
		 *
		 * Answer: Yes, several device drivers can do it in their
		 *         f_op->mmap method. -DaveM
		 */
		WARN_ON_ONCE(addr != vma->vm_start);

		addr = vma->vm_start;
		mas_reset(&mas);

		/*
		 * If vm_flags changed after call_mmap(), we should try merge
		 * vma again as we may succeed this time.
		 */
		if (unlikely(vm_flags != vma->vm_flags && prev)) {
			merge = vma_merge(mm, prev, vma->vm_start, vma->vm_end, vma->vm_flags,
				NULL, vma->vm_file, vma->vm_pgoff, NULL, NULL_VM_UFFD_CTX, NULL);
			if (merge) {
				/*
				 * ->mmap() can change vma->vm_file and fput
				 * the original file. So fput the vma->vm_file
				 * here or we would add an extra fput for file
				 * and cause general protection fault
				 * ultimately.
				 */
				fput(vma->vm_file);
				vm_area_free(vma);
				vma = merge;
				/* Update vm_flags to pick up the change. */
				addr = vma->vm_start;
				vm_flags = vma->vm_flags;
				goto unmap_writable;
			}
		}

		vm_flags = vma->vm_flags;
	} else if (vm_flags & VM_SHARED) {
		error = shmem_zero_setup(vma);
		if (error)
			goto free_vma;
	} else {
		vma_set_anonymous(vma);
	}

	/* Allow architectures to sanity-check the vm_flags */
	if (!arch_validate_flags(vma->vm_flags)) {
		error = -EINVAL;
		if (file)
			goto unmap_and_free_vma;
		else
			goto free_vma;
	}

	if (mas_preallocate(&mas, vma, GFP_KERNEL)) {
		error = -ENOMEM;
		if (file)
			goto unmap_and_free_vma;
		else
			goto free_vma;
	}

	if (vma->vm_file)
		i_mmap_lock_write(vma->vm_file->f_mapping);

	vma_mas_store(vma, &mas);
	mm->map_count++;
	if (vma->vm_file) {
		if (vma->vm_flags & VM_SHARED)
			mapping_allow_writable(vma->vm_file->f_mapping);

		flush_dcache_mmap_lock(vma->vm_file->f_mapping);
		vma_interval_tree_insert(vma, &vma->vm_file->f_mapping->i_mmap);
		flush_dcache_mmap_unlock(vma->vm_file->f_mapping);
		i_mmap_unlock_write(vma->vm_file->f_mapping);
	}

	/*
	 * vma_merge() calls khugepaged_enter_vma() either, the below
	 * call covers the non-merge case.
	 */
	khugepaged_enter_vma(vma, vma->vm_flags);

	/* Once vma denies write, undo our temporary denial count */
unmap_writable:
	if (file && vm_flags & VM_SHARED)
		mapping_unmap_writable(file->f_mapping);
	file = vma->vm_file;
expanded:
	perf_event_mmap(vma);

	vm_stat_account(mm, vm_flags, len >> PAGE_SHIFT);
	if (vm_flags & VM_LOCKED) {
		if ((vm_flags & VM_SPECIAL) || vma_is_dax(vma) ||
					is_vm_hugetlb_page(vma) ||
					vma == get_gate_vma(current->mm))
			vma->vm_flags &= VM_LOCKED_CLEAR_MASK;
		else
			mm->locked_vm += (len >> PAGE_SHIFT);
	}

	if (file)
		uprobe_mmap(vma);

	/*
	 * New (or expanded) vma always get soft dirty status.
	 * Otherwise user-space soft-dirty page tracker won't
	 * be able to distinguish situation when vma area unmapped,
	 * then new mapped in-place (which must be aimed as
	 * a completely new data area).
	 */
	vma->vm_flags |= VM_SOFTDIRTY;

	vma_set_page_prot(vma);

	validate_mm(mm);
	return addr;

unmap_and_free_vma:
	fput(vma->vm_file);
	vma->vm_file = NULL;

	/* Undo any partial mapping done by a device driver. */
	unmap_region(mm, mas.tree, vma, prev, next, vma->vm_start, vma->vm_end);
	if (vm_flags & VM_SHARED)
		mapping_unmap_writable(file->f_mapping);
free_vma:
	vm_area_free(vma);
unacct_error:
	if (charged)
		vm_unacct_memory(charged);
	validate_mm(mm);
	return error;
}

static int __vm_munmap(unsigned long start, size_t len, bool downgrade)
{
	int ret;
	struct mm_struct *mm = current->mm;
	LIST_HEAD(uf);
	MA_STATE(mas, &mm->mm_mt, start, start);

	if (mmap_write_lock_killable(mm))
		return -EINTR;

	ret = do_mas_munmap(&mas, mm, start, len, &uf, downgrade);
	/*
	 * Returning 1 indicates mmap_lock is downgraded.
	 * But 1 is not legal return value of vm_munmap() and munmap(), reset
	 * it to 0 before return.
	 */
	if (ret == 1) {
		mmap_read_unlock(mm);
		ret = 0;
	} else
		mmap_write_unlock(mm);

	userfaultfd_unmap_complete(mm, &uf);
	return ret;
}

int vm_munmap(unsigned long start, size_t len)
{
	return __vm_munmap(start, len, false);
}
EXPORT_SYMBOL(vm_munmap);

SYSCALL_DEFINE2(munmap, unsigned long, addr, size_t, len)
{
	addr = untagged_addr(addr);
	return __vm_munmap(addr, len, true);
}


/*
 * Emulation of deprecated remap_file_pages() syscall.
 */
SYSCALL_DEFINE5(remap_file_pages, unsigned long, start, unsigned long, size,
		unsigned long, prot, unsigned long, pgoff, unsigned long, flags)
{

	struct mm_struct *mm = current->mm;
	struct vm_area_struct *vma;
	unsigned long populate = 0;
	unsigned long ret = -EINVAL;
	struct file *file;

	pr_warn_once("%s (%d) uses deprecated remap_file_pages() syscall. See Documentation/mm/remap_file_pages.rst.\n",
		     current->comm, current->pid);

	if (prot)
		return ret;
	start = start & PAGE_MASK;
	size = size & PAGE_MASK;

	if (start + size <= start)
		return ret;

	/* Does pgoff wrap? */
	if (pgoff + (size >> PAGE_SHIFT) < pgoff)
		return ret;

	if (mmap_write_lock_killable(mm))
		return -EINTR;

	vma = vma_lookup(mm, start);

	if (!vma || !(vma->vm_flags & VM_SHARED))
		goto out;

	if (start + size > vma->vm_end) {
		VMA_ITERATOR(vmi, mm, vma->vm_end);
		struct vm_area_struct *next, *prev = vma;

		for_each_vma_range(vmi, next, start + size) {
			/* hole between vmas ? */
			if (next->vm_start != prev->vm_end)
				goto out;

			if (next->vm_file != vma->vm_file)
				goto out;

			if (next->vm_flags != vma->vm_flags)
				goto out;

			prev = next;
		}

		if (!next)
			goto out;
	}

	prot |= vma->vm_flags & VM_READ ? PROT_READ : 0;
	prot |= vma->vm_flags & VM_WRITE ? PROT_WRITE : 0;
	prot |= vma->vm_flags & VM_EXEC ? PROT_EXEC : 0;

	flags &= MAP_NONBLOCK;
	flags |= MAP_SHARED | MAP_FIXED | MAP_POPULATE;
	if (vma->vm_flags & VM_LOCKED)
		flags |= MAP_LOCKED;

	file = get_file(vma->vm_file);
	ret = do_mmap(vma->vm_file, start, size,
			prot, flags, pgoff, &populate, NULL);
	fput(file);
out:
	mmap_write_unlock(mm);
	if (populate)
		mm_populate(ret, populate);
	if (!IS_ERR_VALUE(ret))
		ret = 0;
	return ret;
}

/*
 * brk_munmap() - Unmap a parital vma.
 * @mas: The maple tree state.
 * @vma: The vma to be modified
 * @newbrk: the start of the address to unmap
 * @oldbrk: The end of the address to unmap
 * @uf: The userfaultfd list_head
 *
 * Returns: 1 on success.
 * unmaps a partial VMA mapping.  Does not handle alignment, downgrades lock if
 * possible.
 */
static int do_brk_munmap(struct ma_state *mas, struct vm_area_struct *vma,
			 unsigned long newbrk, unsigned long oldbrk,
			 struct list_head *uf)
{
	struct mm_struct *mm = vma->vm_mm;
	int ret;

	arch_unmap(mm, newbrk, oldbrk);
	ret = do_mas_align_munmap(mas, vma, mm, newbrk, oldbrk, uf, true);
	validate_mm_mt(mm);
	return ret;
}

/*
 * do_brk_flags() - Increase the brk vma if the flags match.
 * @mas: The maple tree state.
 * @addr: The start address
 * @len: The length of the increase
 * @vma: The vma,
 * @flags: The VMA Flags
 *
 * Extend the brk VMA from addr to addr + len.  If the VMA is NULL or the flags
 * do not match then create a new anonymous VMA.  Eventually we may be able to
 * do some brk-specific accounting here.
 */
static int do_brk_flags(struct ma_state *mas, struct vm_area_struct *vma,
		unsigned long addr, unsigned long len, unsigned long flags)
{
	struct mm_struct *mm = current->mm;

	validate_mm_mt(mm);

	/*
	 * Check against address space limits by the changed size
	 * Note: This happens *after* clearing old mappings in some code paths.
	 */
	flags |= VM_DATA_DEFAULT_FLAGS | VM_ACCOUNT | mm->def_flags;
	if (!may_expand_vm(mm, flags, len >> PAGE_SHIFT))
		return -ENOMEM;

	if (mm->map_count > sysctl_max_map_count)
		return -ENOMEM;

	if (security_vm_enough_memory_mm(mm, len >> PAGE_SHIFT))
		return -ENOMEM;

	/*
	 * Expand the existing vma if possible; Note that singular lists do not
	 * occur after forking, so the expand will only happen on new VMAs.
	 */
	if (vma &&
	    (!vma->anon_vma || list_is_singular(&vma->anon_vma_chain)) &&
	    ((vma->vm_flags & ~VM_SOFTDIRTY) == flags)) {
		mas->index = vma->vm_start;
		mas->last = addr + len - 1;
		vma_adjust_trans_huge(vma, addr, addr + len, 0);
		if (vma->anon_vma) {
			anon_vma_lock_write(vma->anon_vma);
			anon_vma_interval_tree_pre_update_vma(vma);
		}
		vma->vm_end = addr + len;
		vma->vm_flags |= VM_SOFTDIRTY;
		if (mas_store_gfp(mas, vma, GFP_KERNEL))
			goto mas_expand_failed;

		if (vma->anon_vma) {
			anon_vma_interval_tree_post_update_vma(vma);
			anon_vma_unlock_write(vma->anon_vma);
		}
		khugepaged_enter_vma(vma, flags);
		goto out;
	}

	/* create a vma struct for an anonymous mapping */
	vma = vm_area_alloc(mm);
	if (!vma)
		goto vma_alloc_fail;

	vma_set_anonymous(vma);
	vma->vm_start = addr;
	vma->vm_end = addr + len;
	vma->vm_pgoff = addr >> PAGE_SHIFT;
	vma->vm_flags = flags;
	vma->vm_page_prot = vm_get_page_prot(flags);
	mas_set_range(mas, vma->vm_start, addr + len - 1);
	if (mas_store_gfp(mas, vma, GFP_KERNEL))
		goto mas_store_fail;

	mm->map_count++;

out:
	perf_event_mmap(vma);
	mm->total_vm += len >> PAGE_SHIFT;
	mm->data_vm += len >> PAGE_SHIFT;
	if (flags & VM_LOCKED)
		mm->locked_vm += (len >> PAGE_SHIFT);
	vma->vm_flags |= VM_SOFTDIRTY;
	validate_mm(mm);
	return 0;

mas_store_fail:
	vm_area_free(vma);
vma_alloc_fail:
	vm_unacct_memory(len >> PAGE_SHIFT);
	return -ENOMEM;

mas_expand_failed:
	if (vma->anon_vma) {
		anon_vma_interval_tree_post_update_vma(vma);
		anon_vma_unlock_write(vma->anon_vma);
	}
	return -ENOMEM;
}

int vm_brk_flags(unsigned long addr, unsigned long request, unsigned long flags)
{
	struct mm_struct *mm = current->mm;
	struct vm_area_struct *vma = NULL;
	unsigned long len;
	int ret;
	bool populate;
	LIST_HEAD(uf);
	MA_STATE(mas, &mm->mm_mt, addr, addr);

	len = PAGE_ALIGN(request);
	if (len < request)
		return -ENOMEM;
	if (!len)
		return 0;

	if (mmap_write_lock_killable(mm))
		return -EINTR;

	/* Until we need other flags, refuse anything except VM_EXEC. */
	if ((flags & (~VM_EXEC)) != 0)
		return -EINVAL;

	ret = check_brk_limits(addr, len);
	if (ret)
		goto limits_failed;

	ret = do_mas_munmap(&mas, mm, addr, len, &uf, 0);
	if (ret)
		goto munmap_failed;

	vma = mas_prev(&mas, 0);
	if (!vma || vma->vm_end != addr || vma_policy(vma) ||
	    !can_vma_merge_after(vma, flags, NULL, NULL,
				 addr >> PAGE_SHIFT, NULL_VM_UFFD_CTX, NULL))
		vma = NULL;

	ret = do_brk_flags(&mas, vma, addr, len, flags);
	populate = ((mm->def_flags & VM_LOCKED) != 0);
	mmap_write_unlock(mm);
	userfaultfd_unmap_complete(mm, &uf);
	if (populate && !ret)
		mm_populate(addr, len);
	return ret;

munmap_failed:
limits_failed:
	mmap_write_unlock(mm);
	return ret;
}
EXPORT_SYMBOL(vm_brk_flags);

int vm_brk(unsigned long addr, unsigned long len)
{
	return vm_brk_flags(addr, len, 0);
}
EXPORT_SYMBOL(vm_brk);

/* Release all mmaps. */
void exit_mmap(struct mm_struct *mm)
{
	struct mmu_gather tlb;
	struct vm_area_struct *vma;
	unsigned long nr_accounted = 0;
	MA_STATE(mas, &mm->mm_mt, 0, 0);
	int count = 0;

	/* mm's last user has gone, and its about to be pulled down */
	mmu_notifier_release(mm);

	mmap_read_lock(mm);
	arch_exit_mmap(mm);

	vma = mas_find(&mas, ULONG_MAX);
	if (!vma) {
		/* Can happen if dup_mmap() received an OOM */
		mmap_read_unlock(mm);
		return;
	}

	lru_add_drain();
	flush_cache_mm(mm);
	tlb_gather_mmu_fullmm(&tlb, mm);
	/* update_hiwater_rss(mm) here? but nobody should be looking */
	/* Use ULONG_MAX here to ensure all VMAs in the mm are unmapped */
	unmap_vmas(&tlb, &mm->mm_mt, vma, 0, ULONG_MAX);
	mmap_read_unlock(mm);

	/*
	 * Set MMF_OOM_SKIP to hide this task from the oom killer/reaper
	 * because the memory has been already freed. Do not bother checking
	 * mm_is_oom_victim because setting a bit unconditionally is cheaper.
	 */
	set_bit(MMF_OOM_SKIP, &mm->flags);
	mmap_write_lock(mm);
	free_pgtables(&tlb, &mm->mm_mt, vma, FIRST_USER_ADDRESS,
		      USER_PGTABLES_CEILING);
	tlb_finish_mmu(&tlb);

	/*
	 * Walk the list again, actually closing and freeing it, with preemption
	 * enabled, without holding any MM locks besides the unreachable
	 * mmap_write_lock.
	 */
	do {
		if (vma->vm_flags & VM_ACCOUNT)
			nr_accounted += vma_pages(vma);
		remove_vma(vma);
		count++;
		cond_resched();
	} while ((vma = mas_find(&mas, ULONG_MAX)) != NULL);

	BUG_ON(count != mm->map_count);

	trace_exit_mmap(mm);
	__mt_destroy(&mm->mm_mt);
	mmap_write_unlock(mm);
	vm_unacct_memory(nr_accounted);
}

/* Insert vm structure into process list sorted by address
 * and into the inode's i_mmap tree.  If vm_file is non-NULL
 * then i_mmap_rwsem is taken here.
 */
int insert_vm_struct(struct mm_struct *mm, struct vm_area_struct *vma)
{
	unsigned long charged = vma_pages(vma);


	if (find_vma_intersection(mm, vma->vm_start, vma->vm_end))
		return -ENOMEM;

	if ((vma->vm_flags & VM_ACCOUNT) &&
	     security_vm_enough_memory_mm(mm, charged))
		return -ENOMEM;

	/*
	 * The vm_pgoff of a purely anonymous vma should be irrelevant
	 * until its first write fault, when page's anon_vma and index
	 * are set.  But now set the vm_pgoff it will almost certainly
	 * end up with (unless mremap moves it elsewhere before that
	 * first wfault), so /proc/pid/maps tells a consistent story.
	 *
	 * By setting it to reflect the virtual start address of the
	 * vma, merges and splits can happen in a seamless way, just
	 * using the existing file pgoff checks and manipulations.
	 * Similarly in do_mmap and in do_brk_flags.
	 */
	if (vma_is_anonymous(vma)) {
		BUG_ON(vma->anon_vma);
		vma->vm_pgoff = vma->vm_start >> PAGE_SHIFT;
	}

	if (vma_link(mm, vma)) {
		vm_unacct_memory(charged);
		return -ENOMEM;
	}

	return 0;
}

/*
 * Copy the vma structure to a new location in the same mm,
 * prior to moving page table entries, to effect an mremap move.
 */
struct vm_area_struct *copy_vma(struct vm_area_struct **vmap,
	unsigned long addr, unsigned long len, pgoff_t pgoff,
	bool *need_rmap_locks)
{
	struct vm_area_struct *vma = *vmap;
	unsigned long vma_start = vma->vm_start;
	struct mm_struct *mm = vma->vm_mm;
	struct vm_area_struct *new_vma, *prev;
	bool faulted_in_anon_vma = true;

	validate_mm_mt(mm);
	/*
	 * If anonymous vma has not yet been faulted, update new pgoff
	 * to match new location, to increase its chance of merging.
	 */
	if (unlikely(vma_is_anonymous(vma) && !vma->anon_vma)) {
		pgoff = addr >> PAGE_SHIFT;
		faulted_in_anon_vma = false;
	}

	new_vma = find_vma_prev(mm, addr, &prev);
	if (new_vma && new_vma->vm_start < addr + len)
		return NULL;	/* should never get here */

	new_vma = vma_merge(mm, prev, addr, addr + len, vma->vm_flags,
			    vma->anon_vma, vma->vm_file, pgoff, vma_policy(vma),
			    vma->vm_userfaultfd_ctx, anon_vma_name(vma));
	if (new_vma) {
		/*
		 * Source vma may have been merged into new_vma
		 */
		if (unlikely(vma_start >= new_vma->vm_start &&
			     vma_start < new_vma->vm_end)) {
			/*
			 * The only way we can get a vma_merge with
			 * self during an mremap is if the vma hasn't
			 * been faulted in yet and we were allowed to
			 * reset the dst vma->vm_pgoff to the
			 * destination address of the mremap to allow
			 * the merge to happen. mremap must change the
			 * vm_pgoff linearity between src and dst vmas
			 * (in turn preventing a vma_merge) to be
			 * safe. It is only safe to keep the vm_pgoff
			 * linear if there are no pages mapped yet.
			 */
			VM_BUG_ON_VMA(faulted_in_anon_vma, new_vma);
			*vmap = vma = new_vma;
		}
		*need_rmap_locks = (new_vma->vm_pgoff <= vma->vm_pgoff);
	} else {
		new_vma = vm_area_dup(vma);
		if (!new_vma)
			goto out;
		new_vma->vm_start = addr;
		new_vma->vm_end = addr + len;
		new_vma->vm_pgoff = pgoff;
		if (vma_dup_policy(vma, new_vma))
			goto out_free_vma;
		if (anon_vma_clone(new_vma, vma))
			goto out_free_mempol;
		if (new_vma->vm_file)
			get_file(new_vma->vm_file);
		if (new_vma->vm_ops && new_vma->vm_ops->open)
			new_vma->vm_ops->open(new_vma);
		if (vma_link(mm, new_vma))
			goto out_vma_link;
		*need_rmap_locks = false;
	}
	validate_mm_mt(mm);
	return new_vma;

out_vma_link:
	if (new_vma->vm_ops && new_vma->vm_ops->close)
		new_vma->vm_ops->close(new_vma);
out_free_mempol:
	mpol_put(vma_policy(new_vma));
out_free_vma:
	vm_area_free(new_vma);
out:
	validate_mm_mt(mm);
	return NULL;
}

/*
 * Return true if the calling process may expand its vm space by the passed
 * number of pages
 */
bool may_expand_vm(struct mm_struct *mm, vm_flags_t flags, unsigned long npages)
{
	if (mm->total_vm + npages > rlimit(RLIMIT_AS) >> PAGE_SHIFT)
		return false;

	if (is_data_mapping(flags) &&
	    mm->data_vm + npages > rlimit(RLIMIT_DATA) >> PAGE_SHIFT) {
		/* Workaround for Valgrind */
		if (rlimit(RLIMIT_DATA) == 0 &&
		    mm->data_vm + npages <= rlimit_max(RLIMIT_DATA) >> PAGE_SHIFT)
			return true;

		pr_warn_once("%s (%d): VmData %lu exceed data ulimit %lu. Update limits%s.\n",
			     current->comm, current->pid,
			     (mm->data_vm + npages) << PAGE_SHIFT,
			     rlimit(RLIMIT_DATA),
			     ignore_rlimit_data ? "" : " or use boot option ignore_rlimit_data");

		if (!ignore_rlimit_data)
			return false;
	}

	return true;
}

void vm_stat_account(struct mm_struct *mm, vm_flags_t flags, long npages)
{
	WRITE_ONCE(mm->total_vm, READ_ONCE(mm->total_vm)+npages);

	if (is_exec_mapping(flags))
		mm->exec_vm += npages;
	else if (is_stack_mapping(flags))
		mm->stack_vm += npages;
	else if (is_data_mapping(flags))
		mm->data_vm += npages;
}

static vm_fault_t special_mapping_fault(struct vm_fault *vmf);

/*
 * Having a close hook prevents vma merging regardless of flags.
 */
static void special_mapping_close(struct vm_area_struct *vma)
{
}

static const char *special_mapping_name(struct vm_area_struct *vma)
{
	return ((struct vm_special_mapping *)vma->vm_private_data)->name;
}

static int special_mapping_mremap(struct vm_area_struct *new_vma)
{
	struct vm_special_mapping *sm = new_vma->vm_private_data;

	if (WARN_ON_ONCE(current->mm != new_vma->vm_mm))
		return -EFAULT;

	if (sm->mremap)
		return sm->mremap(sm, new_vma);

	return 0;
}

static int special_mapping_split(struct vm_area_struct *vma, unsigned long addr)
{
	/*
	 * Forbid splitting special mappings - kernel has expectations over
	 * the number of pages in mapping. Together with VM_DONTEXPAND
	 * the size of vma should stay the same over the special mapping's
	 * lifetime.
	 */
	return -EINVAL;
}

static const struct vm_operations_struct special_mapping_vmops = {
	.close = special_mapping_close,
	.fault = special_mapping_fault,
	.mremap = special_mapping_mremap,
	.name = special_mapping_name,
	/* vDSO code relies that VVAR can't be accessed remotely */
	.access = NULL,
	.may_split = special_mapping_split,
};

static const struct vm_operations_struct legacy_special_mapping_vmops = {
	.close = special_mapping_close,
	.fault = special_mapping_fault,
};

static vm_fault_t special_mapping_fault(struct vm_fault *vmf)
{
	struct vm_area_struct *vma = vmf->vma;
	pgoff_t pgoff;
	struct page **pages;

	if (vma->vm_ops == &legacy_special_mapping_vmops) {
		pages = vma->vm_private_data;
	} else {
		struct vm_special_mapping *sm = vma->vm_private_data;

		if (sm->fault)
			return sm->fault(sm, vmf->vma, vmf);

		pages = sm->pages;
	}

	for (pgoff = vmf->pgoff; pgoff && *pages; ++pages)
		pgoff--;

	if (*pages) {
		struct page *page = *pages;
		get_page(page);
		vmf->page = page;
		return 0;
	}

	return VM_FAULT_SIGBUS;
}

static struct vm_area_struct *__install_special_mapping(
	struct mm_struct *mm,
	unsigned long addr, unsigned long len,
	unsigned long vm_flags, void *priv,
	const struct vm_operations_struct *ops)
{
	int ret;
	struct vm_area_struct *vma;

	validate_mm_mt(mm);
	vma = vm_area_alloc(mm);
	if (unlikely(vma == NULL))
		return ERR_PTR(-ENOMEM);

	vma->vm_start = addr;
	vma->vm_end = addr + len;

	vma->vm_flags = vm_flags | mm->def_flags | VM_DONTEXPAND | VM_SOFTDIRTY;
	vma->vm_flags &= VM_LOCKED_CLEAR_MASK;
	vma->vm_page_prot = vm_get_page_prot(vma->vm_flags);

	vma->vm_ops = ops;
	vma->vm_private_data = priv;

	ret = insert_vm_struct(mm, vma);
	if (ret)
		goto out;

	vm_stat_account(mm, vma->vm_flags, len >> PAGE_SHIFT);

	perf_event_mmap(vma);

	validate_mm_mt(mm);
	return vma;

out:
	vm_area_free(vma);
	validate_mm_mt(mm);
	return ERR_PTR(ret);
}

bool vma_is_special_mapping(const struct vm_area_struct *vma,
	const struct vm_special_mapping *sm)
{
	return vma->vm_private_data == sm &&
		(vma->vm_ops == &special_mapping_vmops ||
		 vma->vm_ops == &legacy_special_mapping_vmops);
}

/*
 * Called with mm->mmap_lock held for writing.
 * Insert a new vma covering the given region, with the given flags.
 * Its pages are supplied by the given array of struct page *.
 * The array can be shorter than len >> PAGE_SHIFT if it's null-terminated.
 * The region past the last page supplied will always produce SIGBUS.
 * The array pointer and the pages it points to are assumed to stay alive
 * for as long as this mapping might exist.
 */
struct vm_area_struct *_install_special_mapping(
	struct mm_struct *mm,
	unsigned long addr, unsigned long len,
	unsigned long vm_flags, const struct vm_special_mapping *spec)
{
	return __install_special_mapping(mm, addr, len, vm_flags, (void *)spec,
					&special_mapping_vmops);
}

int install_special_mapping(struct mm_struct *mm,
			    unsigned long addr, unsigned long len,
			    unsigned long vm_flags, struct page **pages)
{
	struct vm_area_struct *vma = __install_special_mapping(
		mm, addr, len, vm_flags, (void *)pages,
		&legacy_special_mapping_vmops);

	return PTR_ERR_OR_ZERO(vma);
}

static DEFINE_MUTEX(mm_all_locks_mutex);

static void vm_lock_anon_vma(struct mm_struct *mm, struct anon_vma *anon_vma)
{
	if (!test_bit(0, (unsigned long *) &anon_vma->root->rb_root.rb_root.rb_node)) {
		/*
		 * The LSB of head.next can't change from under us
		 * because we hold the mm_all_locks_mutex.
		 */
		down_write_nest_lock(&anon_vma->root->rwsem, &mm->mmap_lock);
		/*
		 * We can safely modify head.next after taking the
		 * anon_vma->root->rwsem. If some other vma in this mm shares
		 * the same anon_vma we won't take it again.
		 *
		 * No need of atomic instructions here, head.next
		 * can't change from under us thanks to the
		 * anon_vma->root->rwsem.
		 */
		if (__test_and_set_bit(0, (unsigned long *)
				       &anon_vma->root->rb_root.rb_root.rb_node))
			BUG();
	}
}

static void vm_lock_mapping(struct mm_struct *mm, struct address_space *mapping)
{
	if (!test_bit(AS_MM_ALL_LOCKS, &mapping->flags)) {
		/*
		 * AS_MM_ALL_LOCKS can't change from under us because
		 * we hold the mm_all_locks_mutex.
		 *
		 * Operations on ->flags have to be atomic because
		 * even if AS_MM_ALL_LOCKS is stable thanks to the
		 * mm_all_locks_mutex, there may be other cpus
		 * changing other bitflags in parallel to us.
		 */
		if (test_and_set_bit(AS_MM_ALL_LOCKS, &mapping->flags))
			BUG();
		down_write_nest_lock(&mapping->i_mmap_rwsem, &mm->mmap_lock);
	}
}

/*
 * This operation locks against the VM for all pte/vma/mm related
 * operations that could ever happen on a certain mm. This includes
 * vmtruncate, try_to_unmap, and all page faults.
 *
 * The caller must take the mmap_lock in write mode before calling
 * mm_take_all_locks(). The caller isn't allowed to release the
 * mmap_lock until mm_drop_all_locks() returns.
 *
 * mmap_lock in write mode is required in order to block all operations
 * that could modify pagetables and free pages without need of
 * altering the vma layout. It's also needed in write mode to avoid new
 * anon_vmas to be associated with existing vmas.
 *
 * A single task can't take more than one mm_take_all_locks() in a row
 * or it would deadlock.
 *
 * The LSB in anon_vma->rb_root.rb_node and the AS_MM_ALL_LOCKS bitflag in
 * mapping->flags avoid to take the same lock twice, if more than one
 * vma in this mm is backed by the same anon_vma or address_space.
 *
 * We take locks in following order, accordingly to comment at beginning
 * of mm/rmap.c:
 *   - all hugetlbfs_i_mmap_rwsem_key locks (aka mapping->i_mmap_rwsem for
 *     hugetlb mapping);
 *   - all i_mmap_rwsem locks;
 *   - all anon_vma->rwseml
 *
 * We can take all locks within these types randomly because the VM code
 * doesn't nest them and we protected from parallel mm_take_all_locks() by
 * mm_all_locks_mutex.
 *
 * mm_take_all_locks() and mm_drop_all_locks are expensive operations
 * that may have to take thousand of locks.
 *
 * mm_take_all_locks() can fail if it's interrupted by signals.
 */
int mm_take_all_locks(struct mm_struct *mm)
{
	struct vm_area_struct *vma;
	struct anon_vma_chain *avc;
	MA_STATE(mas, &mm->mm_mt, 0, 0);

	mmap_assert_write_locked(mm);

	mutex_lock(&mm_all_locks_mutex);

	mas_for_each(&mas, vma, ULONG_MAX) {
		if (signal_pending(current))
			goto out_unlock;
		if (vma->vm_file && vma->vm_file->f_mapping &&
				is_vm_hugetlb_page(vma))
			vm_lock_mapping(mm, vma->vm_file->f_mapping);
	}

	mas_set(&mas, 0);
	mas_for_each(&mas, vma, ULONG_MAX) {
		if (signal_pending(current))
			goto out_unlock;
		if (vma->vm_file && vma->vm_file->f_mapping &&
				!is_vm_hugetlb_page(vma))
			vm_lock_mapping(mm, vma->vm_file->f_mapping);
	}

	mas_set(&mas, 0);
	mas_for_each(&mas, vma, ULONG_MAX) {
		if (signal_pending(current))
			goto out_unlock;
		if (vma->anon_vma)
			list_for_each_entry(avc, &vma->anon_vma_chain, same_vma)
				vm_lock_anon_vma(mm, avc->anon_vma);
	}

	return 0;

out_unlock:
	mm_drop_all_locks(mm);
	return -EINTR;
}

static void vm_unlock_anon_vma(struct anon_vma *anon_vma)
{
	if (test_bit(0, (unsigned long *) &anon_vma->root->rb_root.rb_root.rb_node)) {
		/*
		 * The LSB of head.next can't change to 0 from under
		 * us because we hold the mm_all_locks_mutex.
		 *
		 * We must however clear the bitflag before unlocking
		 * the vma so the users using the anon_vma->rb_root will
		 * never see our bitflag.
		 *
		 * No need of atomic instructions here, head.next
		 * can't change from under us until we release the
		 * anon_vma->root->rwsem.
		 */
		if (!__test_and_clear_bit(0, (unsigned long *)
					  &anon_vma->root->rb_root.rb_root.rb_node))
			BUG();
		anon_vma_unlock_write(anon_vma);
	}
}

static void vm_unlock_mapping(struct address_space *mapping)
{
	if (test_bit(AS_MM_ALL_LOCKS, &mapping->flags)) {
		/*
		 * AS_MM_ALL_LOCKS can't change to 0 from under us
		 * because we hold the mm_all_locks_mutex.
		 */
		i_mmap_unlock_write(mapping);
		if (!test_and_clear_bit(AS_MM_ALL_LOCKS,
					&mapping->flags))
			BUG();
	}
}

/*
 * The mmap_lock cannot be released by the caller until
 * mm_drop_all_locks() returns.
 */
void mm_drop_all_locks(struct mm_struct *mm)
{
	struct vm_area_struct *vma;
	struct anon_vma_chain *avc;
	MA_STATE(mas, &mm->mm_mt, 0, 0);

	mmap_assert_write_locked(mm);
	BUG_ON(!mutex_is_locked(&mm_all_locks_mutex));

	mas_for_each(&mas, vma, ULONG_MAX) {
		if (vma->anon_vma)
			list_for_each_entry(avc, &vma->anon_vma_chain, same_vma)
				vm_unlock_anon_vma(avc->anon_vma);
		if (vma->vm_file && vma->vm_file->f_mapping)
			vm_unlock_mapping(vma->vm_file->f_mapping);
	}

	mutex_unlock(&mm_all_locks_mutex);
}

/*
 * initialise the percpu counter for VM
 */
void __init mmap_init(void)
{
	int ret;

	ret = percpu_counter_init(&vm_committed_as, 0, GFP_KERNEL);
	VM_BUG_ON(ret);
}

/*
 * Initialise sysctl_user_reserve_kbytes.
 *
 * This is intended to prevent a user from starting a single memory hogging
 * process, such that they cannot recover (kill the hog) in OVERCOMMIT_NEVER
 * mode.
 *
 * The default value is min(3% of free memory, 128MB)
 * 128MB is enough to recover with sshd/login, bash, and top/kill.
 */
static int init_user_reserve(void)
{
	unsigned long free_kbytes;

	free_kbytes = global_zone_page_state(NR_FREE_PAGES) << (PAGE_SHIFT - 10);

	sysctl_user_reserve_kbytes = min(free_kbytes / 32, 1UL << 17);
	return 0;
}
subsys_initcall(init_user_reserve);

/*
 * Initialise sysctl_admin_reserve_kbytes.
 *
 * The purpose of sysctl_admin_reserve_kbytes is to allow the sys admin
 * to log in and kill a memory hogging process.
 *
 * Systems with more than 256MB will reserve 8MB, enough to recover
 * with sshd, bash, and top in OVERCOMMIT_GUESS. Smaller systems will
 * only reserve 3% of free pages by default.
 */
static int init_admin_reserve(void)
{
	unsigned long free_kbytes;

	free_kbytes = global_zone_page_state(NR_FREE_PAGES) << (PAGE_SHIFT - 10);

	sysctl_admin_reserve_kbytes = min(free_kbytes / 32, 1UL << 13);
	return 0;
}
subsys_initcall(init_admin_reserve);

/*
 * Reinititalise user and admin reserves if memory is added or removed.
 *
 * The default user reserve max is 128MB, and the default max for the
 * admin reserve is 8MB. These are usually, but not always, enough to
 * enable recovery from a memory hogging process using login/sshd, a shell,
 * and tools like top. It may make sense to increase or even disable the
 * reserve depending on the existence of swap or variations in the recovery
 * tools. So, the admin may have changed them.
 *
 * If memory is added and the reserves have been eliminated or increased above
 * the default max, then we'll trust the admin.
 *
 * If memory is removed and there isn't enough free memory, then we
 * need to reset the reserves.
 *
 * Otherwise keep the reserve set by the admin.
 */
static int reserve_mem_notifier(struct notifier_block *nb,
			     unsigned long action, void *data)
{
	unsigned long tmp, free_kbytes;

	switch (action) {
	case MEM_ONLINE:
		/* Default max is 128MB. Leave alone if modified by operator. */
		tmp = sysctl_user_reserve_kbytes;
		if (0 < tmp && tmp < (1UL << 17))
			init_user_reserve();

		/* Default max is 8MB.  Leave alone if modified by operator. */
		tmp = sysctl_admin_reserve_kbytes;
		if (0 < tmp && tmp < (1UL << 13))
			init_admin_reserve();

		break;
	case MEM_OFFLINE:
		free_kbytes = global_zone_page_state(NR_FREE_PAGES) << (PAGE_SHIFT - 10);

		if (sysctl_user_reserve_kbytes > free_kbytes) {
			init_user_reserve();
			pr_info("vm.user_reserve_kbytes reset to %lu\n",
				sysctl_user_reserve_kbytes);
		}

		if (sysctl_admin_reserve_kbytes > free_kbytes) {
			init_admin_reserve();
			pr_info("vm.admin_reserve_kbytes reset to %lu\n",
				sysctl_admin_reserve_kbytes);
		}
		break;
	default:
		break;
	}
	return NOTIFY_OK;
}

static struct notifier_block reserve_mem_nb = {
	.notifier_call = reserve_mem_notifier,
};

static int __meminit init_reserve_notifier(void)
{
	if (register_hotmemory_notifier(&reserve_mem_nb))
		pr_err("Failed registering memory add/remove notifier for admin reserve\n");

	return 0;
}
subsys_initcall(init_reserve_notifier);<|MERGE_RESOLUTION|>--- conflicted
+++ resolved
@@ -77,12 +77,8 @@
 
 static void unmap_region(struct mm_struct *mm, struct maple_tree *mt,
 		struct vm_area_struct *vma, struct vm_area_struct *prev,
-<<<<<<< HEAD
-		unsigned long start, unsigned long end);
-=======
 		struct vm_area_struct *next, unsigned long start,
 		unsigned long end);
->>>>>>> d59759a5
 
 static pgprot_t vm_pgprot_modify(pgprot_t oldprot, unsigned long vm_flags)
 {
