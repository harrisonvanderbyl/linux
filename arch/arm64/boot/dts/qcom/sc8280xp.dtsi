// SPDX-License-Identifier: BSD-3-Clause
/*
 * Copyright (c) 2021, The Linux Foundation. All rights reserved.
 * Copyright (c) 2022, Linaro Limited
 */

#include <dt-bindings/clock/qcom,dispcc-sc8280xp.h>
#include <dt-bindings/clock/qcom,gcc-sc8280xp.h>
#include <dt-bindings/clock/qcom,gpucc-sc8280xp.h>
#include <dt-bindings/clock/qcom,rpmh.h>
#include <dt-bindings/clock/qcom,sc8280xp-camcc.h>
#include <dt-bindings/clock/qcom,sc8280xp-lpasscc.h>
#include <dt-bindings/interconnect/qcom,osm-l3.h>
#include <dt-bindings/interconnect/qcom,sc8280xp.h>
#include <dt-bindings/interrupt-controller/arm-gic.h>
#include <dt-bindings/mailbox/qcom-ipcc.h>
#include <dt-bindings/phy/phy-qcom-qmp.h>
#include <dt-bindings/power/qcom-rpmpd.h>
#include <dt-bindings/soc/qcom,gpr.h>
#include <dt-bindings/soc/qcom,rpmh-rsc.h>
#include <dt-bindings/sound/qcom,q6afe.h>
#include <dt-bindings/thermal/thermal.h>

/ {
	interrupt-parent = <&intc>;

	#address-cells = <2>;
	#size-cells = <2>;

	clocks {
		xo_board_clk: xo-board-clk {
			compatible = "fixed-clock";
			#clock-cells = <0>;
		};

		sleep_clk: sleep-clk {
			compatible = "fixed-clock";
			#clock-cells = <0>;
			clock-frequency = <32764>;
		};
	};

	cpus {
		#address-cells = <2>;
		#size-cells = <0>;

		CPU0: cpu@0 {
			device_type = "cpu";
			compatible = "arm,cortex-a78c";
			reg = <0x0 0x0>;
			clocks = <&cpufreq_hw 0>;
			enable-method = "psci";
			capacity-dmips-mhz = <981>;
			dynamic-power-coefficient = <549>;
			next-level-cache = <&L2_0>;
			power-domains = <&CPU_PD0>;
			power-domain-names = "psci";
			qcom,freq-domain = <&cpufreq_hw 0>;
			operating-points-v2 = <&cpu0_opp_table>;
			interconnects = <&epss_l3 MASTER_EPSS_L3_APPS &epss_l3 SLAVE_EPSS_L3_SHARED>;
			#cooling-cells = <2>;
			L2_0: l2-cache {
				compatible = "cache";
				cache-level = <2>;
				cache-unified;
				next-level-cache = <&L3_0>;
				L3_0: l3-cache {
					compatible = "cache";
					cache-level = <3>;
					cache-unified;
				};
			};
		};

		CPU1: cpu@100 {
			device_type = "cpu";
			compatible = "arm,cortex-a78c";
			reg = <0x0 0x100>;
			clocks = <&cpufreq_hw 0>;
			enable-method = "psci";
			capacity-dmips-mhz = <981>;
			dynamic-power-coefficient = <549>;
			next-level-cache = <&L2_100>;
			power-domains = <&CPU_PD1>;
			power-domain-names = "psci";
			qcom,freq-domain = <&cpufreq_hw 0>;
			operating-points-v2 = <&cpu0_opp_table>;
			interconnects = <&epss_l3 MASTER_EPSS_L3_APPS &epss_l3 SLAVE_EPSS_L3_SHARED>;
			#cooling-cells = <2>;
			L2_100: l2-cache {
				compatible = "cache";
				cache-level = <2>;
				cache-unified;
				next-level-cache = <&L3_0>;
			};
		};

		CPU2: cpu@200 {
			device_type = "cpu";
			compatible = "arm,cortex-a78c";
			reg = <0x0 0x200>;
			clocks = <&cpufreq_hw 0>;
			enable-method = "psci";
			capacity-dmips-mhz = <981>;
			dynamic-power-coefficient = <549>;
			next-level-cache = <&L2_200>;
			power-domains = <&CPU_PD2>;
			power-domain-names = "psci";
			qcom,freq-domain = <&cpufreq_hw 0>;
			operating-points-v2 = <&cpu0_opp_table>;
			interconnects = <&epss_l3 MASTER_EPSS_L3_APPS &epss_l3 SLAVE_EPSS_L3_SHARED>;
			#cooling-cells = <2>;
			L2_200: l2-cache {
				compatible = "cache";
				cache-level = <2>;
				cache-unified;
				next-level-cache = <&L3_0>;
			};
		};

		CPU3: cpu@300 {
			device_type = "cpu";
			compatible = "arm,cortex-a78c";
			reg = <0x0 0x300>;
			clocks = <&cpufreq_hw 0>;
			enable-method = "psci";
			capacity-dmips-mhz = <981>;
			dynamic-power-coefficient = <549>;
			next-level-cache = <&L2_300>;
			power-domains = <&CPU_PD3>;
			power-domain-names = "psci";
			qcom,freq-domain = <&cpufreq_hw 0>;
			operating-points-v2 = <&cpu0_opp_table>;
			interconnects = <&epss_l3 MASTER_EPSS_L3_APPS &epss_l3 SLAVE_EPSS_L3_SHARED>;
			#cooling-cells = <2>;
			L2_300: l2-cache {
				compatible = "cache";
				cache-level = <2>;
				cache-unified;
				next-level-cache = <&L3_0>;
			};
		};

		CPU4: cpu@400 {
			device_type = "cpu";
			compatible = "arm,cortex-x1c";
			reg = <0x0 0x400>;
			clocks = <&cpufreq_hw 1>;
			enable-method = "psci";
			capacity-dmips-mhz = <1024>;
			dynamic-power-coefficient = <590>;
			next-level-cache = <&L2_400>;
			power-domains = <&CPU_PD4>;
			power-domain-names = "psci";
			qcom,freq-domain = <&cpufreq_hw 1>;
			operating-points-v2 = <&cpu4_opp_table>;
			interconnects = <&epss_l3 MASTER_EPSS_L3_APPS &epss_l3 SLAVE_EPSS_L3_SHARED>;
			#cooling-cells = <2>;
			L2_400: l2-cache {
				compatible = "cache";
				cache-level = <2>;
				cache-unified;
				next-level-cache = <&L3_0>;
			};
		};

		CPU5: cpu@500 {
			device_type = "cpu";
			compatible = "arm,cortex-x1c";
			reg = <0x0 0x500>;
			clocks = <&cpufreq_hw 1>;
			enable-method = "psci";
			capacity-dmips-mhz = <1024>;
			dynamic-power-coefficient = <590>;
			next-level-cache = <&L2_500>;
			power-domains = <&CPU_PD5>;
			power-domain-names = "psci";
			qcom,freq-domain = <&cpufreq_hw 1>;
			operating-points-v2 = <&cpu4_opp_table>;
			interconnects = <&epss_l3 MASTER_EPSS_L3_APPS &epss_l3 SLAVE_EPSS_L3_SHARED>;
			#cooling-cells = <2>;
			L2_500: l2-cache {
				compatible = "cache";
				cache-level = <2>;
				cache-unified;
				next-level-cache = <&L3_0>;
			};
		};

		CPU6: cpu@600 {
			device_type = "cpu";
			compatible = "arm,cortex-x1c";
			reg = <0x0 0x600>;
			clocks = <&cpufreq_hw 1>;
			enable-method = "psci";
			capacity-dmips-mhz = <1024>;
			dynamic-power-coefficient = <590>;
			next-level-cache = <&L2_600>;
			power-domains = <&CPU_PD6>;
			power-domain-names = "psci";
			qcom,freq-domain = <&cpufreq_hw 1>;
			operating-points-v2 = <&cpu4_opp_table>;
			interconnects = <&epss_l3 MASTER_EPSS_L3_APPS &epss_l3 SLAVE_EPSS_L3_SHARED>;
			#cooling-cells = <2>;
			L2_600: l2-cache {
				compatible = "cache";
				cache-level = <2>;
				cache-unified;
				next-level-cache = <&L3_0>;
			};
		};

		CPU7: cpu@700 {
			device_type = "cpu";
			compatible = "arm,cortex-x1c";
			reg = <0x0 0x700>;
			clocks = <&cpufreq_hw 1>;
			enable-method = "psci";
			capacity-dmips-mhz = <1024>;
			dynamic-power-coefficient = <590>;
			next-level-cache = <&L2_700>;
			power-domains = <&CPU_PD7>;
			power-domain-names = "psci";
			qcom,freq-domain = <&cpufreq_hw 1>;
			operating-points-v2 = <&cpu4_opp_table>;
			interconnects = <&epss_l3 MASTER_EPSS_L3_APPS &epss_l3 SLAVE_EPSS_L3_SHARED>;
			#cooling-cells = <2>;
			L2_700: l2-cache {
				compatible = "cache";
				cache-level = <2>;
				cache-unified;
				next-level-cache = <&L3_0>;
			};
		};

		cpu-map {
			cluster0 {
				core0 {
					cpu = <&CPU0>;
				};

				core1 {
					cpu = <&CPU1>;
				};

				core2 {
					cpu = <&CPU2>;
				};

				core3 {
					cpu = <&CPU3>;
				};

				core4 {
					cpu = <&CPU4>;
				};

				core5 {
					cpu = <&CPU5>;
				};

				core6 {
					cpu = <&CPU6>;
				};

				core7 {
					cpu = <&CPU7>;
				};
			};
		};

		idle-states {
			entry-method = "psci";

			LITTLE_CPU_SLEEP_0: cpu-sleep-0-0 {
				compatible = "arm,idle-state";
				idle-state-name = "little-rail-power-collapse";
				arm,psci-suspend-param = <0x40000004>;
				entry-latency-us = <355>;
				exit-latency-us = <909>;
				min-residency-us = <3934>;
				local-timer-stop;
			};

			BIG_CPU_SLEEP_0: cpu-sleep-1-0 {
				compatible = "arm,idle-state";
				idle-state-name = "big-rail-power-collapse";
				arm,psci-suspend-param = <0x40000004>;
				entry-latency-us = <241>;
				exit-latency-us = <1461>;
				min-residency-us = <4488>;
				local-timer-stop;
			};
		};

		domain-idle-states {
			CLUSTER_SLEEP_0: cluster-sleep-0 {
				compatible = "domain-idle-state";
				arm,psci-suspend-param = <0x4100c344>;
				entry-latency-us = <3263>;
				exit-latency-us = <6562>;
				min-residency-us = <9987>;
			};
		};
	};

	firmware {
		scm: scm {
			compatible = "qcom,scm-sc8280xp", "qcom,scm";
			interconnects = <&aggre2_noc MASTER_CRYPTO 0 &mc_virt SLAVE_EBI1 0>;
<<<<<<< HEAD
=======
			qcom,dload-mode = <&tcsr 0x13000>;
>>>>>>> 0c383648
		};
	};

	aggre1_noc: interconnect-aggre1-noc {
		compatible = "qcom,sc8280xp-aggre1-noc";
		#interconnect-cells = <2>;
		qcom,bcm-voters = <&apps_bcm_voter>;
	};

	aggre2_noc: interconnect-aggre2-noc {
		compatible = "qcom,sc8280xp-aggre2-noc";
		#interconnect-cells = <2>;
		qcom,bcm-voters = <&apps_bcm_voter>;
	};

	clk_virt: interconnect-clk-virt {
		compatible = "qcom,sc8280xp-clk-virt";
		#interconnect-cells = <2>;
		qcom,bcm-voters = <&apps_bcm_voter>;
	};

	config_noc: interconnect-config-noc {
		compatible = "qcom,sc8280xp-config-noc";
		#interconnect-cells = <2>;
		qcom,bcm-voters = <&apps_bcm_voter>;
	};

	dc_noc: interconnect-dc-noc {
		compatible = "qcom,sc8280xp-dc-noc";
		#interconnect-cells = <2>;
		qcom,bcm-voters = <&apps_bcm_voter>;
	};

	gem_noc: interconnect-gem-noc {
		compatible = "qcom,sc8280xp-gem-noc";
		#interconnect-cells = <2>;
		qcom,bcm-voters = <&apps_bcm_voter>;
	};

	lpass_noc: interconnect-lpass-ag-noc {
		compatible = "qcom,sc8280xp-lpass-ag-noc";
		#interconnect-cells = <2>;
		qcom,bcm-voters = <&apps_bcm_voter>;
	};

	mc_virt: interconnect-mc-virt {
		compatible = "qcom,sc8280xp-mc-virt";
		#interconnect-cells = <2>;
		qcom,bcm-voters = <&apps_bcm_voter>;
	};

	mmss_noc: interconnect-mmss-noc {
		compatible = "qcom,sc8280xp-mmss-noc";
		#interconnect-cells = <2>;
		qcom,bcm-voters = <&apps_bcm_voter>;
	};

	nspa_noc: interconnect-nspa-noc {
		compatible = "qcom,sc8280xp-nspa-noc";
		#interconnect-cells = <2>;
		qcom,bcm-voters = <&apps_bcm_voter>;
	};

	nspb_noc: interconnect-nspb-noc {
		compatible = "qcom,sc8280xp-nspb-noc";
		#interconnect-cells = <2>;
		qcom,bcm-voters = <&apps_bcm_voter>;
	};

	system_noc: interconnect-system-noc {
		compatible = "qcom,sc8280xp-system-noc";
		#interconnect-cells = <2>;
		qcom,bcm-voters = <&apps_bcm_voter>;
	};

	memory@80000000 {
		device_type = "memory";
		/* We expect the bootloader to fill in the size */
		reg = <0x0 0x80000000 0x0 0x0>;
	};

	cpu0_opp_table: opp-table-cpu0 {
		compatible = "operating-points-v2";
		opp-shared;

		opp-300000000 {
			opp-hz = /bits/ 64 <300000000>;
			opp-peak-kBps = <(300000 * 32)>;
		};
		opp-403200000 {
			opp-hz = /bits/ 64 <403200000>;
			opp-peak-kBps = <(384000 * 32)>;
		};
		opp-499200000 {
			opp-hz = /bits/ 64 <499200000>;
			opp-peak-kBps = <(480000 * 32)>;
		};
		opp-595200000 {
			opp-hz = /bits/ 64 <595200000>;
			opp-peak-kBps = <(576000 * 32)>;
		};
		opp-691200000 {
			opp-hz = /bits/ 64 <691200000>;
			opp-peak-kBps = <(672000 * 32)>;
		};
		opp-806400000 {
			opp-hz = /bits/ 64 <806400000>;
			opp-peak-kBps = <(768000 * 32)>;
		};
		opp-902400000 {
			opp-hz = /bits/ 64 <902400000>;
			opp-peak-kBps = <(864000 * 32)>;
		};
		opp-1017600000 {
			opp-hz = /bits/ 64 <1017600000>;
			opp-peak-kBps = <(960000 * 32)>;
		};
		opp-1113600000 {
			opp-hz = /bits/ 64 <1113600000>;
			opp-peak-kBps = <(1075200 * 32)>;
		};
		opp-1209600000 {
			opp-hz = /bits/ 64 <1209600000>;
			opp-peak-kBps = <(1171200 * 32)>;
		};
		opp-1324800000 {
			opp-hz = /bits/ 64 <1324800000>;
			opp-peak-kBps = <(1267200 * 32)>;
		};
		opp-1440000000 {
			opp-hz = /bits/ 64 <1440000000>;
			opp-peak-kBps = <(1363200 * 32)>;
		};
		opp-1555200000 {
			opp-hz = /bits/ 64 <1555200000>;
			opp-peak-kBps = <(1536000 * 32)>;
		};
		opp-1670400000 {
			opp-hz = /bits/ 64 <1670400000>;
			opp-peak-kBps = <(1612800 * 32)>;
		};
		opp-1785600000 {
			opp-hz = /bits/ 64 <1785600000>;
			opp-peak-kBps = <(1689600 * 32)>;
		};
		opp-1881600000 {
			opp-hz = /bits/ 64 <1881600000>;
			opp-peak-kBps = <(1689600 * 32)>;
		};
		opp-1996800000 {
			opp-hz = /bits/ 64 <1996800000>;
			opp-peak-kBps = <(1689600 * 32)>;
		};
		opp-2112000000 {
			opp-hz = /bits/ 64 <2112000000>;
			opp-peak-kBps = <(1689600 * 32)>;
		};
		opp-2227200000 {
			opp-hz = /bits/ 64 <2227200000>;
			opp-peak-kBps = <(1689600 * 32)>;
		};
		opp-2342400000 {
			opp-hz = /bits/ 64 <2342400000>;
			opp-peak-kBps = <(1689600 * 32)>;
		};
		opp-2438400000 {
			opp-hz = /bits/ 64 <2438400000>;
			opp-peak-kBps = <(1689600 * 32)>;
		};
	};

	cpu4_opp_table: opp-table-cpu4 {
		compatible = "operating-points-v2";
		opp-shared;

		opp-825600000 {
			opp-hz = /bits/ 64 <825600000>;
			opp-peak-kBps = <(768000 * 32)>;
		};
		opp-940800000 {
			opp-hz = /bits/ 64 <940800000>;
			opp-peak-kBps = <(864000 * 32)>;
		};
		opp-1056000000 {
			opp-hz = /bits/ 64 <1056000000>;
			opp-peak-kBps = <(960000 * 32)>;
		};
		opp-1171200000 {
			opp-hz = /bits/ 64 <1171200000>;
			opp-peak-kBps = <(1171200 * 32)>;
		};
		opp-1286400000 {
			opp-hz = /bits/ 64 <1286400000>;
			opp-peak-kBps = <(1267200 * 32)>;
		};
		opp-1401600000 {
			opp-hz = /bits/ 64 <1401600000>;
			opp-peak-kBps = <(1363200 * 32)>;
		};
		opp-1516800000 {
			opp-hz = /bits/ 64 <1516800000>;
			opp-peak-kBps = <(1459200 * 32)>;
		};
		opp-1632000000 {
			opp-hz = /bits/ 64 <1632000000>;
			opp-peak-kBps = <(1612800 * 32)>;
		};
		opp-1747200000 {
			opp-hz = /bits/ 64 <1747200000>;
			opp-peak-kBps = <(1689600 * 32)>;
		};
		opp-1862400000 {
			opp-hz = /bits/ 64 <1862400000>;
			opp-peak-kBps = <(1689600 * 32)>;
		};
		opp-1977600000 {
			opp-hz = /bits/ 64 <1977600000>;
			opp-peak-kBps = <(1689600 * 32)>;
		};
		opp-2073600000 {
			opp-hz = /bits/ 64 <2073600000>;
			opp-peak-kBps = <(1689600 * 32)>;
		};
		opp-2169600000 {
			opp-hz = /bits/ 64 <2169600000>;
			opp-peak-kBps = <(1689600 * 32)>;
		};
		opp-2284800000 {
			opp-hz = /bits/ 64 <2284800000>;
			opp-peak-kBps = <(1689600 * 32)>;
		};
		opp-2400000000 {
			opp-hz = /bits/ 64 <2400000000>;
			opp-peak-kBps = <(1689600 * 32)>;
		};
		opp-2496000000 {
			opp-hz = /bits/ 64 <2496000000>;
			opp-peak-kBps = <(1689600 * 32)>;
		};
		opp-2592000000 {
			opp-hz = /bits/ 64 <2592000000>;
			opp-peak-kBps = <(1689600 * 32)>;
		};
		opp-2688000000 {
			opp-hz = /bits/ 64 <2688000000>;
			opp-peak-kBps = <(1689600 * 32)>;
		};
		opp-2803200000 {
			opp-hz = /bits/ 64 <2803200000>;
			opp-peak-kBps = <(1689600 * 32)>;
		};
		opp-2899200000 {
			opp-hz = /bits/ 64 <2899200000>;
			opp-peak-kBps = <(1689600 * 32)>;
		};
		opp-2995200000 {
			opp-hz = /bits/ 64 <2995200000>;
			opp-peak-kBps = <(1689600 * 32)>;
		};
	};

	qup_opp_table_100mhz: opp-table-qup100mhz {
		compatible = "operating-points-v2";

		opp-75000000 {
			opp-hz = /bits/ 64 <75000000>;
			required-opps = <&rpmhpd_opp_low_svs>;
		};

		opp-100000000 {
			opp-hz = /bits/ 64 <100000000>;
			required-opps = <&rpmhpd_opp_svs>;
		};
	};

	pmu {
		compatible = "arm,armv8-pmuv3";
		interrupts = <GIC_PPI 7 IRQ_TYPE_LEVEL_HIGH>;
	};

	psci {
		compatible = "arm,psci-1.0";
		method = "smc";

		CPU_PD0: power-domain-cpu0 {
			#power-domain-cells = <0>;
			power-domains = <&CLUSTER_PD>;
			domain-idle-states = <&LITTLE_CPU_SLEEP_0>;
		};

		CPU_PD1: power-domain-cpu1 {
			#power-domain-cells = <0>;
			power-domains = <&CLUSTER_PD>;
			domain-idle-states = <&LITTLE_CPU_SLEEP_0>;
		};

		CPU_PD2: power-domain-cpu2 {
			#power-domain-cells = <0>;
			power-domains = <&CLUSTER_PD>;
			domain-idle-states = <&LITTLE_CPU_SLEEP_0>;
		};

		CPU_PD3: power-domain-cpu3 {
			#power-domain-cells = <0>;
			power-domains = <&CLUSTER_PD>;
			domain-idle-states = <&LITTLE_CPU_SLEEP_0>;
		};

		CPU_PD4: power-domain-cpu4 {
			#power-domain-cells = <0>;
			power-domains = <&CLUSTER_PD>;
			domain-idle-states = <&BIG_CPU_SLEEP_0>;
		};

		CPU_PD5: power-domain-cpu5 {
			#power-domain-cells = <0>;
			power-domains = <&CLUSTER_PD>;
			domain-idle-states = <&BIG_CPU_SLEEP_0>;
		};

		CPU_PD6: power-domain-cpu6 {
			#power-domain-cells = <0>;
			power-domains = <&CLUSTER_PD>;
			domain-idle-states = <&BIG_CPU_SLEEP_0>;
		};

		CPU_PD7: power-domain-cpu7 {
			#power-domain-cells = <0>;
			power-domains = <&CLUSTER_PD>;
			domain-idle-states = <&BIG_CPU_SLEEP_0>;
		};

		CLUSTER_PD: power-domain-cpu-cluster0 {
			#power-domain-cells = <0>;
			domain-idle-states = <&CLUSTER_SLEEP_0>;
		};
	};

	reserved-memory {
		#address-cells = <2>;
		#size-cells = <2>;
		ranges;

		reserved-region@80000000 {
			reg = <0 0x80000000 0 0x860000>;
			no-map;
		};

		cmd_db: cmd-db-region@80860000 {
			compatible = "qcom,cmd-db";
			reg = <0 0x80860000 0 0x20000>;
			no-map;
		};

		reserved-region@80880000 {
			reg = <0 0x80880000 0 0x80000>;
			no-map;
		};

		smem_mem: smem-region@80900000 {
			compatible = "qcom,smem";
			reg = <0 0x80900000 0 0x200000>;
			no-map;
			hwlocks = <&tcsr_mutex 3>;
		};

		reserved-region@80b00000 {
			reg = <0 0x80b00000 0 0x100000>;
			no-map;
		};

		reserved-region@83b00000 {
			reg = <0 0x83b00000 0 0x1700000>;
			no-map;
		};

		reserved-region@85b00000 {
			reg = <0 0x85b00000 0 0xc00000>;
			no-map;
		};

		pil_adsp_mem: adsp-region@86c00000 {
			reg = <0 0x86c00000 0 0x2000000>;
			no-map;
		};

		pil_nsp0_mem: cdsp0-region@8a100000 {
			reg = <0 0x8a100000 0 0x1e00000>;
			no-map;
		};

		pil_nsp1_mem: cdsp1-region@8c600000 {
			reg = <0 0x8c600000 0 0x1e00000>;
			no-map;
		};

		reserved-region@aeb00000 {
			reg = <0 0xaeb00000 0 0x16600000>;
			no-map;
		};
	};

	smp2p-adsp {
		compatible = "qcom,smp2p";
		qcom,smem = <443>, <429>;
		interrupts-extended = <&ipcc IPCC_CLIENT_LPASS
					     IPCC_MPROC_SIGNAL_SMP2P
					     IRQ_TYPE_EDGE_RISING>;
		mboxes = <&ipcc IPCC_CLIENT_LPASS
				IPCC_MPROC_SIGNAL_SMP2P>;

		qcom,local-pid = <0>;
		qcom,remote-pid = <2>;

		smp2p_adsp_out: master-kernel {
			qcom,entry-name = "master-kernel";
			#qcom,smem-state-cells = <1>;
		};

		smp2p_adsp_in: slave-kernel {
			qcom,entry-name = "slave-kernel";
			interrupt-controller;
			#interrupt-cells = <2>;
		};
	};

	smp2p-nsp0 {
		compatible = "qcom,smp2p";
		qcom,smem = <94>, <432>;
		interrupts-extended = <&ipcc IPCC_CLIENT_CDSP
					     IPCC_MPROC_SIGNAL_SMP2P
					     IRQ_TYPE_EDGE_RISING>;
		mboxes = <&ipcc IPCC_CLIENT_CDSP
				IPCC_MPROC_SIGNAL_SMP2P>;

		qcom,local-pid = <0>;
		qcom,remote-pid = <5>;

		smp2p_nsp0_out: master-kernel {
			qcom,entry-name = "master-kernel";
			#qcom,smem-state-cells = <1>;
		};

		smp2p_nsp0_in: slave-kernel {
			qcom,entry-name = "slave-kernel";
			interrupt-controller;
			#interrupt-cells = <2>;
		};
	};

	smp2p-nsp1 {
		compatible = "qcom,smp2p";
		qcom,smem = <617>, <616>;
		interrupts-extended = <&ipcc IPCC_CLIENT_NSP1
					     IPCC_MPROC_SIGNAL_SMP2P
					     IRQ_TYPE_EDGE_RISING>;
		mboxes = <&ipcc IPCC_CLIENT_NSP1
				IPCC_MPROC_SIGNAL_SMP2P>;

		qcom,local-pid = <0>;
		qcom,remote-pid = <12>;

		smp2p_nsp1_out: master-kernel {
			qcom,entry-name = "master-kernel";
			#qcom,smem-state-cells = <1>;
		};

		smp2p_nsp1_in: slave-kernel {
			qcom,entry-name = "slave-kernel";
			interrupt-controller;
			#interrupt-cells = <2>;
		};
	};

	soc: soc@0 {
		compatible = "simple-bus";
		#address-cells = <2>;
		#size-cells = <2>;
		ranges = <0 0 0 0 0x10 0>;
		dma-ranges = <0 0 0 0 0x10 0>;

		ethernet0: ethernet@20000 {
			compatible = "qcom,sc8280xp-ethqos";
			reg = <0x0 0x00020000 0x0 0x10000>,
			      <0x0 0x00036000 0x0 0x100>;
			reg-names = "stmmaceth", "rgmii";

			clocks = <&gcc GCC_EMAC0_AXI_CLK>,
				 <&gcc GCC_EMAC0_SLV_AHB_CLK>,
				 <&gcc GCC_EMAC0_PTP_CLK>,
				 <&gcc GCC_EMAC0_RGMII_CLK>;
			clock-names = "stmmaceth",
				      "pclk",
				      "ptp_ref",
				      "rgmii";

			interrupts = <GIC_SPI 946 IRQ_TYPE_LEVEL_HIGH>,
				     <GIC_SPI 936 IRQ_TYPE_LEVEL_HIGH>;
			interrupt-names = "macirq", "eth_lpi";

			iommus = <&apps_smmu 0x4c0 0xf>;
			power-domains = <&gcc EMAC_0_GDSC>;

			snps,tso;
			snps,pbl = <32>;
			rx-fifo-depth = <4096>;
			tx-fifo-depth = <4096>;

			status = "disabled";
		};

		gcc: clock-controller@100000 {
			compatible = "qcom,gcc-sc8280xp";
			reg = <0x0 0x00100000 0x0 0x1f0000>;
			#clock-cells = <1>;
			#reset-cells = <1>;
			#power-domain-cells = <1>;
			clocks = <&rpmhcc RPMH_CXO_CLK>,
				 <&sleep_clk>,
				 <0>,
				 <0>,
				 <0>,
				 <0>,
				 <0>,
				 <0>,
				 <&usb_0_qmpphy QMP_USB43DP_USB3_PIPE_CLK>,
				 <0>,
				 <0>,
				 <0>,
				 <0>,
				 <0>,
				 <0>,
				 <0>,
				 <&usb_1_qmpphy QMP_USB43DP_USB3_PIPE_CLK>,
				 <0>,
				 <0>,
				 <0>,
				 <0>,
				 <0>,
				 <0>,
				 <0>,
				 <0>,
				 <0>,
				 <&pcie2a_phy>,
				 <&pcie2b_phy>,
				 <&pcie3a_phy>,
				 <&pcie3b_phy>,
				 <&pcie4_phy>,
				 <0>,
				 <0>;
			power-domains = <&rpmhpd SC8280XP_CX>;
		};

		ipcc: mailbox@408000 {
			compatible = "qcom,sc8280xp-ipcc", "qcom,ipcc";
			reg = <0 0x00408000 0 0x1000>;
			interrupts = <GIC_SPI 229 IRQ_TYPE_LEVEL_HIGH>;
			interrupt-controller;
			#interrupt-cells = <3>;
			#mbox-cells = <2>;
		};

		qfprom: efuse@784000 {
			compatible = "qcom,sc8280xp-qfprom", "qcom,qfprom";
			reg = <0 0x00784000 0 0x3000>;
			#address-cells = <1>;
			#size-cells = <1>;

			gpu_speed_bin: gpu-speed-bin@18b {
				reg = <0x18b 0x1>;
				bits = <5 3>;
			};
		};

		qup2: geniqup@8c0000 {
			compatible = "qcom,geni-se-qup";
			reg = <0 0x008c0000 0 0x2000>;
			clocks = <&gcc GCC_QUPV3_WRAP_2_M_AHB_CLK>,
				 <&gcc GCC_QUPV3_WRAP_2_S_AHB_CLK>;
			clock-names = "m-ahb", "s-ahb";
			iommus = <&apps_smmu 0xa3 0>;

			#address-cells = <2>;
			#size-cells = <2>;
			ranges;

			status = "disabled";

			i2c16: i2c@880000 {
				compatible = "qcom,geni-i2c";
				reg = <0 0x00880000 0 0x4000>;
				#address-cells = <1>;
				#size-cells = <0>;
				clocks = <&gcc GCC_QUPV3_WRAP2_S0_CLK>;
				clock-names = "se";
				interrupts = <GIC_SPI 373 IRQ_TYPE_LEVEL_HIGH>;
				power-domains = <&rpmhpd SC8280XP_CX>;
				interconnects = <&clk_virt MASTER_QUP_CORE_2 0 &clk_virt SLAVE_QUP_CORE_2 0>,
				                <&gem_noc MASTER_APPSS_PROC 0 &config_noc SLAVE_QUP_2 0>,
				                <&aggre1_noc MASTER_QUP_2 0 &mc_virt SLAVE_EBI1 0>;
				interconnect-names = "qup-core", "qup-config", "qup-memory";
				status = "disabled";
			};

			spi16: spi@880000 {
				compatible = "qcom,geni-spi";
				reg = <0 0x00880000 0 0x4000>;
				#address-cells = <1>;
				#size-cells = <0>;
				clocks = <&gcc GCC_QUPV3_WRAP2_S0_CLK>;
				clock-names = "se";
				interrupts = <GIC_SPI 373 IRQ_TYPE_LEVEL_HIGH>;
				power-domains = <&rpmhpd SC8280XP_CX>;
				interconnects = <&clk_virt MASTER_QUP_CORE_2 0 &clk_virt SLAVE_QUP_CORE_2 0>,
				                <&gem_noc MASTER_APPSS_PROC 0 &config_noc SLAVE_QUP_2 0>,
				                <&aggre1_noc MASTER_QUP_2 0 &mc_virt SLAVE_EBI1 0>;
				interconnect-names = "qup-core", "qup-config", "qup-memory";
				status = "disabled";
			};

			i2c17: i2c@884000 {
				compatible = "qcom,geni-i2c";
				reg = <0 0x00884000 0 0x4000>;
				#address-cells = <1>;
				#size-cells = <0>;
				clocks = <&gcc GCC_QUPV3_WRAP2_S1_CLK>;
				clock-names = "se";
				interrupts = <GIC_SPI 583 IRQ_TYPE_LEVEL_HIGH>;
				power-domains = <&rpmhpd SC8280XP_CX>;
				interconnects = <&clk_virt MASTER_QUP_CORE_2 0 &clk_virt SLAVE_QUP_CORE_2 0>,
				                <&gem_noc MASTER_APPSS_PROC 0 &config_noc SLAVE_QUP_2 0>,
				                <&aggre1_noc MASTER_QUP_2 0 &mc_virt SLAVE_EBI1 0>;
				interconnect-names = "qup-core", "qup-config", "qup-memory";
				status = "disabled";
			};

			spi17: spi@884000 {
				compatible = "qcom,geni-spi";
				reg = <0 0x00884000 0 0x4000>;
				#address-cells = <1>;
				#size-cells = <0>;
				clocks = <&gcc GCC_QUPV3_WRAP2_S1_CLK>;
				clock-names = "se";
				interrupts = <GIC_SPI 583 IRQ_TYPE_LEVEL_HIGH>;
				power-domains = <&rpmhpd SC8280XP_CX>;
				interconnects = <&clk_virt MASTER_QUP_CORE_2 0 &clk_virt SLAVE_QUP_CORE_2 0>,
				                <&gem_noc MASTER_APPSS_PROC 0 &config_noc SLAVE_QUP_2 0>,
				                <&aggre1_noc MASTER_QUP_2 0 &mc_virt SLAVE_EBI1 0>;
				interconnect-names = "qup-core", "qup-config", "qup-memory";
				status = "disabled";
			};

			uart17: serial@884000 {
				compatible = "qcom,geni-uart";
				reg = <0 0x00884000 0 0x4000>;
				clocks = <&gcc GCC_QUPV3_WRAP2_S1_CLK>;
				clock-names = "se";
				interrupts = <GIC_SPI 583 IRQ_TYPE_LEVEL_HIGH>;
				operating-points-v2 = <&qup_opp_table_100mhz>;
				power-domains = <&rpmhpd SC8280XP_CX>;
				interconnects = <&clk_virt MASTER_QUP_CORE_2 0 &clk_virt SLAVE_QUP_CORE_2 0>,
						<&gem_noc MASTER_APPSS_PROC 0 &config_noc SLAVE_QUP_2 0>;
				interconnect-names = "qup-core", "qup-config";
				status = "disabled";
			};

			i2c18: i2c@888000 {
				compatible = "qcom,geni-i2c";
				reg = <0 0x00888000 0 0x4000>;
				#address-cells = <1>;
				#size-cells = <0>;
				clocks = <&gcc GCC_QUPV3_WRAP2_S2_CLK>;
				clock-names = "se";
				interrupts = <GIC_SPI 584 IRQ_TYPE_LEVEL_HIGH>;
				power-domains = <&rpmhpd SC8280XP_CX>;
				interconnects = <&clk_virt MASTER_QUP_CORE_2 0 &clk_virt SLAVE_QUP_CORE_2 0>,
				                <&gem_noc MASTER_APPSS_PROC 0 &config_noc SLAVE_QUP_2 0>,
				                <&aggre1_noc MASTER_QUP_2 0 &mc_virt SLAVE_EBI1 0>;
				interconnect-names = "qup-core", "qup-config", "qup-memory";
				status = "disabled";
			};

			spi18: spi@888000 {
				compatible = "qcom,geni-spi";
				reg = <0 0x00888000 0 0x4000>;
				#address-cells = <1>;
				#size-cells = <0>;
				clocks = <&gcc GCC_QUPV3_WRAP2_S2_CLK>;
				clock-names = "se";
				interrupts = <GIC_SPI 584 IRQ_TYPE_LEVEL_HIGH>;
				power-domains = <&rpmhpd SC8280XP_CX>;
				interconnects = <&clk_virt MASTER_QUP_CORE_2 0 &clk_virt SLAVE_QUP_CORE_2 0>,
				                <&gem_noc MASTER_APPSS_PROC 0 &config_noc SLAVE_QUP_2 0>,
				                <&aggre1_noc MASTER_QUP_2 0 &mc_virt SLAVE_EBI1 0>;
				interconnect-names = "qup-core", "qup-config", "qup-memory";
				status = "disabled";
			};

			i2c19: i2c@88c000 {
				compatible = "qcom,geni-i2c";
				reg = <0 0x0088c000 0 0x4000>;
				#address-cells = <1>;
				#size-cells = <0>;
				clocks = <&gcc GCC_QUPV3_WRAP2_S3_CLK>;
				clock-names = "se";
				interrupts = <GIC_SPI 585 IRQ_TYPE_LEVEL_HIGH>;
				power-domains = <&rpmhpd SC8280XP_CX>;
				interconnects = <&clk_virt MASTER_QUP_CORE_2 0 &clk_virt SLAVE_QUP_CORE_2 0>,
				                <&gem_noc MASTER_APPSS_PROC 0 &config_noc SLAVE_QUP_2 0>,
				                <&aggre1_noc MASTER_QUP_2 0 &mc_virt SLAVE_EBI1 0>;
				interconnect-names = "qup-core", "qup-config", "qup-memory";
				status = "disabled";
			};

			spi19: spi@88c000 {
				compatible = "qcom,geni-spi";
				reg = <0 0x0088c000 0 0x4000>;
				#address-cells = <1>;
				#size-cells = <0>;
				clocks = <&gcc GCC_QUPV3_WRAP2_S3_CLK>;
				clock-names = "se";
				interrupts = <GIC_SPI 585 IRQ_TYPE_LEVEL_HIGH>;
				power-domains = <&rpmhpd SC8280XP_CX>;
				interconnects = <&clk_virt MASTER_QUP_CORE_2 0 &clk_virt SLAVE_QUP_CORE_2 0>,
				                <&gem_noc MASTER_APPSS_PROC 0 &config_noc SLAVE_QUP_2 0>,
				                <&aggre1_noc MASTER_QUP_2 0 &mc_virt SLAVE_EBI1 0>;
				interconnect-names = "qup-core", "qup-config", "qup-memory";
				status = "disabled";
			};

			i2c20: i2c@890000 {
				compatible = "qcom,geni-i2c";
				reg = <0 0x00890000 0 0x4000>;
				#address-cells = <1>;
				#size-cells = <0>;
				clocks = <&gcc GCC_QUPV3_WRAP2_S4_CLK>;
				clock-names = "se";
				interrupts = <GIC_SPI 586 IRQ_TYPE_LEVEL_HIGH>;
				power-domains = <&rpmhpd SC8280XP_CX>;
				interconnects = <&clk_virt MASTER_QUP_CORE_2 0 &clk_virt SLAVE_QUP_CORE_2 0>,
				                <&gem_noc MASTER_APPSS_PROC 0 &config_noc SLAVE_QUP_2 0>,
				                <&aggre1_noc MASTER_QUP_2 0 &mc_virt SLAVE_EBI1 0>;
				interconnect-names = "qup-core", "qup-config", "qup-memory";
				status = "disabled";
			};

			spi20: spi@890000 {
				compatible = "qcom,geni-spi";
				reg = <0 0x00890000 0 0x4000>;
				#address-cells = <1>;
				#size-cells = <0>;
				clocks = <&gcc GCC_QUPV3_WRAP2_S4_CLK>;
				clock-names = "se";
				interrupts = <GIC_SPI 586 IRQ_TYPE_LEVEL_HIGH>;
				power-domains = <&rpmhpd SC8280XP_CX>;
				interconnects = <&clk_virt MASTER_QUP_CORE_2 0 &clk_virt SLAVE_QUP_CORE_2 0>,
				                <&gem_noc MASTER_APPSS_PROC 0 &config_noc SLAVE_QUP_2 0>,
				                <&aggre1_noc MASTER_QUP_2 0 &mc_virt SLAVE_EBI1 0>;
				interconnect-names = "qup-core", "qup-config", "qup-memory";
				status = "disabled";
			};

			i2c21: i2c@894000 {
				compatible = "qcom,geni-i2c";
				reg = <0 0x00894000 0 0x4000>;
				clock-names = "se";
				clocks = <&gcc GCC_QUPV3_WRAP2_S5_CLK>;
				interrupts = <GIC_SPI 587 IRQ_TYPE_LEVEL_HIGH>;
				#address-cells = <1>;
				#size-cells = <0>;
				power-domains = <&rpmhpd SC8280XP_CX>;
				interconnects = <&clk_virt MASTER_QUP_CORE_2 0 &clk_virt SLAVE_QUP_CORE_2 0>,
						<&gem_noc MASTER_APPSS_PROC 0 &config_noc SLAVE_QUP_2 0>,
						<&aggre1_noc MASTER_QUP_2 0 &mc_virt SLAVE_EBI1 0>;
				interconnect-names = "qup-core", "qup-config", "qup-memory";
				status = "disabled";
			};

			spi21: spi@894000 {
				compatible = "qcom,geni-spi";
				reg = <0 0x00894000 0 0x4000>;
				#address-cells = <1>;
				#size-cells = <0>;
				clocks = <&gcc GCC_QUPV3_WRAP2_S5_CLK>;
				clock-names = "se";
				interrupts = <GIC_SPI 587 IRQ_TYPE_LEVEL_HIGH>;
				power-domains = <&rpmhpd SC8280XP_CX>;
				interconnects = <&clk_virt MASTER_QUP_CORE_2 0 &clk_virt SLAVE_QUP_CORE_2 0>,
				                <&gem_noc MASTER_APPSS_PROC 0 &config_noc SLAVE_QUP_2 0>,
				                <&aggre1_noc MASTER_QUP_2 0 &mc_virt SLAVE_EBI1 0>;
				interconnect-names = "qup-core", "qup-config", "qup-memory";
				status = "disabled";
			};

			i2c22: i2c@898000 {
				compatible = "qcom,geni-i2c";
				reg = <0 0x00898000 0 0x4000>;
				#address-cells = <1>;
				#size-cells = <0>;
				clock-names = "se";
				clocks = <&gcc GCC_QUPV3_WRAP2_S6_CLK>;
				interrupts = <GIC_SPI 833 IRQ_TYPE_LEVEL_HIGH>;
				power-domains = <&rpmhpd SC8280XP_CX>;
				interconnects = <&clk_virt MASTER_QUP_CORE_2 0 &clk_virt SLAVE_QUP_CORE_2 0>,
						<&gem_noc MASTER_APPSS_PROC 0 &config_noc SLAVE_QUP_2 0>,
						<&aggre1_noc MASTER_QUP_2 0 &mc_virt SLAVE_EBI1 0>;
				interconnect-names = "qup-core", "qup-config", "qup-memory";
				status = "disabled";
			};

			spi22: spi@898000 {
				compatible = "qcom,geni-spi";
				reg = <0 0x00898000 0 0x4000>;
				#address-cells = <1>;
				#size-cells = <0>;
				clocks = <&gcc GCC_QUPV3_WRAP2_S6_CLK>;
				clock-names = "se";
				interrupts = <GIC_SPI 833 IRQ_TYPE_LEVEL_HIGH>;
				power-domains = <&rpmhpd SC8280XP_CX>;
				interconnects = <&clk_virt MASTER_QUP_CORE_2 0 &clk_virt SLAVE_QUP_CORE_2 0>,
				                <&gem_noc MASTER_APPSS_PROC 0 &config_noc SLAVE_QUP_2 0>,
				                <&aggre1_noc MASTER_QUP_2 0 &mc_virt SLAVE_EBI1 0>;
				interconnect-names = "qup-core", "qup-config", "qup-memory";
				status = "disabled";
			};

			i2c23: i2c@89c000 {
				compatible = "qcom,geni-i2c";
				reg = <0 0x0089c000 0 0x4000>;
				#address-cells = <1>;
				#size-cells = <0>;
				clock-names = "se";
				clocks = <&gcc GCC_QUPV3_WRAP2_S7_CLK>;
				interrupts = <GIC_SPI 834 IRQ_TYPE_LEVEL_HIGH>;
				power-domains = <&rpmhpd SC8280XP_CX>;
				interconnects = <&clk_virt MASTER_QUP_CORE_2 0 &clk_virt SLAVE_QUP_CORE_2 0>,
						<&gem_noc MASTER_APPSS_PROC 0 &config_noc SLAVE_QUP_2 0>,
						<&aggre1_noc MASTER_QUP_2 0 &mc_virt SLAVE_EBI1 0>;
				interconnect-names = "qup-core", "qup-config", "qup-memory";
				status = "disabled";
			};

			spi23: spi@89c000 {
				compatible = "qcom,geni-spi";
				reg = <0 0x0089c000 0 0x4000>;
				#address-cells = <1>;
				#size-cells = <0>;
				clocks = <&gcc GCC_QUPV3_WRAP2_S7_CLK>;
				clock-names = "se";
				interrupts = <GIC_SPI 834 IRQ_TYPE_LEVEL_HIGH>;
				power-domains = <&rpmhpd SC8280XP_CX>;
				interconnects = <&clk_virt MASTER_QUP_CORE_2 0 &clk_virt SLAVE_QUP_CORE_2 0>,
				                <&gem_noc MASTER_APPSS_PROC 0 &config_noc SLAVE_QUP_2 0>,
				                <&aggre1_noc MASTER_QUP_2 0 &mc_virt SLAVE_EBI1 0>;
				interconnect-names = "qup-core", "qup-config", "qup-memory";
				status = "disabled";
			};
		};

		qup0: geniqup@9c0000 {
			compatible = "qcom,geni-se-qup";
			reg = <0 0x009c0000 0 0x6000>;
			clocks = <&gcc GCC_QUPV3_WRAP_0_M_AHB_CLK>,
				 <&gcc GCC_QUPV3_WRAP_0_S_AHB_CLK>;
			clock-names = "m-ahb", "s-ahb";
			iommus = <&apps_smmu 0x563 0>;

			#address-cells = <2>;
			#size-cells = <2>;
			ranges;

			status = "disabled";

			i2c0: i2c@980000 {
				compatible = "qcom,geni-i2c";
				reg = <0 0x00980000 0 0x4000>;
				#address-cells = <1>;
				#size-cells = <0>;
				clock-names = "se";
				clocks = <&gcc GCC_QUPV3_WRAP0_S0_CLK>;
				interrupts = <GIC_SPI 601 IRQ_TYPE_LEVEL_HIGH>;
				power-domains = <&rpmhpd SC8280XP_CX>;
				interconnects = <&clk_virt MASTER_QUP_CORE_0 0 &clk_virt SLAVE_QUP_CORE_0 0>,
						<&gem_noc MASTER_APPSS_PROC 0 &config_noc SLAVE_QUP_0 0>,
						<&aggre1_noc MASTER_QUP_0 0 &mc_virt SLAVE_EBI1 0>;
				interconnect-names = "qup-core", "qup-config", "qup-memory";
				status = "disabled";
			};

			spi0: spi@980000 {
				compatible = "qcom,geni-spi";
				reg = <0 0x00980000 0 0x4000>;
				#address-cells = <1>;
				#size-cells = <0>;
				clocks = <&gcc GCC_QUPV3_WRAP2_S0_CLK>;
				clock-names = "se";
				interrupts = <GIC_SPI 601 IRQ_TYPE_LEVEL_HIGH>;
				power-domains = <&rpmhpd SC8280XP_CX>;
				interconnects = <&clk_virt MASTER_QUP_CORE_0 0 &clk_virt SLAVE_QUP_CORE_0 0>,
						<&gem_noc MASTER_APPSS_PROC 0 &config_noc SLAVE_QUP_0 0>,
						<&aggre1_noc MASTER_QUP_0 0 &mc_virt SLAVE_EBI1 0>;
				interconnect-names = "qup-core", "qup-config", "qup-memory";
				status = "disabled";
			};

			i2c1: i2c@984000 {
				compatible = "qcom,geni-i2c";
				reg = <0 0x00984000 0 0x4000>;
				#address-cells = <1>;
				#size-cells = <0>;
				clock-names = "se";
				clocks = <&gcc GCC_QUPV3_WRAP0_S1_CLK>;
				interrupts = <GIC_SPI 602 IRQ_TYPE_LEVEL_HIGH>;
				power-domains = <&rpmhpd SC8280XP_CX>;
				interconnects = <&clk_virt MASTER_QUP_CORE_0 0 &clk_virt SLAVE_QUP_CORE_0 0>,
						<&gem_noc MASTER_APPSS_PROC 0 &config_noc SLAVE_QUP_0 0>,
						<&aggre1_noc MASTER_QUP_0 0 &mc_virt SLAVE_EBI1 0>;
				interconnect-names = "qup-core", "qup-config", "qup-memory";
				status = "disabled";
			};

			spi1: spi@984000 {
				compatible = "qcom,geni-spi";
				reg = <0 0x00984000 0 0x4000>;
				#address-cells = <1>;
				#size-cells = <0>;
				clocks = <&gcc GCC_QUPV3_WRAP2_S1_CLK>;
				clock-names = "se";
				interrupts = <GIC_SPI 602 IRQ_TYPE_LEVEL_HIGH>;
				power-domains = <&rpmhpd SC8280XP_CX>;
				interconnects = <&clk_virt MASTER_QUP_CORE_0 0 &clk_virt SLAVE_QUP_CORE_0 0>,
						<&gem_noc MASTER_APPSS_PROC 0 &config_noc SLAVE_QUP_0 0>,
						<&aggre1_noc MASTER_QUP_0 0 &mc_virt SLAVE_EBI1 0>;
				interconnect-names = "qup-core", "qup-config", "qup-memory";
				status = "disabled";
			};

			i2c2: i2c@988000 {
				compatible = "qcom,geni-i2c";
				reg = <0 0x00988000 0 0x4000>;
				#address-cells = <1>;
				#size-cells = <0>;
				clock-names = "se";
				clocks = <&gcc GCC_QUPV3_WRAP0_S2_CLK>;
				interrupts = <GIC_SPI 603 IRQ_TYPE_LEVEL_HIGH>;
				power-domains = <&rpmhpd SC8280XP_CX>;
				interconnects = <&clk_virt MASTER_QUP_CORE_0 0 &clk_virt SLAVE_QUP_CORE_0 0>,
						<&gem_noc MASTER_APPSS_PROC 0 &config_noc SLAVE_QUP_0 0>,
						<&aggre1_noc MASTER_QUP_0 0 &mc_virt SLAVE_EBI1 0>;
				interconnect-names = "qup-core", "qup-config", "qup-memory";
				status = "disabled";
			};

			spi2: spi@988000 {
				compatible = "qcom,geni-spi";
				reg = <0 0x00988000 0 0x4000>;
				#address-cells = <1>;
				#size-cells = <0>;
				clocks = <&gcc GCC_QUPV3_WRAP2_S2_CLK>;
				clock-names = "se";
				interrupts = <GIC_SPI 603 IRQ_TYPE_LEVEL_HIGH>;
				power-domains = <&rpmhpd SC8280XP_CX>;
				interconnects = <&clk_virt MASTER_QUP_CORE_0 0 &clk_virt SLAVE_QUP_CORE_0 0>,
						<&gem_noc MASTER_APPSS_PROC 0 &config_noc SLAVE_QUP_0 0>,
						<&aggre1_noc MASTER_QUP_0 0 &mc_virt SLAVE_EBI1 0>;
				interconnect-names = "qup-core", "qup-config", "qup-memory";
				status = "disabled";
			};

			uart2: serial@988000 {
				compatible = "qcom,geni-uart";
				reg = <0 0x00988000 0 0x4000>;
				clocks = <&gcc GCC_QUPV3_WRAP0_S2_CLK>;
				clock-names = "se";
				interrupts = <GIC_SPI 603 IRQ_TYPE_LEVEL_HIGH>;
				operating-points-v2 = <&qup_opp_table_100mhz>;
				power-domains = <&rpmhpd SC8280XP_CX>;
				interconnects = <&clk_virt MASTER_QUP_CORE_0 0 &clk_virt SLAVE_QUP_CORE_0 0>,
						<&gem_noc MASTER_APPSS_PROC 0 &config_noc SLAVE_QUP_0 0>;
				interconnect-names = "qup-core", "qup-config";
				status = "disabled";
			};

			i2c3: i2c@98c000 {
				compatible = "qcom,geni-i2c";
				reg = <0 0x0098c000 0 0x4000>;
				#address-cells = <1>;
				#size-cells = <0>;
				clock-names = "se";
				clocks = <&gcc GCC_QUPV3_WRAP0_S3_CLK>;
				interrupts = <GIC_SPI 604 IRQ_TYPE_LEVEL_HIGH>;
				power-domains = <&rpmhpd SC8280XP_CX>;
				interconnects = <&clk_virt MASTER_QUP_CORE_0 0 &clk_virt SLAVE_QUP_CORE_0 0>,
						<&gem_noc MASTER_APPSS_PROC 0 &config_noc SLAVE_QUP_0 0>,
						<&aggre1_noc MASTER_QUP_0 0 &mc_virt SLAVE_EBI1 0>;
				interconnect-names = "qup-core", "qup-config", "qup-memory";
				status = "disabled";
			};

			spi3: spi@98c000 {
				compatible = "qcom,geni-spi";
				reg = <0 0x0098c000 0 0x4000>;
				#address-cells = <1>;
				#size-cells = <0>;
				clocks = <&gcc GCC_QUPV3_WRAP2_S3_CLK>;
				clock-names = "se";
				interrupts = <GIC_SPI 604 IRQ_TYPE_LEVEL_HIGH>;
				power-domains = <&rpmhpd SC8280XP_CX>;
				interconnects = <&clk_virt MASTER_QUP_CORE_0 0 &clk_virt SLAVE_QUP_CORE_0 0>,
						<&gem_noc MASTER_APPSS_PROC 0 &config_noc SLAVE_QUP_0 0>,
						<&aggre1_noc MASTER_QUP_0 0 &mc_virt SLAVE_EBI1 0>;
				interconnect-names = "qup-core", "qup-config", "qup-memory";
				status = "disabled";
			};

			i2c4: i2c@990000 {
				compatible = "qcom,geni-i2c";
				reg = <0 0x00990000 0 0x4000>;
				clock-names = "se";
				clocks = <&gcc GCC_QUPV3_WRAP0_S4_CLK>;
				interrupts = <GIC_SPI 605 IRQ_TYPE_LEVEL_HIGH>;
				#address-cells = <1>;
				#size-cells = <0>;
				power-domains = <&rpmhpd SC8280XP_CX>;
				interconnects = <&clk_virt MASTER_QUP_CORE_0 0 &clk_virt SLAVE_QUP_CORE_0 0>,
						<&gem_noc MASTER_APPSS_PROC 0 &config_noc SLAVE_QUP_0 0>,
						<&aggre1_noc MASTER_QUP_0 0 &mc_virt SLAVE_EBI1 0>;
				interconnect-names = "qup-core", "qup-config", "qup-memory";
				status = "disabled";
			};

			spi4: spi@990000 {
				compatible = "qcom,geni-spi";
				reg = <0 0x00990000 0 0x4000>;
				#address-cells = <1>;
				#size-cells = <0>;
				clocks = <&gcc GCC_QUPV3_WRAP2_S4_CLK>;
				clock-names = "se";
				interrupts = <GIC_SPI 605 IRQ_TYPE_LEVEL_HIGH>;
				power-domains = <&rpmhpd SC8280XP_CX>;
				interconnects = <&clk_virt MASTER_QUP_CORE_0 0 &clk_virt SLAVE_QUP_CORE_0 0>,
						<&gem_noc MASTER_APPSS_PROC 0 &config_noc SLAVE_QUP_0 0>,
						<&aggre1_noc MASTER_QUP_0 0 &mc_virt SLAVE_EBI1 0>;
				interconnect-names = "qup-core", "qup-config", "qup-memory";
				status = "disabled";
			};

			i2c5: i2c@994000 {
				compatible = "qcom,geni-i2c";
				reg = <0 0x00994000 0 0x4000>;
				#address-cells = <1>;
				#size-cells = <0>;
				clock-names = "se";
				clocks = <&gcc GCC_QUPV3_WRAP0_S5_CLK>;
				interrupts = <GIC_SPI 606 IRQ_TYPE_LEVEL_HIGH>;
				power-domains = <&rpmhpd SC8280XP_CX>;
				interconnects = <&clk_virt MASTER_QUP_CORE_0 0 &clk_virt SLAVE_QUP_CORE_0 0>,
						<&gem_noc MASTER_APPSS_PROC 0 &config_noc SLAVE_QUP_0 0>,
						<&aggre1_noc MASTER_QUP_0 0 &mc_virt SLAVE_EBI1 0>;
				interconnect-names = "qup-core", "qup-config", "qup-memory";
				status = "disabled";
			};

			spi5: spi@994000 {
				compatible = "qcom,geni-spi";
				reg = <0 0x00994000 0 0x4000>;
				#address-cells = <1>;
				#size-cells = <0>;
				clocks = <&gcc GCC_QUPV3_WRAP2_S5_CLK>;
				clock-names = "se";
				interrupts = <GIC_SPI 606 IRQ_TYPE_LEVEL_HIGH>;
				power-domains = <&rpmhpd SC8280XP_CX>;
				interconnects = <&clk_virt MASTER_QUP_CORE_0 0 &clk_virt SLAVE_QUP_CORE_0 0>,
						<&gem_noc MASTER_APPSS_PROC 0 &config_noc SLAVE_QUP_0 0>,
						<&aggre1_noc MASTER_QUP_0 0 &mc_virt SLAVE_EBI1 0>;
				interconnect-names = "qup-core", "qup-config", "qup-memory";
				status = "disabled";
			};

			i2c6: i2c@998000 {
				compatible = "qcom,geni-i2c";
				reg = <0 0x00998000 0 0x4000>;
				#address-cells = <1>;
				#size-cells = <0>;
				clock-names = "se";
				clocks = <&gcc GCC_QUPV3_WRAP0_S6_CLK>;
				interrupts = <GIC_SPI 607 IRQ_TYPE_LEVEL_HIGH>;
				power-domains = <&rpmhpd SC8280XP_CX>;
				interconnects = <&clk_virt MASTER_QUP_CORE_0 0 &clk_virt SLAVE_QUP_CORE_0 0>,
						<&gem_noc MASTER_APPSS_PROC 0 &config_noc SLAVE_QUP_0 0>,
						<&aggre1_noc MASTER_QUP_0 0 &mc_virt SLAVE_EBI1 0>;
				interconnect-names = "qup-core", "qup-config", "qup-memory";
				status = "disabled";
			};

			spi6: spi@998000 {
				compatible = "qcom,geni-spi";
				reg = <0 0x00998000 0 0x4000>;
				#address-cells = <1>;
				#size-cells = <0>;
				clocks = <&gcc GCC_QUPV3_WRAP2_S6_CLK>;
				clock-names = "se";
				interrupts = <GIC_SPI 607 IRQ_TYPE_LEVEL_HIGH>;
				power-domains = <&rpmhpd SC8280XP_CX>;
				interconnects = <&clk_virt MASTER_QUP_CORE_0 0 &clk_virt SLAVE_QUP_CORE_0 0>,
						<&gem_noc MASTER_APPSS_PROC 0 &config_noc SLAVE_QUP_0 0>,
						<&aggre1_noc MASTER_QUP_0 0 &mc_virt SLAVE_EBI1 0>;
				interconnect-names = "qup-core", "qup-config", "qup-memory";
				status = "disabled";
			};

			i2c7: i2c@99c000 {
				compatible = "qcom,geni-i2c";
				reg = <0 0x0099c000 0 0x4000>;
				#address-cells = <1>;
				#size-cells = <0>;
				clock-names = "se";
				clocks = <&gcc GCC_QUPV3_WRAP0_S7_CLK>;
				interrupts = <GIC_SPI 608 IRQ_TYPE_LEVEL_HIGH>;
				power-domains = <&rpmhpd SC8280XP_CX>;
				interconnects = <&clk_virt MASTER_QUP_CORE_0 0 &clk_virt SLAVE_QUP_CORE_0 0>,
						<&gem_noc MASTER_APPSS_PROC 0 &config_noc SLAVE_QUP_0 0>,
						<&aggre1_noc MASTER_QUP_0 0 &mc_virt SLAVE_EBI1 0>;
				interconnect-names = "qup-core", "qup-config", "qup-memory";
				status = "disabled";
			};

			spi7: spi@99c000 {
				compatible = "qcom,geni-spi";
				reg = <0 0x0099c000 0 0x4000>;
				#address-cells = <1>;
				#size-cells = <0>;
				clocks = <&gcc GCC_QUPV3_WRAP2_S7_CLK>;
				clock-names = "se";
				interrupts = <GIC_SPI 608 IRQ_TYPE_LEVEL_HIGH>;
				power-domains = <&rpmhpd SC8280XP_CX>;
				interconnects = <&clk_virt MASTER_QUP_CORE_0 0 &clk_virt SLAVE_QUP_CORE_0 0>,
						<&gem_noc MASTER_APPSS_PROC 0 &config_noc SLAVE_QUP_0 0>,
						<&aggre1_noc MASTER_QUP_0 0 &mc_virt SLAVE_EBI1 0>;
				interconnect-names = "qup-core", "qup-config", "qup-memory";
				status = "disabled";
			};
		};

		qup1: geniqup@ac0000 {
			compatible = "qcom,geni-se-qup";
			reg = <0 0x00ac0000 0 0x6000>;
			clocks = <&gcc GCC_QUPV3_WRAP_1_M_AHB_CLK>,
				 <&gcc GCC_QUPV3_WRAP_1_S_AHB_CLK>;
			clock-names = "m-ahb", "s-ahb";
			iommus = <&apps_smmu 0x83 0>;

			#address-cells = <2>;
			#size-cells = <2>;
			ranges;

			status = "disabled";

			i2c8: i2c@a80000 {
				compatible = "qcom,geni-i2c";
				reg = <0 0x00a80000 0 0x4000>;
				#address-cells = <1>;
				#size-cells = <0>;
				clocks = <&gcc GCC_QUPV3_WRAP1_S0_CLK>;
				clock-names = "se";
				interrupts = <GIC_SPI 353 IRQ_TYPE_LEVEL_HIGH>;
				power-domains = <&rpmhpd SC8280XP_CX>;
				interconnects = <&clk_virt MASTER_QUP_CORE_1 0 &clk_virt SLAVE_QUP_CORE_1 0>,
				                <&gem_noc MASTER_APPSS_PROC 0 &config_noc SLAVE_QUP_1 0>,
				                <&aggre1_noc MASTER_QUP_1 0 &mc_virt SLAVE_EBI1 0>;
				interconnect-names = "qup-core", "qup-config", "qup-memory";
				status = "disabled";
			};

			spi8: spi@a80000 {
				compatible = "qcom,geni-spi";
				reg = <0 0x00a80000 0 0x4000>;
				#address-cells = <1>;
				#size-cells = <0>;
				clocks = <&gcc GCC_QUPV3_WRAP1_S0_CLK>;
				clock-names = "se";
				interrupts = <GIC_SPI 353 IRQ_TYPE_LEVEL_HIGH>;
				power-domains = <&rpmhpd SC8280XP_CX>;
				interconnects = <&clk_virt MASTER_QUP_CORE_1 0 &clk_virt SLAVE_QUP_CORE_1 0>,
				                <&gem_noc MASTER_APPSS_PROC 0 &config_noc SLAVE_QUP_1 0>,
				                <&aggre1_noc MASTER_QUP_1 0 &mc_virt SLAVE_EBI1 0>;
				interconnect-names = "qup-core", "qup-config", "qup-memory";
				status = "disabled";
			};

			i2c9: i2c@a84000 {
				compatible = "qcom,geni-i2c";
				reg = <0 0x00a84000 0 0x4000>;
				#address-cells = <1>;
				#size-cells = <0>;
				clocks = <&gcc GCC_QUPV3_WRAP1_S1_CLK>;
				clock-names = "se";
				interrupts = <GIC_SPI 354 IRQ_TYPE_LEVEL_HIGH>;
				power-domains = <&rpmhpd SC8280XP_CX>;
				interconnects = <&clk_virt MASTER_QUP_CORE_1 0 &clk_virt SLAVE_QUP_CORE_1 0>,
				                <&gem_noc MASTER_APPSS_PROC 0 &config_noc SLAVE_QUP_1 0>,
				                <&aggre1_noc MASTER_QUP_1 0 &mc_virt SLAVE_EBI1 0>;
				interconnect-names = "qup-core", "qup-config", "qup-memory";
				status = "disabled";
			};

			spi9: spi@a84000 {
				compatible = "qcom,geni-spi";
				reg = <0 0x00a84000 0 0x4000>;
				#address-cells = <1>;
				#size-cells = <0>;
				clocks = <&gcc GCC_QUPV3_WRAP1_S1_CLK>;
				clock-names = "se";
				interrupts = <GIC_SPI 354 IRQ_TYPE_LEVEL_HIGH>;
				power-domains = <&rpmhpd SC8280XP_CX>;
				interconnects = <&clk_virt MASTER_QUP_CORE_1 0 &clk_virt SLAVE_QUP_CORE_1 0>,
				                <&gem_noc MASTER_APPSS_PROC 0 &config_noc SLAVE_QUP_1 0>,
				                <&aggre1_noc MASTER_QUP_1 0 &mc_virt SLAVE_EBI1 0>;
				interconnect-names = "qup-core", "qup-config", "qup-memory";
				status = "disabled";
			};

			i2c10: i2c@a88000 {
				compatible = "qcom,geni-i2c";
				reg = <0 0x00a88000 0 0x4000>;
				#address-cells = <1>;
				#size-cells = <0>;
				clocks = <&gcc GCC_QUPV3_WRAP1_S2_CLK>;
				clock-names = "se";
				interrupts = <GIC_SPI 355 IRQ_TYPE_LEVEL_HIGH>;
				power-domains = <&rpmhpd SC8280XP_CX>;
				interconnects = <&clk_virt MASTER_QUP_CORE_1 0 &clk_virt SLAVE_QUP_CORE_1 0>,
				                <&gem_noc MASTER_APPSS_PROC 0 &config_noc SLAVE_QUP_1 0>,
				                <&aggre1_noc MASTER_QUP_1 0 &mc_virt SLAVE_EBI1 0>;
				interconnect-names = "qup-core", "qup-config", "qup-memory";
				status = "disabled";
			};

			spi10: spi@a88000 {
				compatible = "qcom,geni-spi";
				reg = <0 0x00a88000 0 0x4000>;
				#address-cells = <1>;
				#size-cells = <0>;
				clocks = <&gcc GCC_QUPV3_WRAP1_S2_CLK>;
				clock-names = "se";
				interrupts = <GIC_SPI 355 IRQ_TYPE_LEVEL_HIGH>;
				power-domains = <&rpmhpd SC8280XP_CX>;
				interconnects = <&clk_virt MASTER_QUP_CORE_1 0 &clk_virt SLAVE_QUP_CORE_1 0>,
				                <&gem_noc MASTER_APPSS_PROC 0 &config_noc SLAVE_QUP_1 0>,
				                <&aggre1_noc MASTER_QUP_1 0 &mc_virt SLAVE_EBI1 0>;
				interconnect-names = "qup-core", "qup-config", "qup-memory";
				status = "disabled";
			};

			i2c11: i2c@a8c000 {
				compatible = "qcom,geni-i2c";
				reg = <0 0x00a8c000 0 0x4000>;
				#address-cells = <1>;
				#size-cells = <0>;
				clocks = <&gcc GCC_QUPV3_WRAP1_S3_CLK>;
				clock-names = "se";
				interrupts = <GIC_SPI 356 IRQ_TYPE_LEVEL_HIGH>;
				power-domains = <&rpmhpd SC8280XP_CX>;
				interconnects = <&clk_virt MASTER_QUP_CORE_1 0 &clk_virt SLAVE_QUP_CORE_1 0>,
				                <&gem_noc MASTER_APPSS_PROC 0 &config_noc SLAVE_QUP_1 0>,
				                <&aggre1_noc MASTER_QUP_1 0 &mc_virt SLAVE_EBI1 0>;
				interconnect-names = "qup-core", "qup-config", "qup-memory";
				status = "disabled";
			};

			spi11: spi@a8c000 {
				compatible = "qcom,geni-spi";
				reg = <0 0x00a8c000 0 0x4000>;
				#address-cells = <1>;
				#size-cells = <0>;
				clocks = <&gcc GCC_QUPV3_WRAP1_S3_CLK>;
				clock-names = "se";
				interrupts = <GIC_SPI 356 IRQ_TYPE_LEVEL_HIGH>;
				power-domains = <&rpmhpd SC8280XP_CX>;
				interconnects = <&clk_virt MASTER_QUP_CORE_1 0 &clk_virt SLAVE_QUP_CORE_1 0>,
				                <&gem_noc MASTER_APPSS_PROC 0 &config_noc SLAVE_QUP_1 0>,
				                <&aggre1_noc MASTER_QUP_1 0 &mc_virt SLAVE_EBI1 0>;
				interconnect-names = "qup-core", "qup-config", "qup-memory";
				status = "disabled";
			};

			i2c12: i2c@a90000 {
				compatible = "qcom,geni-i2c";
				reg = <0 0x00a90000 0 0x4000>;
				#address-cells = <1>;
				#size-cells = <0>;
				clocks = <&gcc GCC_QUPV3_WRAP1_S4_CLK>;
				clock-names = "se";
				interrupts = <GIC_SPI 357 IRQ_TYPE_LEVEL_HIGH>;
				power-domains = <&rpmhpd SC8280XP_CX>;
				interconnects = <&clk_virt MASTER_QUP_CORE_1 0 &clk_virt SLAVE_QUP_CORE_1 0>,
				                <&gem_noc MASTER_APPSS_PROC 0 &config_noc SLAVE_QUP_1 0>,
				                <&aggre1_noc MASTER_QUP_1 0 &mc_virt SLAVE_EBI1 0>;
				interconnect-names = "qup-core", "qup-config", "qup-memory";
				status = "disabled";
			};

			spi12: spi@a90000 {
				compatible = "qcom,geni-spi";
				reg = <0 0x00a90000 0 0x4000>;
				#address-cells = <1>;
				#size-cells = <0>;
				clocks = <&gcc GCC_QUPV3_WRAP1_S4_CLK>;
				clock-names = "se";
				interrupts = <GIC_SPI 357 IRQ_TYPE_LEVEL_HIGH>;
				power-domains = <&rpmhpd SC8280XP_CX>;
				interconnects = <&clk_virt MASTER_QUP_CORE_1 0 &clk_virt SLAVE_QUP_CORE_1 0>,
				                <&gem_noc MASTER_APPSS_PROC 0 &config_noc SLAVE_QUP_1 0>,
				                <&aggre1_noc MASTER_QUP_1 0 &mc_virt SLAVE_EBI1 0>;
				interconnect-names = "qup-core", "qup-config", "qup-memory";
				status = "disabled";
			};

			i2c13: i2c@a94000 {
				compatible = "qcom,geni-i2c";
				reg = <0 0x00a94000 0 0x4000>;
				#address-cells = <1>;
				#size-cells = <0>;
				clocks = <&gcc GCC_QUPV3_WRAP1_S5_CLK>;
				clock-names = "se";
				interrupts = <GIC_SPI 358 IRQ_TYPE_LEVEL_HIGH>;
				power-domains = <&rpmhpd SC8280XP_CX>;
				interconnects = <&clk_virt MASTER_QUP_CORE_1 0 &clk_virt SLAVE_QUP_CORE_1 0>,
				                <&gem_noc MASTER_APPSS_PROC 0 &config_noc SLAVE_QUP_1 0>,
				                <&aggre1_noc MASTER_QUP_1 0 &mc_virt SLAVE_EBI1 0>;
				interconnect-names = "qup-core", "qup-config", "qup-memory";
				status = "disabled";
			};

			spi13: spi@a94000 {
				compatible = "qcom,geni-spi";
				reg = <0 0x00a94000 0 0x4000>;
				#address-cells = <1>;
				#size-cells = <0>;
				clocks = <&gcc GCC_QUPV3_WRAP1_S5_CLK>;
				clock-names = "se";
				interrupts = <GIC_SPI 358 IRQ_TYPE_LEVEL_HIGH>;
				power-domains = <&rpmhpd SC8280XP_CX>;
				interconnects = <&clk_virt MASTER_QUP_CORE_1 0 &clk_virt SLAVE_QUP_CORE_1 0>,
				                <&gem_noc MASTER_APPSS_PROC 0 &config_noc SLAVE_QUP_1 0>,
				                <&aggre1_noc MASTER_QUP_1 0 &mc_virt SLAVE_EBI1 0>;
				interconnect-names = "qup-core", "qup-config", "qup-memory";
				status = "disabled";
			};

			i2c14: i2c@a98000 {
				compatible = "qcom,geni-i2c";
				reg = <0 0x00a98000 0 0x4000>;
				#address-cells = <1>;
				#size-cells = <0>;
				clocks = <&gcc GCC_QUPV3_WRAP1_S6_CLK>;
				clock-names = "se";
				interrupts = <GIC_SPI 835 IRQ_TYPE_LEVEL_HIGH>;
				power-domains = <&rpmhpd SC8280XP_CX>;
				interconnects = <&clk_virt MASTER_QUP_CORE_1 0 &clk_virt SLAVE_QUP_CORE_1 0>,
				                <&gem_noc MASTER_APPSS_PROC 0 &config_noc SLAVE_QUP_1 0>,
				                <&aggre1_noc MASTER_QUP_1 0 &mc_virt SLAVE_EBI1 0>;
				interconnect-names = "qup-core", "qup-config", "qup-memory";
				status = "disabled";
			};

			spi14: spi@a98000 {
				compatible = "qcom,geni-spi";
				reg = <0 0x00a98000 0 0x4000>;
				#address-cells = <1>;
				#size-cells = <0>;
				clocks = <&gcc GCC_QUPV3_WRAP1_S6_CLK>;
				clock-names = "se";
				interrupts = <GIC_SPI 835 IRQ_TYPE_LEVEL_HIGH>;
				power-domains = <&rpmhpd SC8280XP_CX>;
				interconnects = <&clk_virt MASTER_QUP_CORE_1 0 &clk_virt SLAVE_QUP_CORE_1 0>,
				                <&gem_noc MASTER_APPSS_PROC 0 &config_noc SLAVE_QUP_1 0>,
				                <&aggre1_noc MASTER_QUP_1 0 &mc_virt SLAVE_EBI1 0>;
				interconnect-names = "qup-core", "qup-config", "qup-memory";
				status = "disabled";
			};

			i2c15: i2c@a9c000 {
				compatible = "qcom,geni-i2c";
				reg = <0 0x00a9c000 0 0x4000>;
				#address-cells = <1>;
				#size-cells = <0>;
				clocks = <&gcc GCC_QUPV3_WRAP1_S7_CLK>;
				clock-names = "se";
				interrupts = <GIC_SPI 836 IRQ_TYPE_LEVEL_HIGH>;
				power-domains = <&rpmhpd SC8280XP_CX>;
				interconnects = <&clk_virt MASTER_QUP_CORE_1 0 &clk_virt SLAVE_QUP_CORE_1 0>,
				                <&gem_noc MASTER_APPSS_PROC 0 &config_noc SLAVE_QUP_1 0>,
				                <&aggre1_noc MASTER_QUP_1 0 &mc_virt SLAVE_EBI1 0>;
				interconnect-names = "qup-core", "qup-config", "qup-memory";
				status = "disabled";
			};

			spi15: spi@a9c000 {
				compatible = "qcom,geni-spi";
				reg = <0 0x00a9c000 0 0x4000>;
				#address-cells = <1>;
				#size-cells = <0>;
				clocks = <&gcc GCC_QUPV3_WRAP1_S7_CLK>;
				clock-names = "se";
				interrupts = <GIC_SPI 836 IRQ_TYPE_LEVEL_HIGH>;
				power-domains = <&rpmhpd SC8280XP_CX>;
				interconnects = <&clk_virt MASTER_QUP_CORE_1 0 &clk_virt SLAVE_QUP_CORE_1 0>,
				                <&gem_noc MASTER_APPSS_PROC 0 &config_noc SLAVE_QUP_1 0>,
				                <&aggre1_noc MASTER_QUP_1 0 &mc_virt SLAVE_EBI1 0>;
				interconnect-names = "qup-core", "qup-config", "qup-memory";
				status = "disabled";
			};
		};

		rng: rng@10d3000 {
			compatible = "qcom,prng-ee";
			reg = <0 0x010d3000 0 0x1000>;
			clocks = <&rpmhcc RPMH_HWKM_CLK>;
			clock-names = "core";
		};

		pcie4: pcie@1c00000 {
			device_type = "pci";
			compatible = "qcom,pcie-sc8280xp";
			reg = <0x0 0x01c00000 0x0 0x3000>,
			      <0x0 0x30000000 0x0 0xf1d>,
			      <0x0 0x30000f20 0x0 0xa8>,
			      <0x0 0x30001000 0x0 0x1000>,
			      <0x0 0x30100000 0x0 0x100000>,
			      <0x0 0x01c03000 0x0 0x1000>;
			reg-names = "parf", "dbi", "elbi", "atu", "config", "mhi";
			#address-cells = <3>;
			#size-cells = <2>;
			ranges = <0x01000000 0x0 0x00000000 0x0 0x30200000 0x0 0x100000>,
				 <0x02000000 0x0 0x30300000 0x0 0x30300000 0x0 0x1d00000>;
			bus-range = <0x00 0xff>;

			dma-coherent;

			linux,pci-domain = <6>;
			num-lanes = <1>;

			msi-map = <0x0 &its 0xe0000 0x10000>;

			interrupts = <GIC_SPI 141 IRQ_TYPE_LEVEL_HIGH>,
				     <GIC_SPI 142 IRQ_TYPE_LEVEL_HIGH>,
				     <GIC_SPI 143 IRQ_TYPE_LEVEL_HIGH>,
				     <GIC_SPI 144 IRQ_TYPE_LEVEL_HIGH>;
			interrupt-names = "msi0", "msi1", "msi2", "msi3";

			#interrupt-cells = <1>;
			interrupt-map-mask = <0 0 0 0x7>;
			interrupt-map = <0 0 0 1 &intc 0 0 GIC_SPI 149 IRQ_TYPE_LEVEL_HIGH>,
					<0 0 0 2 &intc 0 0 GIC_SPI 150 IRQ_TYPE_LEVEL_HIGH>,
					<0 0 0 3 &intc 0 0 GIC_SPI 151 IRQ_TYPE_LEVEL_HIGH>,
					<0 0 0 4 &intc 0 0 GIC_SPI 152 IRQ_TYPE_LEVEL_HIGH>;

			clocks = <&gcc GCC_PCIE_4_AUX_CLK>,
				 <&gcc GCC_PCIE_4_CFG_AHB_CLK>,
				 <&gcc GCC_PCIE_4_MSTR_AXI_CLK>,
				 <&gcc GCC_PCIE_4_SLV_AXI_CLK>,
				 <&gcc GCC_PCIE_4_SLV_Q2A_AXI_CLK>,
				 <&gcc GCC_DDRSS_PCIE_SF_TBU_CLK>,
				 <&gcc GCC_AGGRE_NOC_PCIE_4_AXI_CLK>,
				 <&gcc GCC_AGGRE_NOC_PCIE_SOUTH_SF_AXI_CLK>,
				 <&gcc GCC_CNOC_PCIE4_QX_CLK>;
			clock-names = "aux",
				      "cfg",
				      "bus_master",
				      "bus_slave",
				      "slave_q2a",
				      "ddrss_sf_tbu",
				      "noc_aggr_4",
				      "noc_aggr_south_sf",
				      "cnoc_qx";

			assigned-clocks = <&gcc GCC_PCIE_4_AUX_CLK>;
			assigned-clock-rates = <19200000>;

			interconnects = <&aggre2_noc MASTER_PCIE_4 0 &mc_virt SLAVE_EBI1 0>,
					<&gem_noc MASTER_APPSS_PROC 0 &config_noc SLAVE_PCIE_4 0>;
			interconnect-names = "pcie-mem", "cpu-pcie";

			resets = <&gcc GCC_PCIE_4_BCR>;
			reset-names = "pci";

			power-domains = <&gcc PCIE_4_GDSC>;
			required-opps = <&rpmhpd_opp_nom>;

			phys = <&pcie4_phy>;
			phy-names = "pciephy";

			status = "disabled";

			pcie4_port0: pcie@0 {
				device_type = "pci";
				reg = <0x0 0x0 0x0 0x0 0x0>;
				bus-range = <0x01 0xff>;

				#address-cells = <3>;
				#size-cells = <2>;
				ranges;
			};
		};

		pcie4_phy: phy@1c06000 {
			compatible = "qcom,sc8280xp-qmp-gen3x1-pcie-phy";
			reg = <0x0 0x01c06000 0x0 0x2000>;

			clocks = <&gcc GCC_PCIE_4_AUX_CLK>,
				 <&gcc GCC_PCIE_4_CFG_AHB_CLK>,
				 <&gcc GCC_PCIE_4_CLKREF_CLK>,
				 <&gcc GCC_PCIE4_PHY_RCHNG_CLK>,
				 <&gcc GCC_PCIE_4_PIPE_CLK>,
				 <&gcc GCC_PCIE_4_PIPEDIV2_CLK>;
			clock-names = "aux", "cfg_ahb", "ref", "rchng",
				      "pipe", "pipediv2";

			assigned-clocks = <&gcc GCC_PCIE4_PHY_RCHNG_CLK>;
			assigned-clock-rates = <100000000>;

			power-domains = <&gcc PCIE_4_GDSC>;

			resets = <&gcc GCC_PCIE_4_PHY_BCR>;
			reset-names = "phy";

			#clock-cells = <0>;
			clock-output-names = "pcie_4_pipe_clk";

			#phy-cells = <0>;

			status = "disabled";
		};

		pcie3b: pcie@1c08000 {
			device_type = "pci";
			compatible = "qcom,pcie-sc8280xp";
			reg = <0x0 0x01c08000 0x0 0x3000>,
			      <0x0 0x32000000 0x0 0xf1d>,
			      <0x0 0x32000f20 0x0 0xa8>,
			      <0x0 0x32001000 0x0 0x1000>,
			      <0x0 0x32100000 0x0 0x100000>,
			      <0x0 0x01c0b000 0x0 0x1000>;
			reg-names = "parf", "dbi", "elbi", "atu", "config", "mhi";
			#address-cells = <3>;
			#size-cells = <2>;
			ranges = <0x01000000 0x0 0x00000000 0x0 0x32200000 0x0 0x100000>,
				 <0x02000000 0x0 0x32300000 0x0 0x32300000 0x0 0x1d00000>;
			bus-range = <0x00 0xff>;

			dma-coherent;

			linux,pci-domain = <5>;
			num-lanes = <2>;

			msi-map = <0x0 &its 0xd0000 0x10000>;

			interrupts = <GIC_SPI 145 IRQ_TYPE_LEVEL_HIGH>,
				     <GIC_SPI 146 IRQ_TYPE_LEVEL_HIGH>,
				     <GIC_SPI 147 IRQ_TYPE_LEVEL_HIGH>,
				     <GIC_SPI 148 IRQ_TYPE_LEVEL_HIGH>;
			interrupt-names = "msi0", "msi1", "msi2", "msi3";

			#interrupt-cells = <1>;
			interrupt-map-mask = <0 0 0 0x7>;
			interrupt-map = <0 0 0 1 &intc 0 0 GIC_SPI 526 IRQ_TYPE_LEVEL_HIGH>,
					<0 0 0 2 &intc 0 0 GIC_SPI 527 IRQ_TYPE_LEVEL_HIGH>,
					<0 0 0 3 &intc 0 0 GIC_SPI 528 IRQ_TYPE_LEVEL_HIGH>,
					<0 0 0 4 &intc 0 0 GIC_SPI 529 IRQ_TYPE_LEVEL_HIGH>;

			clocks = <&gcc GCC_PCIE_3B_AUX_CLK>,
				 <&gcc GCC_PCIE_3B_CFG_AHB_CLK>,
				 <&gcc GCC_PCIE_3B_MSTR_AXI_CLK>,
				 <&gcc GCC_PCIE_3B_SLV_AXI_CLK>,
				 <&gcc GCC_PCIE_3B_SLV_Q2A_AXI_CLK>,
				 <&gcc GCC_DDRSS_PCIE_SF_TBU_CLK>,
				 <&gcc GCC_AGGRE_NOC_PCIE_4_AXI_CLK>,
				 <&gcc GCC_AGGRE_NOC_PCIE_SOUTH_SF_AXI_CLK>;
			clock-names = "aux",
				      "cfg",
				      "bus_master",
				      "bus_slave",
				      "slave_q2a",
				      "ddrss_sf_tbu",
				      "noc_aggr_4",
				      "noc_aggr_south_sf";

			assigned-clocks = <&gcc GCC_PCIE_3B_AUX_CLK>;
			assigned-clock-rates = <19200000>;

			interconnects = <&aggre2_noc MASTER_PCIE_3B 0 &mc_virt SLAVE_EBI1 0>,
					<&gem_noc MASTER_APPSS_PROC 0 &config_noc SLAVE_PCIE_3B 0>;
			interconnect-names = "pcie-mem", "cpu-pcie";

			resets = <&gcc GCC_PCIE_3B_BCR>;
			reset-names = "pci";

			power-domains = <&gcc PCIE_3B_GDSC>;
			required-opps = <&rpmhpd_opp_nom>;

			phys = <&pcie3b_phy>;
			phy-names = "pciephy";

			status = "disabled";

			pcie3b_port0: pcie@0 {
				device_type = "pci";
				reg = <0x0 0x0 0x0 0x0 0x0>;
				bus-range = <0x01 0xff>;

				#address-cells = <3>;
				#size-cells = <2>;
				ranges;
			};
		};

		pcie3b_phy: phy@1c0e000 {
			compatible = "qcom,sc8280xp-qmp-gen3x2-pcie-phy";
			reg = <0x0 0x01c0e000 0x0 0x2000>;

			clocks = <&gcc GCC_PCIE_3B_AUX_CLK>,
				 <&gcc GCC_PCIE_3B_CFG_AHB_CLK>,
				 <&gcc GCC_PCIE_3A3B_CLKREF_CLK>,
				 <&gcc GCC_PCIE3B_PHY_RCHNG_CLK>,
				 <&gcc GCC_PCIE_3B_PIPE_CLK>,
				 <&gcc GCC_PCIE_3B_PIPEDIV2_CLK>;
			clock-names = "aux", "cfg_ahb", "ref", "rchng",
				      "pipe", "pipediv2";

			assigned-clocks = <&gcc GCC_PCIE3B_PHY_RCHNG_CLK>;
			assigned-clock-rates = <100000000>;

			power-domains = <&gcc PCIE_3B_GDSC>;

			resets = <&gcc GCC_PCIE_3B_PHY_BCR>;
			reset-names = "phy";

			#clock-cells = <0>;
			clock-output-names = "pcie_3b_pipe_clk";

			#phy-cells = <0>;

			status = "disabled";
		};

		pcie3a: pcie@1c10000 {
			device_type = "pci";
			compatible = "qcom,pcie-sc8280xp";
			reg = <0x0 0x01c10000 0x0 0x3000>,
			      <0x0 0x34000000 0x0 0xf1d>,
			      <0x0 0x34000f20 0x0 0xa8>,
			      <0x0 0x34001000 0x0 0x1000>,
			      <0x0 0x34100000 0x0 0x100000>,
			      <0x0 0x01c13000 0x0 0x1000>;
			reg-names = "parf", "dbi", "elbi", "atu", "config", "mhi";
			#address-cells = <3>;
			#size-cells = <2>;
			ranges = <0x01000000 0x0 0x00000000 0x0 0x34200000 0x0 0x100000>,
				 <0x02000000 0x0 0x34300000 0x0 0x34300000 0x0 0x1d00000>;
			bus-range = <0x00 0xff>;

			dma-coherent;

			linux,pci-domain = <4>;
			num-lanes = <4>;

			msi-map = <0x0 &its 0xc0000 0x10000>;

			interrupts = <GIC_SPI 312 IRQ_TYPE_LEVEL_HIGH>,
				     <GIC_SPI 313 IRQ_TYPE_LEVEL_HIGH>,
				     <GIC_SPI 314 IRQ_TYPE_LEVEL_HIGH>,
				     <GIC_SPI 374 IRQ_TYPE_LEVEL_HIGH>;
			interrupt-names = "msi0", "msi1", "msi2", "msi3";

			#interrupt-cells = <1>;
			interrupt-map-mask = <0 0 0 0x7>;
			interrupt-map = <0 0 0 1 &intc 0 0 GIC_SPI 499 IRQ_TYPE_LEVEL_HIGH>,
					<0 0 0 2 &intc 0 0 GIC_SPI 542 IRQ_TYPE_LEVEL_HIGH>,
					<0 0 0 3 &intc 0 0 GIC_SPI 543 IRQ_TYPE_LEVEL_HIGH>,
					<0 0 0 4 &intc 0 0 GIC_SPI 544 IRQ_TYPE_LEVEL_HIGH>;

			clocks = <&gcc GCC_PCIE_3A_AUX_CLK>,
				 <&gcc GCC_PCIE_3A_CFG_AHB_CLK>,
				 <&gcc GCC_PCIE_3A_MSTR_AXI_CLK>,
				 <&gcc GCC_PCIE_3A_SLV_AXI_CLK>,
				 <&gcc GCC_PCIE_3A_SLV_Q2A_AXI_CLK>,
				 <&gcc GCC_DDRSS_PCIE_SF_TBU_CLK>,
				 <&gcc GCC_AGGRE_NOC_PCIE_4_AXI_CLK>,
				 <&gcc GCC_AGGRE_NOC_PCIE_SOUTH_SF_AXI_CLK>;
			clock-names = "aux",
				      "cfg",
				      "bus_master",
				      "bus_slave",
				      "slave_q2a",
				      "ddrss_sf_tbu",
				      "noc_aggr_4",
				      "noc_aggr_south_sf";

			assigned-clocks = <&gcc GCC_PCIE_3A_AUX_CLK>;
			assigned-clock-rates = <19200000>;

			interconnects = <&aggre2_noc MASTER_PCIE_3A 0 &mc_virt SLAVE_EBI1 0>,
					<&gem_noc MASTER_APPSS_PROC 0 &config_noc SLAVE_PCIE_3A 0>;
			interconnect-names = "pcie-mem", "cpu-pcie";

			resets = <&gcc GCC_PCIE_3A_BCR>;
			reset-names = "pci";

			power-domains = <&gcc PCIE_3A_GDSC>;
			required-opps = <&rpmhpd_opp_nom>;

			phys = <&pcie3a_phy>;
			phy-names = "pciephy";

			status = "disabled";

			pcie3a_port0: pcie@0 {
				device_type = "pci";
				reg = <0x0 0x0 0x0 0x0 0x0>;
				bus-range = <0x01 0xff>;

				#address-cells = <3>;
				#size-cells = <2>;
				ranges;
			};
		};

		pcie3a_phy: phy@1c14000 {
			compatible = "qcom,sc8280xp-qmp-gen3x4-pcie-phy";
			reg = <0x0 0x01c14000 0x0 0x2000>,
			      <0x0 0x01c16000 0x0 0x2000>;

			clocks = <&gcc GCC_PCIE_3A_AUX_CLK>,
				 <&gcc GCC_PCIE_3A_CFG_AHB_CLK>,
				 <&gcc GCC_PCIE_3A3B_CLKREF_CLK>,
				 <&gcc GCC_PCIE3A_PHY_RCHNG_CLK>,
				 <&gcc GCC_PCIE_3A_PIPE_CLK>,
				 <&gcc GCC_PCIE_3A_PIPEDIV2_CLK>;
			clock-names = "aux", "cfg_ahb", "ref", "rchng",
				      "pipe", "pipediv2";

			assigned-clocks = <&gcc GCC_PCIE3A_PHY_RCHNG_CLK>;
			assigned-clock-rates = <100000000>;

			power-domains = <&gcc PCIE_3A_GDSC>;

			resets = <&gcc GCC_PCIE_3A_PHY_BCR>;
			reset-names = "phy";

			qcom,4ln-config-sel = <&tcsr 0xa044 1>;

			#clock-cells = <0>;
			clock-output-names = "pcie_3a_pipe_clk";

			#phy-cells = <0>;

			status = "disabled";
		};

		pcie2b: pcie@1c18000 {
			device_type = "pci";
			compatible = "qcom,pcie-sc8280xp";
			reg = <0x0 0x01c18000 0x0 0x3000>,
			      <0x0 0x38000000 0x0 0xf1d>,
			      <0x0 0x38000f20 0x0 0xa8>,
			      <0x0 0x38001000 0x0 0x1000>,
			      <0x0 0x38100000 0x0 0x100000>,
			      <0x0 0x01c1b000 0x0 0x1000>;
			reg-names = "parf", "dbi", "elbi", "atu", "config", "mhi";
			#address-cells = <3>;
			#size-cells = <2>;
			ranges = <0x01000000 0x0 0x00000000 0x0 0x38200000 0x0 0x100000>,
				 <0x02000000 0x0 0x38300000 0x0 0x38300000 0x0 0x1d00000>;
			bus-range = <0x00 0xff>;

			dma-coherent;

			linux,pci-domain = <3>;
			num-lanes = <2>;

			msi-map = <0x0 &its 0xb0000 0x10000>;

			interrupts = <GIC_SPI 306 IRQ_TYPE_LEVEL_HIGH>,
				     <GIC_SPI 307 IRQ_TYPE_LEVEL_HIGH>,
				     <GIC_SPI 308 IRQ_TYPE_LEVEL_HIGH>,
				     <GIC_SPI 309 IRQ_TYPE_LEVEL_HIGH>;
			interrupt-names = "msi0", "msi1", "msi2", "msi3";

			#interrupt-cells = <1>;
			interrupt-map-mask = <0 0 0 0x7>;
			interrupt-map = <0 0 0 1 &intc 0 0 GIC_SPI 375 IRQ_TYPE_LEVEL_HIGH>,
					<0 0 0 2 &intc 0 0 GIC_SPI 434 IRQ_TYPE_LEVEL_HIGH>,
					<0 0 0 3 &intc 0 0 GIC_SPI 435 IRQ_TYPE_LEVEL_HIGH>,
					<0 0 0 4 &intc 0 0 GIC_SPI 438 IRQ_TYPE_LEVEL_HIGH>;

			clocks = <&gcc GCC_PCIE_2B_AUX_CLK>,
				 <&gcc GCC_PCIE_2B_CFG_AHB_CLK>,
				 <&gcc GCC_PCIE_2B_MSTR_AXI_CLK>,
				 <&gcc GCC_PCIE_2B_SLV_AXI_CLK>,
				 <&gcc GCC_PCIE_2B_SLV_Q2A_AXI_CLK>,
				 <&gcc GCC_DDRSS_PCIE_SF_TBU_CLK>,
				 <&gcc GCC_AGGRE_NOC_PCIE_4_AXI_CLK>,
				 <&gcc GCC_AGGRE_NOC_PCIE_SOUTH_SF_AXI_CLK>;
			clock-names = "aux",
				      "cfg",
				      "bus_master",
				      "bus_slave",
				      "slave_q2a",
				      "ddrss_sf_tbu",
				      "noc_aggr_4",
				      "noc_aggr_south_sf";

			assigned-clocks = <&gcc GCC_PCIE_2B_AUX_CLK>;
			assigned-clock-rates = <19200000>;

			interconnects = <&aggre2_noc MASTER_PCIE_2B 0 &mc_virt SLAVE_EBI1 0>,
					<&gem_noc MASTER_APPSS_PROC 0 &config_noc SLAVE_PCIE_2B 0>;
			interconnect-names = "pcie-mem", "cpu-pcie";

			resets = <&gcc GCC_PCIE_2B_BCR>;
			reset-names = "pci";

			power-domains = <&gcc PCIE_2B_GDSC>;
			required-opps = <&rpmhpd_opp_nom>;

			phys = <&pcie2b_phy>;
			phy-names = "pciephy";

			status = "disabled";

			pcie2b_port0: pcie@0 {
				device_type = "pci";
				reg = <0x0 0x0 0x0 0x0 0x0>;
				bus-range = <0x01 0xff>;

				#address-cells = <3>;
				#size-cells = <2>;
				ranges;
			};
		};

		pcie2b_phy: phy@1c1e000 {
			compatible = "qcom,sc8280xp-qmp-gen3x2-pcie-phy";
			reg = <0x0 0x01c1e000 0x0 0x2000>;

			clocks = <&gcc GCC_PCIE_2B_AUX_CLK>,
				 <&gcc GCC_PCIE_2B_CFG_AHB_CLK>,
				 <&gcc GCC_PCIE_2A2B_CLKREF_CLK>,
				 <&gcc GCC_PCIE2B_PHY_RCHNG_CLK>,
				 <&gcc GCC_PCIE_2B_PIPE_CLK>,
				 <&gcc GCC_PCIE_2B_PIPEDIV2_CLK>;
			clock-names = "aux", "cfg_ahb", "ref", "rchng",
				      "pipe", "pipediv2";

			assigned-clocks = <&gcc GCC_PCIE2B_PHY_RCHNG_CLK>;
			assigned-clock-rates = <100000000>;

			power-domains = <&gcc PCIE_2B_GDSC>;

			resets = <&gcc GCC_PCIE_2B_PHY_BCR>;
			reset-names = "phy";

			#clock-cells = <0>;
			clock-output-names = "pcie_2b_pipe_clk";

			#phy-cells = <0>;

			status = "disabled";
		};

		pcie2a: pcie@1c20000 {
			device_type = "pci";
			compatible = "qcom,pcie-sc8280xp";
			reg = <0x0 0x01c20000 0x0 0x3000>,
			      <0x0 0x3c000000 0x0 0xf1d>,
			      <0x0 0x3c000f20 0x0 0xa8>,
			      <0x0 0x3c001000 0x0 0x1000>,
			      <0x0 0x3c100000 0x0 0x100000>,
			      <0x0 0x01c23000 0x0 0x1000>;
			reg-names = "parf", "dbi", "elbi", "atu", "config", "mhi";
			#address-cells = <3>;
			#size-cells = <2>;
			ranges = <0x01000000 0x0 0x00000000 0x0 0x3c200000 0x0 0x100000>,
				 <0x02000000 0x0 0x3c300000 0x0 0x3c300000 0x0 0x1d00000>;
			bus-range = <0x00 0xff>;

			dma-coherent;

			linux,pci-domain = <2>;
			num-lanes = <4>;

			msi-map = <0x0 &its 0xa0000 0x10000>;

			interrupts = <GIC_SPI 86 IRQ_TYPE_LEVEL_HIGH>,
				     <GIC_SPI 523 IRQ_TYPE_LEVEL_HIGH>,
				     <GIC_SPI 524 IRQ_TYPE_LEVEL_HIGH>,
				     <GIC_SPI 525 IRQ_TYPE_LEVEL_HIGH>;
			interrupt-names = "msi0", "msi1", "msi2", "msi3";

			#interrupt-cells = <1>;
			interrupt-map-mask = <0 0 0 0x7>;
			interrupt-map = <0 0 0 1 &intc 0 0 GIC_SPI 530 IRQ_TYPE_LEVEL_HIGH>,
					<0 0 0 2 &intc 0 0 GIC_SPI 531 IRQ_TYPE_LEVEL_HIGH>,
					<0 0 0 3 &intc 0 0 GIC_SPI 532 IRQ_TYPE_LEVEL_HIGH>,
					<0 0 0 4 &intc 0 0 GIC_SPI 533 IRQ_TYPE_LEVEL_HIGH>;

			clocks = <&gcc GCC_PCIE_2A_AUX_CLK>,
				 <&gcc GCC_PCIE_2A_CFG_AHB_CLK>,
				 <&gcc GCC_PCIE_2A_MSTR_AXI_CLK>,
				 <&gcc GCC_PCIE_2A_SLV_AXI_CLK>,
				 <&gcc GCC_PCIE_2A_SLV_Q2A_AXI_CLK>,
				 <&gcc GCC_DDRSS_PCIE_SF_TBU_CLK>,
				 <&gcc GCC_AGGRE_NOC_PCIE_4_AXI_CLK>,
				 <&gcc GCC_AGGRE_NOC_PCIE_SOUTH_SF_AXI_CLK>;
			clock-names = "aux",
				      "cfg",
				      "bus_master",
				      "bus_slave",
				      "slave_q2a",
				      "ddrss_sf_tbu",
				      "noc_aggr_4",
				      "noc_aggr_south_sf";

			assigned-clocks = <&gcc GCC_PCIE_2A_AUX_CLK>;
			assigned-clock-rates = <19200000>;

			interconnects = <&aggre2_noc MASTER_PCIE_2A 0 &mc_virt SLAVE_EBI1 0>,
					<&gem_noc MASTER_APPSS_PROC 0 &config_noc SLAVE_PCIE_2A 0>;
			interconnect-names = "pcie-mem", "cpu-pcie";

			resets = <&gcc GCC_PCIE_2A_BCR>;
			reset-names = "pci";

			power-domains = <&gcc PCIE_2A_GDSC>;
			required-opps = <&rpmhpd_opp_nom>;

			phys = <&pcie2a_phy>;
			phy-names = "pciephy";

			status = "disabled";

			pcie2a_port0: pcie@0 {
				device_type = "pci";
				reg = <0x0 0x0 0x0 0x0 0x0>;
				bus-range = <0x01 0xff>;

				#address-cells = <3>;
				#size-cells = <2>;
				ranges;
			};
		};

		pcie2a_phy: phy@1c24000 {
			compatible = "qcom,sc8280xp-qmp-gen3x4-pcie-phy";
			reg = <0x0 0x01c24000 0x0 0x2000>,
			      <0x0 0x01c26000 0x0 0x2000>;

			clocks = <&gcc GCC_PCIE_2A_AUX_CLK>,
				 <&gcc GCC_PCIE_2A_CFG_AHB_CLK>,
				 <&gcc GCC_PCIE_2A2B_CLKREF_CLK>,
				 <&gcc GCC_PCIE2A_PHY_RCHNG_CLK>,
				 <&gcc GCC_PCIE_2A_PIPE_CLK>,
				 <&gcc GCC_PCIE_2A_PIPEDIV2_CLK>;
			clock-names = "aux", "cfg_ahb", "ref", "rchng",
				      "pipe", "pipediv2";

			assigned-clocks = <&gcc GCC_PCIE2A_PHY_RCHNG_CLK>;
			assigned-clock-rates = <100000000>;

			power-domains = <&gcc PCIE_2A_GDSC>;

			resets = <&gcc GCC_PCIE_2A_PHY_BCR>;
			reset-names = "phy";

			qcom,4ln-config-sel = <&tcsr 0xa044 0>;

			#clock-cells = <0>;
			clock-output-names = "pcie_2a_pipe_clk";

			#phy-cells = <0>;

			status = "disabled";
		};

		ufs_mem_hc: ufs@1d84000 {
			compatible = "qcom,sc8280xp-ufshc", "qcom,ufshc",
				     "jedec,ufs-2.0";
			reg = <0 0x01d84000 0 0x3000>;
			interrupts = <GIC_SPI 265 IRQ_TYPE_LEVEL_HIGH>;
			phys = <&ufs_mem_phy>;
			phy-names = "ufsphy";
			lanes-per-direction = <2>;
			#reset-cells = <1>;
			resets = <&gcc GCC_UFS_PHY_BCR>;
			reset-names = "rst";

			power-domains = <&gcc UFS_PHY_GDSC>;
			required-opps = <&rpmhpd_opp_nom>;

			iommus = <&apps_smmu 0xe0 0x0>;
			dma-coherent;

			clocks = <&gcc GCC_UFS_PHY_AXI_CLK>,
				 <&gcc GCC_AGGRE_UFS_PHY_AXI_CLK>,
				 <&gcc GCC_UFS_PHY_AHB_CLK>,
				 <&gcc GCC_UFS_PHY_UNIPRO_CORE_CLK>,
				 <&gcc GCC_UFS_REF_CLKREF_CLK>,
				 <&gcc GCC_UFS_PHY_TX_SYMBOL_0_CLK>,
				 <&gcc GCC_UFS_PHY_RX_SYMBOL_0_CLK>,
				 <&gcc GCC_UFS_PHY_RX_SYMBOL_1_CLK>;
			clock-names = "core_clk",
				      "bus_aggr_clk",
				      "iface_clk",
				      "core_clk_unipro",
				      "ref_clk",
				      "tx_lane0_sync_clk",
				      "rx_lane0_sync_clk",
				      "rx_lane1_sync_clk";
			freq-table-hz = <75000000 300000000>,
					<0 0>,
					<0 0>,
					<75000000 300000000>,
					<0 0>,
					<0 0>,
					<0 0>,
					<0 0>;
			status = "disabled";
		};

		ufs_mem_phy: phy@1d87000 {
			compatible = "qcom,sc8280xp-qmp-ufs-phy";
			reg = <0 0x01d87000 0 0x1000>;

			clocks = <&rpmhcc RPMH_CXO_CLK>,
				 <&gcc GCC_UFS_PHY_PHY_AUX_CLK>,
				 <&gcc GCC_UFS_CARD_CLKREF_CLK>;
			clock-names = "ref",
				      "ref_aux",
				      "qref";

			power-domains = <&gcc UFS_PHY_GDSC>;

			resets = <&ufs_mem_hc 0>;
			reset-names = "ufsphy";

			#phy-cells = <0>;

			status = "disabled";
		};

		ufs_card_hc: ufs@1da4000 {
			compatible = "qcom,sc8280xp-ufshc", "qcom,ufshc",
				     "jedec,ufs-2.0";
			reg = <0 0x01da4000 0 0x3000>;
			interrupts = <GIC_SPI 125 IRQ_TYPE_LEVEL_HIGH>;
			phys = <&ufs_card_phy>;
			phy-names = "ufsphy";
			lanes-per-direction = <2>;
			#reset-cells = <1>;
			resets = <&gcc GCC_UFS_CARD_BCR>;
			reset-names = "rst";

			power-domains = <&gcc UFS_CARD_GDSC>;

			iommus = <&apps_smmu 0x4a0 0x0>;
			dma-coherent;

			clocks = <&gcc GCC_UFS_CARD_AXI_CLK>,
				 <&gcc GCC_AGGRE_UFS_CARD_AXI_CLK>,
				 <&gcc GCC_UFS_CARD_AHB_CLK>,
				 <&gcc GCC_UFS_CARD_UNIPRO_CORE_CLK>,
				 <&gcc GCC_UFS_REF_CLKREF_CLK>,
				 <&gcc GCC_UFS_CARD_TX_SYMBOL_0_CLK>,
				 <&gcc GCC_UFS_CARD_RX_SYMBOL_0_CLK>,
				 <&gcc GCC_UFS_CARD_RX_SYMBOL_1_CLK>;
			clock-names = "core_clk",
				      "bus_aggr_clk",
				      "iface_clk",
				      "core_clk_unipro",
				      "ref_clk",
				      "tx_lane0_sync_clk",
				      "rx_lane0_sync_clk",
				      "rx_lane1_sync_clk";
			freq-table-hz = <75000000 300000000>,
					<0 0>,
					<0 0>,
					<75000000 300000000>,
					<0 0>,
					<0 0>,
					<0 0>,
					<0 0>;
			status = "disabled";
		};

		ufs_card_phy: phy@1da7000 {
			compatible = "qcom,sc8280xp-qmp-ufs-phy";
			reg = <0 0x01da7000 0 0x1000>;

			clocks = <&rpmhcc RPMH_CXO_CLK>,
				 <&gcc GCC_UFS_CARD_PHY_AUX_CLK>,
				 <&gcc GCC_UFS_1_CARD_CLKREF_CLK>;
			clock-names = "ref",
				      "ref_aux",
				      "qref";

			power-domains = <&gcc UFS_CARD_GDSC>;

			resets = <&ufs_card_hc 0>;
			reset-names = "ufsphy";

			#phy-cells = <0>;

			status = "disabled";
		};

		tcsr_mutex: hwlock@1f40000 {
			compatible = "qcom,tcsr-mutex";
			reg = <0x0 0x01f40000 0x0 0x20000>;
			#hwlock-cells = <1>;
		};

		tcsr: syscon@1fc0000 {
			compatible = "qcom,sc8280xp-tcsr", "syscon";
			reg = <0x0 0x01fc0000 0x0 0x30000>;
		};

		gpu: gpu@3d00000 {
			compatible = "qcom,adreno-690.0", "qcom,adreno";

			reg = <0 0x03d00000 0 0x40000>,
			      <0 0x03d9e000 0 0x1000>,
			      <0 0x03d61000 0 0x800>;
			reg-names = "kgsl_3d0_reg_memory",
				    "cx_mem",
				    "cx_dbgc";
			interrupts = <GIC_SPI 300 IRQ_TYPE_LEVEL_HIGH>;
			iommus = <&gpu_smmu 0 0xc00>, <&gpu_smmu 1 0xc00>;
			operating-points-v2 = <&gpu_opp_table>;

			qcom,gmu = <&gmu>;
			interconnects = <&gem_noc MASTER_GFX3D 0 &mc_virt SLAVE_EBI1 0>;
			interconnect-names = "gfx-mem";
			#cooling-cells = <2>;

			status = "disabled";

			gpu_opp_table: opp-table {
				compatible = "operating-points-v2";

				opp-270000000 {
					opp-hz = /bits/ 64 <270000000>;
					opp-level = <RPMH_REGULATOR_LEVEL_LOW_SVS>;
					opp-peak-kBps = <451000>;
				};

				opp-410000000 {
					opp-hz = /bits/ 64 <410000000>;
					opp-level = <RPMH_REGULATOR_LEVEL_SVS>;
					opp-peak-kBps = <1555000>;
				};

				opp-500000000 {
					opp-hz = /bits/ 64 <500000000>;
					opp-level = <RPMH_REGULATOR_LEVEL_SVS_L1>;
					opp-peak-kBps = <1555000>;
				};

				opp-547000000 {
					opp-hz = /bits/ 64 <547000000>;
					opp-level = <RPMH_REGULATOR_LEVEL_SVS_L2>;
					opp-peak-kBps = <1555000>;
				};

				opp-606000000 {
					opp-hz = /bits/ 64 <606000000>;
					opp-level = <RPMH_REGULATOR_LEVEL_NOM>;
					opp-peak-kBps = <2736000>;
				};

				opp-640000000 {
					opp-hz = /bits/ 64 <640000000>;
					opp-level = <RPMH_REGULATOR_LEVEL_NOM_L1>;
					opp-peak-kBps = <2736000>;
				};

				opp-655000000 {
					opp-hz = /bits/ 64 <655000000>;
					opp-level = <RPMH_REGULATOR_LEVEL_TURBO>;
					opp-peak-kBps = <2736000>;
				};

				opp-690000000 {
					opp-hz = /bits/ 64 <690000000>;
					opp-level = <RPMH_REGULATOR_LEVEL_TURBO_L1>;
					opp-peak-kBps = <2736000>;
				};
			};
		};

		gmu: gmu@3d6a000 {
			compatible = "qcom,adreno-gmu-690.0", "qcom,adreno-gmu";
			reg = <0 0x03d6a000 0 0x34000>,
			      <0 0x03de0000 0 0x10000>,
			      <0 0x0b290000 0 0x10000>;
			reg-names = "gmu", "rscc", "gmu_pdc";
			interrupts = <GIC_SPI 304 IRQ_TYPE_LEVEL_HIGH>,
				     <GIC_SPI 305 IRQ_TYPE_LEVEL_HIGH>;
			interrupt-names = "hfi", "gmu";
			clocks = <&gpucc GPU_CC_CX_GMU_CLK>,
				 <&gpucc GPU_CC_CXO_CLK>,
				 <&gcc GCC_DDRSS_GPU_AXI_CLK>,
				 <&gcc GCC_GPU_MEMNOC_GFX_CLK>,
				 <&gpucc GPU_CC_AHB_CLK>,
				 <&gpucc GPU_CC_HUB_CX_INT_CLK>,
				 <&gpucc GPU_CC_HLOS1_VOTE_GPU_SMMU_CLK>;
			clock-names = "gmu",
				      "cxo",
				      "axi",
				      "memnoc",
				      "ahb",
				      "hub",
				      "smmu_vote";
			power-domains = <&gpucc GPU_CC_CX_GDSC>,
					<&gpucc GPU_CC_GX_GDSC>;
			power-domain-names = "cx",
					     "gx";
			iommus = <&gpu_smmu 5 0xc00>;
			operating-points-v2 = <&gmu_opp_table>;

			gmu_opp_table: opp-table {
				compatible = "operating-points-v2";

				opp-200000000 {
					opp-hz = /bits/ 64 <200000000>;
					opp-level = <RPMH_REGULATOR_LEVEL_MIN_SVS>;
				};

				opp-500000000 {
					opp-hz = /bits/ 64 <500000000>;
					opp-level = <RPMH_REGULATOR_LEVEL_SVS>;
				};
			};
		};

		gpucc: clock-controller@3d90000 {
			compatible = "qcom,sc8280xp-gpucc";
			reg = <0 0x03d90000 0 0x9000>;
			clocks = <&rpmhcc RPMH_CXO_CLK>,
				 <&gcc GCC_GPU_GPLL0_CLK_SRC>,
				 <&gcc GCC_GPU_GPLL0_DIV_CLK_SRC>;
			clock-names = "bi_tcxo",
				      "gcc_gpu_gpll0_clk_src",
				      "gcc_gpu_gpll0_div_clk_src";

			power-domains = <&rpmhpd SC8280XP_GFX>;
			#clock-cells = <1>;
			#reset-cells = <1>;
			#power-domain-cells = <1>;
		};

		gpu_smmu: iommu@3da0000 {
			compatible = "qcom,sc8280xp-smmu-500", "qcom,adreno-smmu",
				     "qcom,smmu-500", "arm,mmu-500";
			reg = <0 0x03da0000 0 0x20000>;
			#iommu-cells = <2>;
			#global-interrupts = <2>;
			interrupts = <GIC_SPI 672 IRQ_TYPE_LEVEL_HIGH>,
				     <GIC_SPI 673 IRQ_TYPE_LEVEL_HIGH>,
				     <GIC_SPI 678 IRQ_TYPE_LEVEL_HIGH>,
				     <GIC_SPI 679 IRQ_TYPE_LEVEL_HIGH>,
				     <GIC_SPI 680 IRQ_TYPE_LEVEL_HIGH>,
				     <GIC_SPI 681 IRQ_TYPE_LEVEL_HIGH>,
				     <GIC_SPI 682 IRQ_TYPE_LEVEL_HIGH>,
				     <GIC_SPI 683 IRQ_TYPE_LEVEL_HIGH>,
				     <GIC_SPI 684 IRQ_TYPE_LEVEL_HIGH>,
				     <GIC_SPI 685 IRQ_TYPE_LEVEL_HIGH>,
				     <GIC_SPI 686 IRQ_TYPE_LEVEL_HIGH>,
				     <GIC_SPI 687 IRQ_TYPE_LEVEL_HIGH>,
				     <GIC_SPI 688 IRQ_TYPE_LEVEL_HIGH>,
				     <GIC_SPI 689 IRQ_TYPE_LEVEL_HIGH>;

			clocks = <&gcc GCC_GPU_MEMNOC_GFX_CLK>,
				 <&gcc GCC_GPU_SNOC_DVM_GFX_CLK>,
				 <&gpucc GPU_CC_AHB_CLK>,
				 <&gpucc GPU_CC_HLOS1_VOTE_GPU_SMMU_CLK>,
				 <&gpucc GPU_CC_CX_GMU_CLK>,
				 <&gpucc GPU_CC_HUB_CX_INT_CLK>,
				 <&gpucc GPU_CC_HUB_AON_CLK>;
			clock-names = "gcc_gpu_memnoc_gfx_clk",
				      "gcc_gpu_snoc_dvm_gfx_clk",
				      "gpu_cc_ahb_clk",
				      "gpu_cc_hlos1_vote_gpu_smmu_clk",
				      "gpu_cc_cx_gmu_clk",
				      "gpu_cc_hub_cx_int_clk",
				      "gpu_cc_hub_aon_clk";

			power-domains = <&gpucc GPU_CC_CX_GDSC>;
			dma-coherent;
		};

		usb_0_hsphy: phy@88e5000 {
			compatible = "qcom,sc8280xp-usb-hs-phy",
				     "qcom,usb-snps-hs-5nm-phy";
			reg = <0 0x088e5000 0 0x400>;
			clocks = <&rpmhcc RPMH_CXO_CLK>;
			clock-names = "ref";
			resets = <&gcc GCC_QUSB2PHY_PRIM_BCR>;

			#phy-cells = <0>;

			status = "disabled";
		};

		usb_2_hsphy0: phy@88e7000 {
			compatible = "qcom,sc8280xp-usb-hs-phy",
				     "qcom,usb-snps-hs-5nm-phy";
			reg = <0 0x088e7000 0 0x400>;
			clocks = <&gcc GCC_USB2_HS0_CLKREF_CLK>;
			clock-names = "ref";
			resets = <&gcc GCC_QUSB2PHY_HS0_MP_BCR>;

			#phy-cells = <0>;

			status = "disabled";
		};

		usb_2_hsphy1: phy@88e8000 {
			compatible = "qcom,sc8280xp-usb-hs-phy",
				     "qcom,usb-snps-hs-5nm-phy";
			reg = <0 0x088e8000 0 0x400>;
			clocks = <&gcc GCC_USB2_HS1_CLKREF_CLK>;
			clock-names = "ref";
			resets = <&gcc GCC_QUSB2PHY_HS1_MP_BCR>;

			#phy-cells = <0>;

			status = "disabled";
		};

		usb_2_hsphy2: phy@88e9000 {
			compatible = "qcom,sc8280xp-usb-hs-phy",
				     "qcom,usb-snps-hs-5nm-phy";
			reg = <0 0x088e9000 0 0x400>;
			clocks = <&gcc GCC_USB2_HS2_CLKREF_CLK>;
			clock-names = "ref";
			resets = <&gcc GCC_QUSB2PHY_HS2_MP_BCR>;

			#phy-cells = <0>;

			status = "disabled";
		};

		usb_2_hsphy3: phy@88ea000 {
			compatible = "qcom,sc8280xp-usb-hs-phy",
				     "qcom,usb-snps-hs-5nm-phy";
			reg = <0 0x088ea000 0 0x400>;
			clocks = <&gcc GCC_USB2_HS3_CLKREF_CLK>;
			clock-names = "ref";
			resets = <&gcc GCC_QUSB2PHY_HS3_MP_BCR>;

			#phy-cells = <0>;

			status = "disabled";
		};

		usb_2_qmpphy0: phy@88ef000 {
			compatible = "qcom,sc8280xp-qmp-usb3-uni-phy";
			reg = <0 0x088ef000 0 0x2000>;

			clocks = <&gcc GCC_USB3_MP_PHY_AUX_CLK>,
				 <&gcc GCC_USB3_MP0_CLKREF_CLK>,
				 <&gcc GCC_USB3_MP_PHY_COM_AUX_CLK>,
				 <&gcc GCC_USB3_MP_PHY_PIPE_0_CLK>;
			clock-names = "aux", "ref", "com_aux", "pipe";

			resets = <&gcc GCC_USB3_UNIPHY_MP0_BCR>,
				 <&gcc GCC_USB3UNIPHY_PHY_MP0_BCR>;
			reset-names = "phy", "phy_phy";

			power-domains = <&gcc USB30_MP_GDSC>;

			#clock-cells = <0>;
			clock-output-names = "usb2_phy0_pipe_clk";

			#phy-cells = <0>;

			status = "disabled";
		};

		usb_2_qmpphy1: phy@88f1000 {
			compatible = "qcom,sc8280xp-qmp-usb3-uni-phy";
			reg = <0 0x088f1000 0 0x2000>;

			clocks = <&gcc GCC_USB3_MP_PHY_AUX_CLK>,
				 <&gcc GCC_USB3_MP1_CLKREF_CLK>,
				 <&gcc GCC_USB3_MP_PHY_COM_AUX_CLK>,
				 <&gcc GCC_USB3_MP_PHY_PIPE_1_CLK>;
			clock-names = "aux", "ref", "com_aux", "pipe";

			resets = <&gcc GCC_USB3_UNIPHY_MP1_BCR>,
				 <&gcc GCC_USB3UNIPHY_PHY_MP1_BCR>;
			reset-names = "phy", "phy_phy";

			power-domains = <&gcc USB30_MP_GDSC>;

			#clock-cells = <0>;
			clock-output-names = "usb2_phy1_pipe_clk";

			#phy-cells = <0>;

			status = "disabled";
		};

		remoteproc_adsp: remoteproc@3000000 {
			compatible = "qcom,sc8280xp-adsp-pas";
			reg = <0 0x03000000 0 0x100>;

			interrupts-extended = <&intc GIC_SPI 162 IRQ_TYPE_EDGE_RISING>,
					      <&smp2p_adsp_in 0 IRQ_TYPE_EDGE_RISING>,
					      <&smp2p_adsp_in 1 IRQ_TYPE_EDGE_RISING>,
					      <&smp2p_adsp_in 2 IRQ_TYPE_EDGE_RISING>,
					      <&smp2p_adsp_in 3 IRQ_TYPE_EDGE_RISING>,
					      <&smp2p_adsp_in 7 IRQ_TYPE_EDGE_RISING>;
			interrupt-names = "wdog", "fatal", "ready",
					  "handover", "stop-ack", "shutdown-ack";

			clocks = <&rpmhcc RPMH_CXO_CLK>;
			clock-names = "xo";

			power-domains = <&rpmhpd SC8280XP_LCX>,
					<&rpmhpd SC8280XP_LMX>;
			power-domain-names = "lcx", "lmx";

			memory-region = <&pil_adsp_mem>;

			qcom,qmp = <&aoss_qmp>;

			qcom,smem-states = <&smp2p_adsp_out 0>;
			qcom,smem-state-names = "stop";

			status = "disabled";

			remoteproc_adsp_glink: glink-edge {
				interrupts-extended = <&ipcc IPCC_CLIENT_LPASS
							     IPCC_MPROC_SIGNAL_GLINK_QMP
							     IRQ_TYPE_EDGE_RISING>;
				mboxes = <&ipcc IPCC_CLIENT_LPASS
						IPCC_MPROC_SIGNAL_GLINK_QMP>;

				label = "lpass";
				qcom,remote-pid = <2>;

				gpr {
					compatible = "qcom,gpr";
					qcom,glink-channels = "adsp_apps";
					qcom,domain = <GPR_DOMAIN_ID_ADSP>;
					qcom,intents = <512 20>;
					#address-cells = <1>;
					#size-cells = <0>;

					q6apm: service@1 {
						compatible = "qcom,q6apm";
						reg = <GPR_APM_MODULE_IID>;
						#sound-dai-cells = <0>;
						qcom,protection-domain = "avs/audio",
									 "msm/adsp/audio_pd";
						q6apmdai: dais {
							compatible = "qcom,q6apm-dais";
							iommus = <&apps_smmu 0x0c01 0x0>;
						};

						q6apmbedai: bedais {
							compatible = "qcom,q6apm-lpass-dais";
							#sound-dai-cells = <1>;
						};
					};

					q6prm: service@2 {
						compatible = "qcom,q6prm";
						reg = <GPR_PRM_MODULE_IID>;
						qcom,protection-domain = "avs/audio",
									 "msm/adsp/audio_pd";
						q6prmcc: clock-controller {
							compatible = "qcom,q6prm-lpass-clocks";
							#clock-cells = <2>;
						};
					};
				};
			};
		};

		rxmacro: rxmacro@3200000 {
			compatible = "qcom,sc8280xp-lpass-rx-macro";
			reg = <0 0x03200000 0 0x1000>;
			clocks = <&q6prmcc LPASS_CLK_ID_RX_CORE_TX_MCLK LPASS_CLK_ATTRIBUTE_COUPLE_NO>,
				 <&q6prmcc LPASS_CLK_ID_RX_CORE_TX_2X_MCLK LPASS_CLK_ATTRIBUTE_COUPLE_NO>,
				 <&q6prmcc LPASS_HW_MACRO_VOTE LPASS_CLK_ATTRIBUTE_COUPLE_NO>,
				 <&q6prmcc LPASS_HW_DCODEC_VOTE LPASS_CLK_ATTRIBUTE_COUPLE_NO>,
				 <&vamacro>;
			clock-names = "mclk", "npl", "macro", "dcodec", "fsgen";
			assigned-clocks = <&q6prmcc LPASS_CLK_ID_RX_CORE_TX_MCLK LPASS_CLK_ATTRIBUTE_COUPLE_NO>,
					  <&q6prmcc LPASS_CLK_ID_RX_CORE_TX_2X_MCLK LPASS_CLK_ATTRIBUTE_COUPLE_NO>;
			assigned-clock-rates = <19200000>, <19200000>;

			clock-output-names = "mclk";
			#clock-cells = <0>;
			#sound-dai-cells = <1>;

			pinctrl-names = "default";
			pinctrl-0 = <&rx_swr_default>;

			status = "disabled";
		};

		swr1: soundwire@3210000 {
			compatible = "qcom,soundwire-v1.6.0";
			reg = <0 0x03210000 0 0x2000>;
			interrupts = <GIC_SPI 155 IRQ_TYPE_LEVEL_HIGH>;
			clocks = <&rxmacro>;
			clock-names = "iface";
			resets = <&lpass_audiocc LPASS_AUDIO_SWR_RX_CGCR>;
			reset-names = "swr_audio_cgcr";
			label = "RX";

			qcom,din-ports = <0>;
			qcom,dout-ports = <5>;

			qcom,ports-sinterval-low =	/bits/ 8 <0x03 0x1f 0x1f 0x07 0x00>;
			qcom,ports-offset1 =		/bits/ 8 <0x00 0x00 0x0B 0x01 0x00>;
			qcom,ports-offset2 =		/bits/ 8 <0x00 0x00 0x0B 0x00 0x00>;
			qcom,ports-hstart =		/bits/ 8 <0xff 0x03 0x00 0xff 0xff>;
			qcom,ports-hstop =		/bits/ 8 <0xff 0x06 0x0f 0xff 0xff>;
			qcom,ports-word-length =	/bits/ 8 <0x01 0x07 0x04 0xff 0xff>;
			qcom,ports-block-pack-mode =	/bits/ 8 <0xff 0xff 0x01 0xff 0xff>;
			qcom,ports-lane-control =	/bits/ 8 <0x01 0x00 0x00 0x00 0x00>;
			qcom,ports-block-group-count =	/bits/ 8 <0xff 0xff 0xff 0xff 0xff>;

			#sound-dai-cells = <1>;
			#address-cells = <2>;
			#size-cells = <0>;

			status = "disabled";
		};

		txmacro: txmacro@3220000 {
			compatible = "qcom,sc8280xp-lpass-tx-macro";
			reg = <0 0x03220000 0 0x1000>;
			pinctrl-names = "default";
			pinctrl-0 = <&tx_swr_default>;
			clocks = <&q6prmcc LPASS_CLK_ID_TX_CORE_MCLK LPASS_CLK_ATTRIBUTE_COUPLE_NO>,
				 <&q6prmcc LPASS_CLK_ID_TX_CORE_NPL_MCLK LPASS_CLK_ATTRIBUTE_COUPLE_NO>,
				 <&q6prmcc LPASS_HW_MACRO_VOTE LPASS_CLK_ATTRIBUTE_COUPLE_NO>,
				 <&q6prmcc LPASS_HW_DCODEC_VOTE LPASS_CLK_ATTRIBUTE_COUPLE_NO>,
				 <&vamacro>;

			clock-names = "mclk", "npl", "macro", "dcodec", "fsgen";
			assigned-clocks = <&q6prmcc LPASS_CLK_ID_TX_CORE_MCLK LPASS_CLK_ATTRIBUTE_COUPLE_NO>,
					  <&q6prmcc LPASS_CLK_ID_TX_CORE_NPL_MCLK LPASS_CLK_ATTRIBUTE_COUPLE_NO>;
			assigned-clock-rates = <19200000>, <19200000>;
			clock-output-names = "mclk";

			#clock-cells = <0>;
			#sound-dai-cells = <1>;

			status = "disabled";
		};

		wsamacro: codec@3240000 {
			compatible = "qcom,sc8280xp-lpass-wsa-macro";
			reg = <0 0x03240000 0 0x1000>;
			clocks = <&q6prmcc LPASS_CLK_ID_WSA_CORE_TX_MCLK LPASS_CLK_ATTRIBUTE_COUPLE_NO>,
				 <&q6prmcc LPASS_CLK_ID_WSA_CORE_TX_2X_MCLK LPASS_CLK_ATTRIBUTE_COUPLE_NO>,
				 <&q6prmcc LPASS_HW_MACRO_VOTE LPASS_CLK_ATTRIBUTE_COUPLE_NO>,
				 <&q6prmcc LPASS_HW_DCODEC_VOTE LPASS_CLK_ATTRIBUTE_COUPLE_NO>,
				 <&vamacro>;
			clock-names = "mclk", "npl", "macro", "dcodec", "fsgen";
			assigned-clocks = <&q6prmcc LPASS_CLK_ID_WSA_CORE_TX_MCLK LPASS_CLK_ATTRIBUTE_COUPLE_NO>,
					  <&q6prmcc LPASS_CLK_ID_WSA_CORE_TX_2X_MCLK LPASS_CLK_ATTRIBUTE_COUPLE_NO>;
			assigned-clock-rates = <19200000>, <19200000>;

			#clock-cells = <0>;
			clock-output-names = "mclk";
			#sound-dai-cells = <1>;

			pinctrl-names = "default";
			pinctrl-0 = <&wsa_swr_default>;

			status = "disabled";
		};

		swr0: soundwire@3250000 {
			reg = <0 0x03250000 0 0x2000>;
			compatible = "qcom,soundwire-v1.6.0";
			interrupts = <GIC_SPI 170 IRQ_TYPE_LEVEL_HIGH>;
			clocks = <&wsamacro>;
			clock-names = "iface";
			resets = <&lpass_audiocc LPASS_AUDIO_SWR_WSA_CGCR>;
			reset-names = "swr_audio_cgcr";
			label = "WSA";

			qcom,din-ports = <2>;
			qcom,dout-ports = <6>;

			qcom,ports-sinterval-low =	/bits/ 8 <0x07 0x1f 0x3f 0x07 0x1f 0x3f 0x0f 0x0f>;
			qcom,ports-offset1 =		/bits/ 8 <0x01 0x02 0x0c 0x06 0x12 0x0d 0x07 0x0a>;
			qcom,ports-offset2 =		/bits/ 8 <0xff 0x00 0x1f 0xff 0x00 0x1f 0x00 0x00>;
			qcom,ports-hstart =		/bits/ 8 <0xff 0xff 0xff 0xff 0xff 0xff 0xff 0xff>;
			qcom,ports-hstop =		/bits/ 8 <0xff 0xff 0xff 0xff 0xff 0xff 0xff 0xff>;
			qcom,ports-word-length =	/bits/ 8 <0xff 0xff 0xff 0xff 0xff 0xff 0xff 0xff>;
			qcom,ports-block-pack-mode =	/bits/ 8 <0xff 0xff 0x01 0xff 0xff 0x01 0xff 0xff>;
			qcom,ports-block-group-count =	/bits/ 8 <0xff 0xff 0xff 0xff 0xff 0xff 0xff 0xff>;
			qcom,ports-lane-control =	/bits/ 8 <0xff 0xff 0xff 0xff 0xff 0xff 0xff 0xff>;

			#sound-dai-cells = <1>;
			#address-cells = <2>;
			#size-cells = <0>;

			status = "disabled";
		};

		lpass_audiocc: clock-controller@32a9000 {
			compatible = "qcom,sc8280xp-lpassaudiocc";
			reg = <0 0x032a9000 0 0x1000>;
			#clock-cells = <1>;
			#reset-cells = <1>;
		};

		swr2: soundwire@3330000 {
			compatible = "qcom,soundwire-v1.6.0";
			reg = <0 0x03330000 0 0x2000>;
			interrupts = <GIC_SPI 959 IRQ_TYPE_LEVEL_HIGH>,
				     <GIC_SPI 520 IRQ_TYPE_LEVEL_HIGH>;
			interrupt-names = "core", "wakeup";

			clocks = <&txmacro>;
			clock-names = "iface";
			resets = <&lpasscc LPASS_AUDIO_SWR_TX_CGCR>;
			reset-names = "swr_audio_cgcr";
			label = "TX";
			#sound-dai-cells = <1>;
			#address-cells = <2>;
			#size-cells = <0>;

			qcom,din-ports = <4>;
			qcom,dout-ports = <0>;
			qcom,ports-sinterval-low =	/bits/ 8 <0x01 0x01 0x03 0x03>;
			qcom,ports-offset1 =		/bits/ 8 <0x01 0x00 0x02 0x00>;
			qcom,ports-offset2 =		/bits/ 8 <0x00 0x00 0x00 0x00>;
			qcom,ports-block-pack-mode =	/bits/ 8 <0xff 0xff 0xff 0xff>;
			qcom,ports-hstart =		/bits/ 8 <0xff 0xff 0xff 0xff>;
			qcom,ports-hstop =		/bits/ 8 <0xff 0xff 0xff 0xff>;
			qcom,ports-word-length =	/bits/ 8 <0xff 0xff 0xff 0xff>;
			qcom,ports-block-group-count =	/bits/ 8 <0xff 0xff 0xff 0xff>;
			qcom,ports-lane-control =	/bits/ 8 <0x00 0x01 0x00 0x01>;

			status = "disabled";
		};

		vamacro: codec@3370000 {
			compatible = "qcom,sc8280xp-lpass-va-macro";
			reg = <0 0x03370000 0 0x1000>;
			clocks = <&q6prmcc LPASS_CLK_ID_TX_CORE_MCLK LPASS_CLK_ATTRIBUTE_COUPLE_NO>,
				 <&q6prmcc LPASS_HW_MACRO_VOTE LPASS_CLK_ATTRIBUTE_COUPLE_NO>,
				 <&q6prmcc LPASS_HW_DCODEC_VOTE LPASS_CLK_ATTRIBUTE_COUPLE_NO>,
				 <&q6prmcc LPASS_CLK_ID_TX_CORE_NPL_MCLK LPASS_CLK_ATTRIBUTE_COUPLE_NO>;
			clock-names = "mclk", "macro", "dcodec", "npl";
			assigned-clocks = <&q6prmcc LPASS_CLK_ID_TX_CORE_MCLK LPASS_CLK_ATTRIBUTE_COUPLE_NO>;
			assigned-clock-rates = <19200000>;

			#clock-cells = <0>;
			clock-output-names = "fsgen";
			#sound-dai-cells = <1>;

			status = "disabled";
		};

		lpass_tlmm: pinctrl@33c0000 {
			compatible = "qcom,sc8280xp-lpass-lpi-pinctrl";
			reg = <0 0x33c0000 0x0 0x20000>,
			      <0 0x3550000 0x0 0x10000>;
			gpio-controller;
			#gpio-cells = <2>;
			gpio-ranges = <&lpass_tlmm 0 0 19>;

			clocks = <&q6prmcc LPASS_HW_MACRO_VOTE LPASS_CLK_ATTRIBUTE_COUPLE_NO>,
				 <&q6prmcc LPASS_HW_DCODEC_VOTE LPASS_CLK_ATTRIBUTE_COUPLE_NO>;
			clock-names = "core", "audio";

			status = "disabled";

			tx_swr_default: tx-swr-default-state {
				clk-pins {
					pins = "gpio0";
					function = "swr_tx_clk";
					drive-strength = <2>;
					slew-rate = <1>;
					bias-disable;
				};

				data-pins {
					pins = "gpio1", "gpio2";
					function = "swr_tx_data";
					drive-strength = <2>;
					slew-rate = <1>;
					bias-bus-hold;
				};
			};

			rx_swr_default: rx-swr-default-state {
				clk-pins {
					pins = "gpio3";
					function = "swr_rx_clk";
					drive-strength = <2>;
					slew-rate = <1>;
					bias-disable;
				};

				data-pins {
					pins = "gpio4", "gpio5";
					function = "swr_rx_data";
					drive-strength = <2>;
					slew-rate = <1>;
					bias-bus-hold;
				};
			};

			dmic01_default: dmic01-default-state {
				clk-pins {
					pins = "gpio6";
					function = "dmic1_clk";
					drive-strength = <8>;
					output-high;
				};

				data-pins {
					pins = "gpio7";
					function = "dmic1_data";
					drive-strength = <8>;
					input-enable;
				};
			};

			dmic01_sleep: dmic01-sleep-state {
				clk-pins {
					pins = "gpio6";
					function = "dmic1_clk";
					drive-strength = <2>;
					bias-disable;
					output-low;
				};

				data-pins {
					pins = "gpio7";
					function = "dmic1_data";
					drive-strength = <2>;
					bias-pull-down;
					input-enable;
				};
			};

			dmic23_default: dmic23-default-state {
				clk-pins {
					pins = "gpio8";
					function = "dmic2_clk";
					drive-strength = <8>;
					output-high;
				};

				data-pins {
					pins = "gpio9";
					function = "dmic2_data";
					drive-strength = <8>;
					input-enable;
				};
			};

			dmic23_sleep: dmic23-sleep-state {
				clk-pins {
					pins = "gpio8";
					function = "dmic2_clk";
					drive-strength = <2>;
					bias-disable;
					output-low;
				};

				data-pins {
					pins = "gpio9";
					function = "dmic2_data";
					drive-strength = <2>;
					bias-pull-down;
					input-enable;
				};
			};

			wsa_swr_default: wsa-swr-default-state {
				clk-pins {
					pins = "gpio10";
					function = "wsa_swr_clk";
					drive-strength = <2>;
					slew-rate = <1>;
					bias-disable;
				};

				data-pins {
					pins = "gpio11";
					function = "wsa_swr_data";
					drive-strength = <2>;
					slew-rate = <1>;
					bias-bus-hold;
				};
			};

			wsa2_swr_default: wsa2-swr-default-state {
				clk-pins {
					pins = "gpio15";
					function = "wsa2_swr_clk";
					drive-strength = <2>;
					slew-rate = <1>;
					bias-disable;
				};

				data-pins {
					pins = "gpio16";
					function = "wsa2_swr_data";
					drive-strength = <2>;
					slew-rate = <1>;
					bias-bus-hold;
				};
			};
		};

		lpasscc: clock-controller@33e0000 {
			compatible = "qcom,sc8280xp-lpasscc";
			reg = <0 0x033e0000 0 0x12000>;
			#clock-cells = <1>;
			#reset-cells = <1>;
		};

		sdc2: mmc@8804000 {
			compatible = "qcom,sc8280xp-sdhci", "qcom,sdhci-msm-v5";
			reg = <0 0x08804000 0 0x1000>;

			interrupts = <GIC_SPI 207 IRQ_TYPE_LEVEL_HIGH>,
				     <GIC_SPI 223 IRQ_TYPE_LEVEL_HIGH>;
			interrupt-names = "hc_irq", "pwr_irq";

			clocks = <&gcc GCC_SDCC2_AHB_CLK>,
				 <&gcc GCC_SDCC2_APPS_CLK>,
				 <&rpmhcc RPMH_CXO_CLK>;
			clock-names = "iface", "core", "xo";
			resets = <&gcc GCC_SDCC2_BCR>;
			interconnects = <&aggre2_noc MASTER_SDCC_2 0 &mc_virt SLAVE_EBI1 0>,
					<&gem_noc MASTER_APPSS_PROC 0 &config_noc SLAVE_SDCC_2 0>;
			interconnect-names = "sdhc-ddr","cpu-sdhc";
			iommus = <&apps_smmu 0x4e0 0x0>;
			power-domains = <&rpmhpd SC8280XP_CX>;
			operating-points-v2 = <&sdc2_opp_table>;
			bus-width = <4>;
			dma-coherent;

			status = "disabled";

			sdc2_opp_table: opp-table {
				compatible = "operating-points-v2";

				opp-100000000 {
					opp-hz = /bits/ 64 <100000000>;
					required-opps = <&rpmhpd_opp_low_svs>;
					opp-peak-kBps = <1800000 400000>;
					opp-avg-kBps = <100000 0>;
				};

				opp-202000000 {
					opp-hz = /bits/ 64 <202000000>;
					required-opps = <&rpmhpd_opp_svs_l1>;
					opp-peak-kBps = <5400000 1600000>;
					opp-avg-kBps = <200000 0>;
				};
			};
		};

		usb_0_qmpphy: phy@88eb000 {
			compatible = "qcom,sc8280xp-qmp-usb43dp-phy";
			reg = <0 0x088eb000 0 0x4000>;

			clocks = <&gcc GCC_USB3_PRIM_PHY_AUX_CLK>,
				 <&gcc GCC_USB4_EUD_CLKREF_CLK>,
				 <&gcc GCC_USB3_PRIM_PHY_COM_AUX_CLK>,
				 <&gcc GCC_USB3_PRIM_PHY_PIPE_CLK>;
			clock-names = "aux", "ref", "com_aux", "usb3_pipe";

			power-domains = <&gcc USB30_PRIM_GDSC>;

			resets = <&gcc GCC_USB3_PHY_PRIM_BCR>,
				 <&gcc GCC_USB4_DP_PHY_PRIM_BCR>;
			reset-names = "phy", "common";

			#clock-cells = <1>;
			#phy-cells = <1>;

			status = "disabled";

			ports {
				#address-cells = <1>;
				#size-cells = <0>;

				port@0 {
					reg = <0>;

					usb_0_qmpphy_out: endpoint {};
				};

				port@2 {
					reg = <2>;

					usb_0_qmpphy_dp_in: endpoint {};
				};
			};
		};

		usb_1_hsphy: phy@8902000 {
			compatible = "qcom,sc8280xp-usb-hs-phy",
				     "qcom,usb-snps-hs-5nm-phy";
			reg = <0 0x08902000 0 0x400>;
			#phy-cells = <0>;

			clocks = <&rpmhcc RPMH_CXO_CLK>;
			clock-names = "ref";

			resets = <&gcc GCC_QUSB2PHY_SEC_BCR>;

			status = "disabled";
		};

		usb_1_qmpphy: phy@8903000 {
			compatible = "qcom,sc8280xp-qmp-usb43dp-phy";
			reg = <0 0x08903000 0 0x4000>;

			clocks = <&gcc GCC_USB3_SEC_PHY_AUX_CLK>,
				 <&gcc GCC_USB4_CLKREF_CLK>,
				 <&gcc GCC_USB3_SEC_PHY_COM_AUX_CLK>,
				 <&gcc GCC_USB3_SEC_PHY_PIPE_CLK>;
			clock-names = "aux", "ref", "com_aux", "usb3_pipe";

			power-domains = <&gcc USB30_SEC_GDSC>;

			resets = <&gcc GCC_USB3_PHY_SEC_BCR>,
				 <&gcc GCC_USB4_1_DP_PHY_PRIM_BCR>;
			reset-names = "phy", "common";

			#clock-cells = <1>;
			#phy-cells = <1>;

			status = "disabled";

			ports {
				#address-cells = <1>;
				#size-cells = <0>;

				port@0 {
					reg = <0>;

					usb_1_qmpphy_out: endpoint {};
				};

				port@2 {
					reg = <2>;

					usb_1_qmpphy_dp_in: endpoint {};
				};
			};
		};

		mdss1_dp0_phy: phy@8909a00 {
			compatible = "qcom,sc8280xp-dp-phy";
			reg = <0 0x08909a00 0 0x19c>,
			      <0 0x08909200 0 0xec>,
			      <0 0x08909600 0 0xec>,
			      <0 0x08909000 0 0x1c8>;

			clocks = <&dispcc1 DISP_CC_MDSS_DPTX0_AUX_CLK>,
				 <&dispcc1 DISP_CC_MDSS_AHB_CLK>;
			clock-names = "aux", "cfg_ahb";
			power-domains = <&rpmhpd SC8280XP_MX>;

			#clock-cells = <1>;
			#phy-cells = <0>;

			status = "disabled";
		};

		mdss1_dp1_phy: phy@890ca00 {
			compatible = "qcom,sc8280xp-dp-phy";
			reg = <0 0x0890ca00 0 0x19c>,
			      <0 0x0890c200 0 0xec>,
			      <0 0x0890c600 0 0xec>,
			      <0 0x0890c000 0 0x1c8>;

			clocks = <&dispcc1 DISP_CC_MDSS_DPTX1_AUX_CLK>,
				 <&dispcc1 DISP_CC_MDSS_AHB_CLK>;
			clock-names = "aux", "cfg_ahb";
			power-domains = <&rpmhpd SC8280XP_MX>;

			#clock-cells = <1>;
			#phy-cells = <0>;

			status = "disabled";
		};

		pmu@9091000 {
			compatible = "qcom,sc8280xp-llcc-bwmon", "qcom,sc7280-llcc-bwmon";
			reg = <0 0x09091000 0 0x1000>;

			interrupts = <GIC_SPI 81 IRQ_TYPE_LEVEL_HIGH>;

			interconnects = <&mc_virt MASTER_LLCC 3 &mc_virt SLAVE_EBI1 3>;

			operating-points-v2 = <&llcc_bwmon_opp_table>;

			llcc_bwmon_opp_table: opp-table {
				compatible = "operating-points-v2";

				opp-0 {
					opp-peak-kBps = <762000>;
				};
				opp-1 {
					opp-peak-kBps = <1720000>;
				};
				opp-2 {
					opp-peak-kBps = <2086000>;
				};
				opp-3 {
					opp-peak-kBps = <2597000>;
				};
				opp-4 {
					opp-peak-kBps = <2929000>;
				};
				opp-5 {
					opp-peak-kBps = <3879000>;
				};
				opp-6 {
					opp-peak-kBps = <5161000>;
				};
				opp-7 {
					opp-peak-kBps = <5931000>;
				};
				opp-8 {
					opp-peak-kBps = <6515000>;
				};
				opp-9 {
					opp-peak-kBps = <7980000>;
				};
				opp-10 {
					opp-peak-kBps = <8136000>;
				};
				opp-11 {
					opp-peak-kBps = <10437000>;
				};
				opp-12 {
					opp-peak-kBps = <12191000>;
				};
			};
		};

		pmu@90b6400 {
			compatible = "qcom,sc8280xp-cpu-bwmon", "qcom,sdm845-bwmon";
			reg = <0 0x090b6400 0 0x600>;

			interrupts = <GIC_SPI 581 IRQ_TYPE_LEVEL_HIGH>;

			interconnects = <&gem_noc MASTER_APPSS_PROC 3 &gem_noc SLAVE_LLCC 3>;
			operating-points-v2 = <&cpu_bwmon_opp_table>;

			cpu_bwmon_opp_table: opp-table {
				compatible = "operating-points-v2";

				opp-0 {
					opp-peak-kBps = <2288000>;
				};
				opp-1 {
					opp-peak-kBps = <4577000>;
				};
				opp-2 {
					opp-peak-kBps = <7110000>;
				};
				opp-3 {
					opp-peak-kBps = <9155000>;
				};
				opp-4 {
					opp-peak-kBps = <12298000>;
				};
				opp-5 {
					opp-peak-kBps = <14236000>;
				};
				opp-6 {
					opp-peak-kBps = <15258001>;
				};
			};
		};

		system-cache-controller@9200000 {
			compatible = "qcom,sc8280xp-llcc";
			reg = <0 0x09200000 0 0x58000>, <0 0x09280000 0 0x58000>,
			      <0 0x09300000 0 0x58000>, <0 0x09380000 0 0x58000>,
			      <0 0x09400000 0 0x58000>, <0 0x09480000 0 0x58000>,
			      <0 0x09500000 0 0x58000>, <0 0x09580000 0 0x58000>,
			      <0 0x09600000 0 0x58000>;
			reg-names = "llcc0_base", "llcc1_base", "llcc2_base",
				    "llcc3_base", "llcc4_base", "llcc5_base",
				    "llcc6_base", "llcc7_base",  "llcc_broadcast_base";
			interrupts = <GIC_SPI 582 IRQ_TYPE_LEVEL_HIGH>;
		};

		usb_2: usb@a4f8800 {
			compatible = "qcom,sc8280xp-dwc3-mp", "qcom,dwc3";
			reg = <0 0x0a4f8800 0 0x400>;
			#address-cells = <2>;
			#size-cells = <2>;
			ranges;

			clocks = <&gcc GCC_CFG_NOC_USB3_MP_AXI_CLK>,
				 <&gcc GCC_USB30_MP_MASTER_CLK>,
				 <&gcc GCC_AGGRE_USB3_MP_AXI_CLK>,
				 <&gcc GCC_USB30_MP_SLEEP_CLK>,
				 <&gcc GCC_USB30_MP_MOCK_UTMI_CLK>,
				 <&gcc GCC_AGGRE_USB_NOC_AXI_CLK>,
				 <&gcc GCC_AGGRE_USB_NOC_NORTH_AXI_CLK>,
				 <&gcc GCC_AGGRE_USB_NOC_SOUTH_AXI_CLK>,
				 <&gcc GCC_SYS_NOC_USB_AXI_CLK>;
			clock-names = "cfg_noc", "core", "iface", "sleep", "mock_utmi",
				      "noc_aggr", "noc_aggr_north", "noc_aggr_south", "noc_sys";

			assigned-clocks = <&gcc GCC_USB30_MP_MOCK_UTMI_CLK>,
					  <&gcc GCC_USB30_MP_MASTER_CLK>;
			assigned-clock-rates = <19200000>, <200000000>;

			interrupts-extended = <&intc GIC_SPI 130 IRQ_TYPE_LEVEL_HIGH>,
					      <&intc GIC_SPI 135 IRQ_TYPE_LEVEL_HIGH>,
					      <&intc GIC_SPI 857 IRQ_TYPE_LEVEL_HIGH>,
					      <&intc GIC_SPI 856 IRQ_TYPE_LEVEL_HIGH>,
					      <&intc GIC_SPI 131 IRQ_TYPE_LEVEL_HIGH>,
					      <&intc GIC_SPI 136 IRQ_TYPE_LEVEL_HIGH>,
					      <&intc GIC_SPI 860 IRQ_TYPE_LEVEL_HIGH>,
					      <&intc GIC_SPI 859 IRQ_TYPE_LEVEL_HIGH>,
					      <&pdc 127 IRQ_TYPE_EDGE_BOTH>,
					      <&pdc 126 IRQ_TYPE_EDGE_BOTH>,
					      <&pdc 129 IRQ_TYPE_EDGE_BOTH>,
					      <&pdc 128 IRQ_TYPE_EDGE_BOTH>,
					      <&pdc 131 IRQ_TYPE_EDGE_BOTH>,
					      <&pdc 130 IRQ_TYPE_EDGE_BOTH>,
					      <&pdc 133 IRQ_TYPE_EDGE_BOTH>,
					      <&pdc 132 IRQ_TYPE_EDGE_BOTH>,
					      <&pdc 16 IRQ_TYPE_LEVEL_HIGH>,
					      <&pdc 17 IRQ_TYPE_LEVEL_HIGH>;

			interrupt-names = "pwr_event_1", "pwr_event_2",
					  "pwr_event_3", "pwr_event_4",
					  "hs_phy_1",	 "hs_phy_2",
					  "hs_phy_3",	 "hs_phy_4",
					  "dp_hs_phy_1", "dm_hs_phy_1",
					  "dp_hs_phy_2", "dm_hs_phy_2",
					  "dp_hs_phy_3", "dm_hs_phy_3",
					  "dp_hs_phy_4", "dm_hs_phy_4",
					  "ss_phy_1",	 "ss_phy_2";

			power-domains = <&gcc USB30_MP_GDSC>;
			required-opps = <&rpmhpd_opp_nom>;

			resets = <&gcc GCC_USB30_MP_BCR>;

			interconnects = <&aggre1_noc MASTER_USB3_MP 0 &mc_virt SLAVE_EBI1 0>,
					<&gem_noc MASTER_APPSS_PROC 0 &config_noc SLAVE_USB3_MP 0>;
			interconnect-names = "usb-ddr", "apps-usb";

			wakeup-source;

			status = "disabled";

			usb_2_dwc3: usb@a400000 {
				compatible = "snps,dwc3";
				reg = <0 0x0a400000 0 0xcd00>;
				interrupts = <GIC_SPI 133 IRQ_TYPE_LEVEL_HIGH>;
				iommus = <&apps_smmu 0x800 0x0>;
				phys = <&usb_2_hsphy0>, <&usb_2_qmpphy0>,
				       <&usb_2_hsphy1>, <&usb_2_qmpphy1>,
				       <&usb_2_hsphy2>,
				       <&usb_2_hsphy3>;
				phy-names = "usb2-0", "usb3-0",
					    "usb2-1", "usb3-1",
					    "usb2-2",
					    "usb2-3";
				dr_mode = "host";
			};
		};

		usb_0: usb@a6f8800 {
			compatible = "qcom,sc8280xp-dwc3", "qcom,dwc3";
			reg = <0 0x0a6f8800 0 0x400>;
			#address-cells = <2>;
			#size-cells = <2>;
			ranges;

			clocks = <&gcc GCC_CFG_NOC_USB3_PRIM_AXI_CLK>,
				 <&gcc GCC_USB30_PRIM_MASTER_CLK>,
				 <&gcc GCC_AGGRE_USB3_PRIM_AXI_CLK>,
				 <&gcc GCC_USB30_PRIM_SLEEP_CLK>,
				 <&gcc GCC_USB30_PRIM_MOCK_UTMI_CLK>,
				 <&gcc GCC_AGGRE_USB_NOC_AXI_CLK>,
				 <&gcc GCC_AGGRE_USB_NOC_NORTH_AXI_CLK>,
				 <&gcc GCC_AGGRE_USB_NOC_SOUTH_AXI_CLK>,
				 <&gcc GCC_SYS_NOC_USB_AXI_CLK>;
			clock-names = "cfg_noc", "core", "iface", "sleep", "mock_utmi",
				      "noc_aggr", "noc_aggr_north", "noc_aggr_south", "noc_sys";

			assigned-clocks = <&gcc GCC_USB30_PRIM_MOCK_UTMI_CLK>,
					  <&gcc GCC_USB30_PRIM_MASTER_CLK>;
			assigned-clock-rates = <19200000>, <200000000>;

			interrupts-extended = <&intc GIC_SPI 804 IRQ_TYPE_LEVEL_HIGH>,
					      <&intc GIC_SPI 805 IRQ_TYPE_LEVEL_HIGH>,
					      <&pdc 14 IRQ_TYPE_EDGE_BOTH>,
					      <&pdc 15 IRQ_TYPE_EDGE_BOTH>,
					      <&pdc 138 IRQ_TYPE_LEVEL_HIGH>;
			interrupt-names = "pwr_event",
					  "hs_phy_irq",
					  "dp_hs_phy_irq",
					  "dm_hs_phy_irq",
					  "ss_phy_irq";

			power-domains = <&gcc USB30_PRIM_GDSC>;
			required-opps = <&rpmhpd_opp_nom>;

			resets = <&gcc GCC_USB30_PRIM_BCR>;

			interconnects = <&aggre1_noc MASTER_USB3_0 0 &mc_virt SLAVE_EBI1 0>,
					<&gem_noc MASTER_APPSS_PROC 0 &config_noc SLAVE_USB3_0 0>;
			interconnect-names = "usb-ddr", "apps-usb";

			wakeup-source;

			status = "disabled";

			usb_0_dwc3: usb@a600000 {
				compatible = "snps,dwc3";
				reg = <0 0x0a600000 0 0xcd00>;
				interrupts = <GIC_SPI 803 IRQ_TYPE_LEVEL_HIGH>;
				iommus = <&apps_smmu 0x820 0x0>;
				phys = <&usb_0_hsphy>, <&usb_0_qmpphy QMP_USB43DP_USB3_PHY>;
				phy-names = "usb2-phy", "usb3-phy";

				port {
					usb_0_role_switch: endpoint {
					};
				};
			};
		};

		usb_1: usb@a8f8800 {
			compatible = "qcom,sc8280xp-dwc3", "qcom,dwc3";
			reg = <0 0x0a8f8800 0 0x400>;
			#address-cells = <2>;
			#size-cells = <2>;
			ranges;

			clocks = <&gcc GCC_CFG_NOC_USB3_SEC_AXI_CLK>,
				 <&gcc GCC_USB30_SEC_MASTER_CLK>,
				 <&gcc GCC_AGGRE_USB3_SEC_AXI_CLK>,
				 <&gcc GCC_USB30_SEC_SLEEP_CLK>,
				 <&gcc GCC_USB30_SEC_MOCK_UTMI_CLK>,
				 <&gcc GCC_AGGRE_USB_NOC_AXI_CLK>,
				 <&gcc GCC_AGGRE_USB_NOC_NORTH_AXI_CLK>,
				 <&gcc GCC_AGGRE_USB_NOC_SOUTH_AXI_CLK>,
				 <&gcc GCC_SYS_NOC_USB_AXI_CLK>;
			clock-names = "cfg_noc", "core", "iface", "sleep", "mock_utmi",
				      "noc_aggr", "noc_aggr_north", "noc_aggr_south", "noc_sys";

			assigned-clocks = <&gcc GCC_USB30_SEC_MOCK_UTMI_CLK>,
					  <&gcc GCC_USB30_SEC_MASTER_CLK>;
			assigned-clock-rates = <19200000>, <200000000>;

			interrupts-extended = <&intc GIC_SPI 811 IRQ_TYPE_LEVEL_HIGH>,
					      <&intc GIC_SPI 790 IRQ_TYPE_LEVEL_HIGH>,
					      <&pdc 12 IRQ_TYPE_EDGE_BOTH>,
					      <&pdc 13 IRQ_TYPE_EDGE_BOTH>,
					      <&pdc 136 IRQ_TYPE_LEVEL_HIGH>;
			interrupt-names = "pwr_event",
					  "hs_phy_irq",
					  "dp_hs_phy_irq",
					  "dm_hs_phy_irq",
					  "ss_phy_irq";

			power-domains = <&gcc USB30_SEC_GDSC>;
			required-opps = <&rpmhpd_opp_nom>;

			resets = <&gcc GCC_USB30_SEC_BCR>;

			interconnects = <&aggre1_noc MASTER_USB3_1 0 &mc_virt SLAVE_EBI1 0>,
					<&gem_noc MASTER_APPSS_PROC 0 &config_noc SLAVE_USB3_1 0>;
			interconnect-names = "usb-ddr", "apps-usb";

			wakeup-source;

			status = "disabled";

			usb_1_dwc3: usb@a800000 {
				compatible = "snps,dwc3";
				reg = <0 0x0a800000 0 0xcd00>;
				interrupts = <GIC_SPI 810 IRQ_TYPE_LEVEL_HIGH>;
				iommus = <&apps_smmu 0x860 0x0>;
				phys = <&usb_1_hsphy>, <&usb_1_qmpphy QMP_USB43DP_USB3_PHY>;
				phy-names = "usb2-phy", "usb3-phy";

				port {
					usb_1_role_switch: endpoint {
					};
				};
			};
		};

		cci0: cci@ac4a000 {
			compatible = "qcom,sc8280xp-cci", "qcom,msm8996-cci";
			reg = <0 0x0ac4a000 0 0x1000>;

			interrupts = <GIC_SPI 460 IRQ_TYPE_EDGE_RISING>;

			clocks = <&camcc CAMCC_CAMNOC_AXI_CLK>,
				 <&camcc CAMCC_SLOW_AHB_CLK_SRC>,
				 <&camcc CAMCC_CPAS_AHB_CLK>,
				 <&camcc CAMCC_CCI_0_CLK>;
			clock-names = "camnoc_axi",
				      "slow_ahb_src",
				      "cpas_ahb",
				      "cci";

			power-domains = <&camcc TITAN_TOP_GDSC>;

			pinctrl-0 = <&cci0_default>;
			pinctrl-1 = <&cci0_sleep>;
			pinctrl-names = "default", "sleep";

			#address-cells = <1>;
			#size-cells = <0>;

			status = "disabled";

			cci0_i2c0: i2c-bus@0 {
				reg = <0>;
				clock-frequency = <1000000>;
				#address-cells = <1>;
				#size-cells = <0>;
			};

			cci0_i2c1: i2c-bus@1 {
				reg = <1>;
				clock-frequency = <1000000>;
				#address-cells = <1>;
				#size-cells = <0>;
			};
		};

		cci1: cci@ac4b000 {
			compatible = "qcom,sc8280xp-cci", "qcom,msm8996-cci";
			reg = <0 0x0ac4b000 0 0x1000>;

			interrupts = <GIC_SPI 271 IRQ_TYPE_EDGE_RISING>;

			clocks = <&camcc CAMCC_CAMNOC_AXI_CLK>,
				 <&camcc CAMCC_SLOW_AHB_CLK_SRC>,
				 <&camcc CAMCC_CPAS_AHB_CLK>,
				 <&camcc CAMCC_CCI_1_CLK>;
			clock-names = "camnoc_axi",
				      "slow_ahb_src",
				      "cpas_ahb",
				      "cci";

			power-domains = <&camcc TITAN_TOP_GDSC>;

			pinctrl-0 = <&cci1_default>;
			pinctrl-1 = <&cci1_sleep>;
			pinctrl-names = "default", "sleep";

			#address-cells = <1>;
			#size-cells = <0>;

			status = "disabled";

			cci1_i2c0: i2c-bus@0 {
				reg = <0>;
				clock-frequency = <1000000>;
				#address-cells = <1>;
				#size-cells = <0>;
			};

			cci1_i2c1: i2c-bus@1 {
				reg = <1>;
				clock-frequency = <1000000>;
				#address-cells = <1>;
				#size-cells = <0>;
			};
		};

		cci2: cci@ac4c000 {
			compatible = "qcom,sc8280xp-cci", "qcom,msm8996-cci";
			reg = <0 0x0ac4c000 0 0x1000>;

			interrupts = <GIC_SPI 651 IRQ_TYPE_EDGE_RISING>;

			clocks = <&camcc CAMCC_CAMNOC_AXI_CLK>,
				 <&camcc CAMCC_SLOW_AHB_CLK_SRC>,
				 <&camcc CAMCC_CPAS_AHB_CLK>,
				 <&camcc CAMCC_CCI_2_CLK>;
			clock-names = "camnoc_axi",
				      "slow_ahb_src",
				      "cpas_ahb",
				      "cci";
			power-domains = <&camcc TITAN_TOP_GDSC>;

			pinctrl-0 = <&cci2_default>;
			pinctrl-1 = <&cci2_sleep>;
			pinctrl-names = "default", "sleep";

			#address-cells = <1>;
			#size-cells = <0>;

			status = "disabled";

			cci2_i2c0: i2c-bus@0 {
				reg = <0>;
				clock-frequency = <1000000>;
				#address-cells = <1>;
				#size-cells = <0>;
			};

			cci2_i2c1: i2c-bus@1 {
				reg = <1>;
				clock-frequency = <1000000>;
				#address-cells = <1>;
				#size-cells = <0>;
			};
		};

		cci3: cci@ac4d000 {
			compatible = "qcom,sc8280xp-cci", "qcom,msm8996-cci";
			reg = <0 0x0ac4d000 0 0x1000>;

			interrupts = <GIC_SPI 650 IRQ_TYPE_EDGE_RISING>;

			clocks = <&camcc CAMCC_CAMNOC_AXI_CLK>,
				 <&camcc CAMCC_SLOW_AHB_CLK_SRC>,
				 <&camcc CAMCC_CPAS_AHB_CLK>,
				 <&camcc CAMCC_CCI_3_CLK>;
			clock-names = "camnoc_axi",
				      "slow_ahb_src",
				      "cpas_ahb",
				      "cci";

			power-domains = <&camcc TITAN_TOP_GDSC>;

			pinctrl-0 = <&cci3_default>;
			pinctrl-1 = <&cci3_sleep>;
			pinctrl-names = "default", "sleep";

			#address-cells = <1>;
			#size-cells = <0>;

			status = "disabled";

			cci3_i2c0: i2c-bus@0 {
				reg = <0>;
				clock-frequency = <1000000>;
				#address-cells = <1>;
				#size-cells = <0>;
			};

			cci3_i2c1: i2c-bus@1 {
				reg = <1>;
				clock-frequency = <1000000>;
				#address-cells = <1>;
				#size-cells = <0>;
			};
		};

		camss: camss@ac5a000 {
			compatible = "qcom,sc8280xp-camss";

			reg = <0 0x0ac5a000 0 0x2000>,
			      <0 0x0ac5c000 0 0x2000>,
			      <0 0x0ac65000 0 0x2000>,
			      <0 0x0ac67000 0 0x2000>,
			      <0 0x0acaf000 0 0x4000>,
			      <0 0x0acb3000 0 0x1000>,
			      <0 0x0acb6000 0 0x4000>,
			      <0 0x0acba000 0 0x1000>,
			      <0 0x0acbd000 0 0x4000>,
			      <0 0x0acc1000 0 0x1000>,
			      <0 0x0acc4000 0 0x4000>,
			      <0 0x0acc8000 0 0x1000>,
			      <0 0x0accb000 0 0x4000>,
			      <0 0x0accf000 0 0x1000>,
			      <0 0x0acd2000 0 0x4000>,
			      <0 0x0acd6000 0 0x1000>,
			      <0 0x0acd9000 0 0x4000>,
			      <0 0x0acdd000 0 0x1000>,
			      <0 0x0ace0000 0 0x4000>,
			      <0 0x0ace4000 0 0x1000>;
			reg-names = "csiphy2",
				    "csiphy3",
				    "csiphy0",
				    "csiphy1",
				    "vfe0",
				    "csid0",
				    "vfe1",
				    "csid1",
				    "vfe2",
				    "csid2",
				    "vfe_lite0",
				    "csid0_lite",
				    "vfe_lite1",
				    "csid1_lite",
				    "vfe_lite2",
				    "csid2_lite",
				    "vfe_lite3",
				    "csid3_lite",
				    "vfe3",
				    "csid3";

			interrupts = <GIC_SPI 359 IRQ_TYPE_LEVEL_HIGH>,
				     <GIC_SPI 360 IRQ_TYPE_LEVEL_HIGH>,
				     <GIC_SPI 448 IRQ_TYPE_LEVEL_HIGH>,
				     <GIC_SPI 464 IRQ_TYPE_LEVEL_HIGH>,
				     <GIC_SPI 465 IRQ_TYPE_LEVEL_HIGH>,
				     <GIC_SPI 466 IRQ_TYPE_LEVEL_HIGH>,
				     <GIC_SPI 467 IRQ_TYPE_LEVEL_HIGH>,
				     <GIC_SPI 468 IRQ_TYPE_LEVEL_HIGH>,
				     <GIC_SPI 469 IRQ_TYPE_LEVEL_HIGH>,
				     <GIC_SPI 477 IRQ_TYPE_LEVEL_HIGH>,
				     <GIC_SPI 478 IRQ_TYPE_LEVEL_HIGH>,
				     <GIC_SPI 479 IRQ_TYPE_LEVEL_HIGH>,
				     <GIC_SPI 640 IRQ_TYPE_LEVEL_HIGH>,
				     <GIC_SPI 641 IRQ_TYPE_LEVEL_HIGH>,
				     <GIC_SPI 758 IRQ_TYPE_LEVEL_HIGH>,
				     <GIC_SPI 759 IRQ_TYPE_LEVEL_HIGH>,
				     <GIC_SPI 760 IRQ_TYPE_LEVEL_HIGH>,
				     <GIC_SPI 761 IRQ_TYPE_LEVEL_HIGH>,
				     <GIC_SPI 762 IRQ_TYPE_LEVEL_HIGH>,
				     <GIC_SPI 764 IRQ_TYPE_LEVEL_HIGH>;
			interrupt-names = "csid1_lite",
					  "vfe_lite1",
					  "csiphy3",
					  "csid0",
					  "vfe0",
					  "csid1",
					  "vfe1",
					  "csid0_lite",
					  "vfe_lite0",
					  "csiphy0",
					  "csiphy1",
					  "csiphy2",
					  "csid2",
					  "vfe2",
					  "csid3_lite",
					  "csid2_lite",
					  "vfe_lite3",
					  "vfe_lite2",
					  "csid3",
					  "vfe3";

			power-domains = <&camcc IFE_0_GDSC>,
					<&camcc IFE_1_GDSC>,
					<&camcc IFE_2_GDSC>,
					<&camcc IFE_3_GDSC>,
					<&camcc TITAN_TOP_GDSC>;
			power-domain-names = "ife0",
					     "ife1",
					     "ife2",
					     "ife3",
					     "top";

			clocks = <&camcc CAMCC_CAMNOC_AXI_CLK>,
				 <&camcc CAMCC_CPAS_AHB_CLK>,
				 <&camcc CAMCC_CSIPHY0_CLK>,
				 <&camcc CAMCC_CSI0PHYTIMER_CLK>,
				 <&camcc CAMCC_CSIPHY1_CLK>,
				 <&camcc CAMCC_CSI1PHYTIMER_CLK>,
				 <&camcc CAMCC_CSIPHY2_CLK>,
				 <&camcc CAMCC_CSI2PHYTIMER_CLK>,
				 <&camcc CAMCC_CSIPHY3_CLK>,
				 <&camcc CAMCC_CSI3PHYTIMER_CLK>,
				 <&camcc CAMCC_IFE_0_AXI_CLK>,
				 <&camcc CAMCC_IFE_0_CLK>,
				 <&camcc CAMCC_IFE_0_CPHY_RX_CLK>,
				 <&camcc CAMCC_IFE_0_CSID_CLK>,
				 <&camcc CAMCC_IFE_1_AXI_CLK>,
				 <&camcc CAMCC_IFE_1_CLK>,
				 <&camcc CAMCC_IFE_1_CPHY_RX_CLK>,
				 <&camcc CAMCC_IFE_1_CSID_CLK>,
				 <&camcc CAMCC_IFE_2_AXI_CLK>,
				 <&camcc CAMCC_IFE_2_CLK>,
				 <&camcc CAMCC_IFE_2_CPHY_RX_CLK>,
				 <&camcc CAMCC_IFE_2_CSID_CLK>,
				 <&camcc CAMCC_IFE_3_AXI_CLK>,
				 <&camcc CAMCC_IFE_3_CLK>,
				 <&camcc CAMCC_IFE_3_CPHY_RX_CLK>,
				 <&camcc CAMCC_IFE_3_CSID_CLK>,
				 <&camcc CAMCC_IFE_LITE_0_CLK>,
				 <&camcc CAMCC_IFE_LITE_0_CPHY_RX_CLK>,
				 <&camcc CAMCC_IFE_LITE_0_CSID_CLK>,
				 <&camcc CAMCC_IFE_LITE_1_CLK>,
				 <&camcc CAMCC_IFE_LITE_1_CPHY_RX_CLK>,
				 <&camcc CAMCC_IFE_LITE_1_CSID_CLK>,
				 <&camcc CAMCC_IFE_LITE_2_CLK>,
				 <&camcc CAMCC_IFE_LITE_2_CPHY_RX_CLK>,
				 <&camcc CAMCC_IFE_LITE_2_CSID_CLK>,
				 <&camcc CAMCC_IFE_LITE_3_CLK>,
				 <&camcc CAMCC_IFE_LITE_3_CPHY_RX_CLK>,
				 <&camcc CAMCC_IFE_LITE_3_CSID_CLK>,
				 <&gcc GCC_CAMERA_HF_AXI_CLK>,
				 <&gcc GCC_CAMERA_SF_AXI_CLK>;
			clock-names = "camnoc_axi",
				      "cpas_ahb",
				      "csiphy0",
				      "csiphy0_timer",
				      "csiphy1",
				      "csiphy1_timer",
				      "csiphy2",
				      "csiphy2_timer",
				      "csiphy3",
				      "csiphy3_timer",
				      "vfe0_axi",
				      "vfe0",
				      "vfe0_cphy_rx",
				      "vfe0_csid",
				      "vfe1_axi",
				      "vfe1",
				      "vfe1_cphy_rx",
				      "vfe1_csid",
				      "vfe2_axi",
				      "vfe2",
				      "vfe2_cphy_rx",
				      "vfe2_csid",
				      "vfe3_axi",
				      "vfe3",
				      "vfe3_cphy_rx",
				      "vfe3_csid",
				      "vfe_lite0",
				      "vfe_lite0_cphy_rx",
				      "vfe_lite0_csid",
				      "vfe_lite1",
				      "vfe_lite1_cphy_rx",
				      "vfe_lite1_csid",
				      "vfe_lite2",
				      "vfe_lite2_cphy_rx",
				      "vfe_lite2_csid",
				      "vfe_lite3",
				      "vfe_lite3_cphy_rx",
				      "vfe_lite3_csid",
				      "gcc_axi_hf",
				      "gcc_axi_sf";

			iommus = <&apps_smmu 0x2000 0x4e0>,
				 <&apps_smmu 0x2020 0x4e0>,
				 <&apps_smmu 0x2040 0x4e0>,
				 <&apps_smmu 0x2060 0x4e0>,
				 <&apps_smmu 0x2080 0x4e0>,
				 <&apps_smmu 0x20e0 0x4e0>,
				 <&apps_smmu 0x20c0 0x4e0>,
				 <&apps_smmu 0x20a0 0x4e0>,
				 <&apps_smmu 0x2400 0x4e0>,
				 <&apps_smmu 0x2420 0x4e0>,
				 <&apps_smmu 0x2440 0x4e0>,
				 <&apps_smmu 0x2460 0x4e0>,
				 <&apps_smmu 0x2480 0x4e0>,
				 <&apps_smmu 0x24e0 0x4e0>,
				 <&apps_smmu 0x24c0 0x4e0>,
				 <&apps_smmu 0x24a0 0x4e0>;

			interconnects = <&gem_noc MASTER_APPSS_PROC 0 &config_noc SLAVE_CAMERA_CFG 0>,
					<&mmss_noc MASTER_CAMNOC_HF 0 &mc_virt SLAVE_EBI1 0>,
					<&mmss_noc MASTER_CAMNOC_SF 0 &mc_virt SLAVE_EBI1 0>,
					<&mmss_noc MASTER_CAMNOC_ICP 0 &mc_virt SLAVE_EBI1 0>;
			interconnect-names = "cam_ahb",
					     "cam_hf_mnoc",
					     "cam_sf_mnoc",
					     "cam_sf_icp_mnoc";

			status = "disabled";

			ports {
				#address-cells = <1>;
				#size-cells = <0>;

				port@0 {
					reg = <0>;
					#address-cells = <1>;
					#size-cells = <0>;
				};

				port@1 {
					reg = <1>;
					#address-cells = <1>;
					#size-cells = <0>;
				};

				port@2 {
					reg = <2>;
					#address-cells = <1>;
					#size-cells = <0>;
				};

				port@3 {
					reg = <3>;
					#address-cells = <1>;
					#size-cells = <0>;
				};
			};
		};

		camcc: clock-controller@ad00000 {
			compatible = "qcom,sc8280xp-camcc";
			reg = <0 0x0ad00000 0 0x20000>;
			clocks = <&gcc GCC_CAMERA_AHB_CLK>,
				 <&rpmhcc RPMH_CXO_CLK>,
				 <&rpmhcc RPMH_CXO_CLK_A>,
				 <&sleep_clk>;
			power-domains = <&rpmhpd SC8280XP_MMCX>;
			required-opps = <&rpmhpd_opp_low_svs>;
			#clock-cells = <1>;
			#reset-cells = <1>;
			#power-domain-cells = <1>;
		};

		mdss0: display-subsystem@ae00000 {
			compatible = "qcom,sc8280xp-mdss";
			reg = <0 0x0ae00000 0 0x1000>;
			reg-names = "mdss";

			clocks = <&gcc GCC_DISP_AHB_CLK>,
				 <&dispcc0 DISP_CC_MDSS_AHB_CLK>,
				 <&dispcc0 DISP_CC_MDSS_MDP_CLK>;
			clock-names = "iface",
				      "ahb",
				      "core";
			interrupts = <GIC_SPI 83 IRQ_TYPE_LEVEL_HIGH>;
			interconnects = <&mmss_noc MASTER_MDP0 0 &mc_virt SLAVE_EBI1 0>,
					<&mmss_noc MASTER_MDP1 0 &mc_virt SLAVE_EBI1 0>;
			interconnect-names = "mdp0-mem", "mdp1-mem";
			iommus = <&apps_smmu 0x1000 0x402>;
			power-domains = <&dispcc0 MDSS_GDSC>;
			resets = <&dispcc0 DISP_CC_MDSS_CORE_BCR>;

			interrupt-controller;
			#interrupt-cells = <1>;
			#address-cells = <2>;
			#size-cells = <2>;
			ranges;

			status = "disabled";

			mdss0_mdp: display-controller@ae01000 {
				compatible = "qcom,sc8280xp-dpu";
				reg = <0 0x0ae01000 0 0x8f000>,
				      <0 0x0aeb0000 0 0x2008>;
				reg-names = "mdp", "vbif";

				clocks = <&gcc GCC_DISP_HF_AXI_CLK>,
					 <&gcc GCC_DISP_SF_AXI_CLK>,
					 <&dispcc0 DISP_CC_MDSS_AHB_CLK>,
					 <&dispcc0 DISP_CC_MDSS_MDP_LUT_CLK>,
					 <&dispcc0 DISP_CC_MDSS_MDP_CLK>,
					 <&dispcc0 DISP_CC_MDSS_VSYNC_CLK>;
				clock-names = "bus",
					      "nrt_bus",
					      "iface",
					      "lut",
					      "core",
					      "vsync";
				interrupt-parent = <&mdss0>;
				interrupts = <0>;
				power-domains = <&rpmhpd SC8280XP_MMCX>;

				assigned-clocks = <&dispcc0 DISP_CC_MDSS_VSYNC_CLK>;
				assigned-clock-rates = <19200000>;
				operating-points-v2 = <&mdss0_mdp_opp_table>;

				ports {
					#address-cells = <1>;
					#size-cells = <0>;

					port@0 {
						reg = <0>;
						mdss0_intf0_out: endpoint {
							remote-endpoint = <&mdss0_dp0_in>;
						};
					};

					port@4 {
						reg = <4>;
						mdss0_intf4_out: endpoint {
							remote-endpoint = <&mdss0_dp1_in>;
						};
					};

					port@5 {
						reg = <5>;
						mdss0_intf5_out: endpoint {
							remote-endpoint = <&mdss0_dp3_in>;
						};
					};

					port@6 {
						reg = <6>;
						mdss0_intf6_out: endpoint {
							remote-endpoint = <&mdss0_dp2_in>;
						};
					};
				};

				mdss0_mdp_opp_table: opp-table {
					compatible = "operating-points-v2";

					opp-200000000 {
						opp-hz = /bits/ 64 <200000000>;
						required-opps = <&rpmhpd_opp_low_svs>;
					};

					opp-300000000 {
						opp-hz = /bits/ 64 <300000000>;
						required-opps = <&rpmhpd_opp_svs>;
					};

					opp-375000000 {
						opp-hz = /bits/ 64 <375000000>;
						required-opps = <&rpmhpd_opp_svs_l1>;
					};

					opp-500000000 {
						opp-hz = /bits/ 64 <500000000>;
						required-opps = <&rpmhpd_opp_nom>;
					};
					opp-600000000 {
						opp-hz = /bits/ 64 <600000000>;
						required-opps = <&rpmhpd_opp_turbo_l1>;
					};
				};
			};

			mdss0_dp0: displayport-controller@ae90000 {
				compatible = "qcom,sc8280xp-dp";
				reg = <0 0xae90000 0 0x200>,
				      <0 0xae90200 0 0x200>,
				      <0 0xae90400 0 0x600>,
				      <0 0xae91000 0 0x400>,
				      <0 0xae91400 0 0x400>;
				interrupt-parent = <&mdss0>;
				interrupts = <12>;
				clocks = <&dispcc0 DISP_CC_MDSS_AHB_CLK>,
					 <&dispcc0 DISP_CC_MDSS_DPTX0_AUX_CLK>,
					 <&dispcc0 DISP_CC_MDSS_DPTX0_LINK_CLK>,
					 <&dispcc0 DISP_CC_MDSS_DPTX0_LINK_INTF_CLK>,
					 <&dispcc0 DISP_CC_MDSS_DPTX0_PIXEL0_CLK>;
				clock-names = "core_iface", "core_aux",
					      "ctrl_link",
					      "ctrl_link_iface",
					      "stream_pixel";

				assigned-clocks = <&dispcc0 DISP_CC_MDSS_DPTX0_LINK_CLK_SRC>,
						  <&dispcc0 DISP_CC_MDSS_DPTX0_PIXEL0_CLK_SRC>;
				assigned-clock-parents = <&usb_0_qmpphy QMP_USB43DP_DP_LINK_CLK>,
							 <&usb_0_qmpphy QMP_USB43DP_DP_VCO_DIV_CLK>;

				phys = <&usb_0_qmpphy QMP_USB43DP_DP_PHY>;
				phy-names = "dp";

				#sound-dai-cells = <0>;

				operating-points-v2 = <&mdss0_dp0_opp_table>;
				power-domains = <&rpmhpd SC8280XP_MMCX>;

				status = "disabled";

				ports {
					#address-cells = <1>;
					#size-cells = <0>;

					port@0 {
						reg = <0>;

						mdss0_dp0_in: endpoint {
							remote-endpoint = <&mdss0_intf0_out>;
						};
					};

					port@1 {
						reg = <1>;

						mdss0_dp0_out: endpoint {
						};
					};
				};

				mdss0_dp0_opp_table: opp-table {
					compatible = "operating-points-v2";

					opp-160000000 {
						opp-hz = /bits/ 64 <160000000>;
						required-opps = <&rpmhpd_opp_low_svs>;
					};

					opp-270000000 {
						opp-hz = /bits/ 64 <270000000>;
						required-opps = <&rpmhpd_opp_svs>;
					};

					opp-540000000 {
						opp-hz = /bits/ 64 <540000000>;
						required-opps = <&rpmhpd_opp_svs_l1>;
					};

					opp-810000000 {
						opp-hz = /bits/ 64 <810000000>;
						required-opps = <&rpmhpd_opp_nom>;
					};
				};
			};

			mdss0_dp1: displayport-controller@ae98000 {
				compatible = "qcom,sc8280xp-dp";
				reg = <0 0xae98000 0 0x200>,
				      <0 0xae98200 0 0x200>,
				      <0 0xae98400 0 0x600>,
				      <0 0xae99000 0 0x400>,
				      <0 0xae99400 0 0x400>;
				interrupt-parent = <&mdss0>;
				interrupts = <13>;
				clocks = <&dispcc0 DISP_CC_MDSS_AHB_CLK>,
					 <&dispcc0 DISP_CC_MDSS_DPTX1_AUX_CLK>,
					 <&dispcc0 DISP_CC_MDSS_DPTX1_LINK_CLK>,
					 <&dispcc0 DISP_CC_MDSS_DPTX1_LINK_INTF_CLK>,
					 <&dispcc0 DISP_CC_MDSS_DPTX1_PIXEL0_CLK>;
				clock-names = "core_iface", "core_aux",
					      "ctrl_link",
					      "ctrl_link_iface", "stream_pixel";

				assigned-clocks = <&dispcc0 DISP_CC_MDSS_DPTX1_LINK_CLK_SRC>,
						  <&dispcc0 DISP_CC_MDSS_DPTX1_PIXEL0_CLK_SRC>;
				assigned-clock-parents = <&usb_1_qmpphy QMP_USB43DP_DP_LINK_CLK>,
							 <&usb_1_qmpphy QMP_USB43DP_DP_VCO_DIV_CLK>;

				phys = <&usb_1_qmpphy QMP_USB43DP_DP_PHY>;
				phy-names = "dp";

				#sound-dai-cells = <0>;

				operating-points-v2 = <&mdss0_dp1_opp_table>;
				power-domains = <&rpmhpd SC8280XP_MMCX>;

				status = "disabled";

				ports {
					#address-cells = <1>;
					#size-cells = <0>;

					port@0 {
						reg = <0>;

						mdss0_dp1_in: endpoint {
							remote-endpoint = <&mdss0_intf4_out>;
						};
					};

					port@1 {
						reg = <1>;

						mdss0_dp1_out: endpoint {
						};
					};
				};

				mdss0_dp1_opp_table: opp-table {
					compatible = "operating-points-v2";

					opp-160000000 {
						opp-hz = /bits/ 64 <160000000>;
						required-opps = <&rpmhpd_opp_low_svs>;
					};

					opp-270000000 {
						opp-hz = /bits/ 64 <270000000>;
						required-opps = <&rpmhpd_opp_svs>;
					};

					opp-540000000 {
						opp-hz = /bits/ 64 <540000000>;
						required-opps = <&rpmhpd_opp_svs_l1>;
					};

					opp-810000000 {
						opp-hz = /bits/ 64 <810000000>;
						required-opps = <&rpmhpd_opp_nom>;
					};
				};
			};

			mdss0_dp2: displayport-controller@ae9a000 {
				compatible = "qcom,sc8280xp-dp";
				reg = <0 0xae9a000 0 0x200>,
				      <0 0xae9a200 0 0x200>,
				      <0 0xae9a400 0 0x600>,
				      <0 0xae9b000 0 0x400>,
				      <0 0xae9b400 0 0x400>;

				clocks = <&dispcc0 DISP_CC_MDSS_AHB_CLK>,
					 <&dispcc0 DISP_CC_MDSS_DPTX2_AUX_CLK>,
					 <&dispcc0 DISP_CC_MDSS_DPTX2_LINK_CLK>,
					 <&dispcc0 DISP_CC_MDSS_DPTX2_LINK_INTF_CLK>,
					 <&dispcc0 DISP_CC_MDSS_DPTX2_PIXEL0_CLK>;
				clock-names = "core_iface", "core_aux",
					      "ctrl_link",
					      "ctrl_link_iface", "stream_pixel";
				interrupt-parent = <&mdss0>;
				interrupts = <14>;
				phys = <&mdss0_dp2_phy>;
				phy-names = "dp";
				power-domains = <&rpmhpd SC8280XP_MMCX>;

				assigned-clocks = <&dispcc0 DISP_CC_MDSS_DPTX2_LINK_CLK_SRC>,
						  <&dispcc0 DISP_CC_MDSS_DPTX2_PIXEL0_CLK_SRC>;
				assigned-clock-parents = <&mdss0_dp2_phy 0>, <&mdss0_dp2_phy 1>;
				operating-points-v2 = <&mdss0_dp2_opp_table>;

				#sound-dai-cells = <0>;

				status = "disabled";

				ports {
					#address-cells = <1>;
					#size-cells = <0>;

					port@0 {
						reg = <0>;
						mdss0_dp2_in: endpoint {
							remote-endpoint = <&mdss0_intf6_out>;
						};
					};

					port@1 {
						reg = <1>;
					};
				};

				mdss0_dp2_opp_table: opp-table {
					compatible = "operating-points-v2";

					opp-160000000 {
						opp-hz = /bits/ 64 <160000000>;
						required-opps = <&rpmhpd_opp_low_svs>;
					};

					opp-270000000 {
						opp-hz = /bits/ 64 <270000000>;
						required-opps = <&rpmhpd_opp_svs>;
					};

					opp-540000000 {
						opp-hz = /bits/ 64 <540000000>;
						required-opps = <&rpmhpd_opp_svs_l1>;
					};

					opp-810000000 {
						opp-hz = /bits/ 64 <810000000>;
						required-opps = <&rpmhpd_opp_nom>;
					};
				};
			};

			mdss0_dp3: displayport-controller@aea0000 {
				compatible = "qcom,sc8280xp-dp";
				reg = <0 0xaea0000 0 0x200>,
				      <0 0xaea0200 0 0x200>,
				      <0 0xaea0400 0 0x600>,
				      <0 0xaea1000 0 0x400>,
				      <0 0xaea1400 0 0x400>;

				clocks = <&dispcc0 DISP_CC_MDSS_AHB_CLK>,
					 <&dispcc0 DISP_CC_MDSS_DPTX3_AUX_CLK>,
					 <&dispcc0 DISP_CC_MDSS_DPTX3_LINK_CLK>,
					 <&dispcc0 DISP_CC_MDSS_DPTX3_LINK_INTF_CLK>,
					 <&dispcc0 DISP_CC_MDSS_DPTX3_PIXEL0_CLK>;
				clock-names = "core_iface", "core_aux",
					      "ctrl_link",
					      "ctrl_link_iface", "stream_pixel";
				interrupt-parent = <&mdss0>;
				interrupts = <15>;
				phys = <&mdss0_dp3_phy>;
				phy-names = "dp";
				power-domains = <&rpmhpd SC8280XP_MMCX>;

				assigned-clocks = <&dispcc0 DISP_CC_MDSS_DPTX3_LINK_CLK_SRC>,
						  <&dispcc0 DISP_CC_MDSS_DPTX3_PIXEL0_CLK_SRC>;
				assigned-clock-parents = <&mdss0_dp3_phy 0>, <&mdss0_dp3_phy 1>;
				operating-points-v2 = <&mdss0_dp3_opp_table>;

				#sound-dai-cells = <0>;

				status = "disabled";

				ports {
					#address-cells = <1>;
					#size-cells = <0>;

					port@0 {
						reg = <0>;
						mdss0_dp3_in: endpoint {
							remote-endpoint = <&mdss0_intf5_out>;
						};
					};

					port@1 {
						reg = <1>;
					};
				};

				mdss0_dp3_opp_table: opp-table {
					compatible = "operating-points-v2";

					opp-160000000 {
						opp-hz = /bits/ 64 <160000000>;
						required-opps = <&rpmhpd_opp_low_svs>;
					};

					opp-270000000 {
						opp-hz = /bits/ 64 <270000000>;
						required-opps = <&rpmhpd_opp_svs>;
					};

					opp-540000000 {
						opp-hz = /bits/ 64 <540000000>;
						required-opps = <&rpmhpd_opp_svs_l1>;
					};

					opp-810000000 {
						opp-hz = /bits/ 64 <810000000>;
						required-opps = <&rpmhpd_opp_nom>;
					};
				};
			};
		};

		mdss0_dp2_phy: phy@aec2a00 {
			compatible = "qcom,sc8280xp-dp-phy";
			reg = <0 0x0aec2a00 0 0x19c>,
			      <0 0x0aec2200 0 0xec>,
			      <0 0x0aec2600 0 0xec>,
			      <0 0x0aec2000 0 0x1c8>;

			clocks = <&dispcc0 DISP_CC_MDSS_DPTX2_AUX_CLK>,
				 <&dispcc0 DISP_CC_MDSS_AHB_CLK>;
			clock-names = "aux", "cfg_ahb";
			power-domains = <&rpmhpd SC8280XP_MX>;

			#clock-cells = <1>;
			#phy-cells = <0>;

			status = "disabled";
		};

		mdss0_dp3_phy: phy@aec5a00 {
			compatible = "qcom,sc8280xp-dp-phy";
			reg = <0 0x0aec5a00 0 0x19c>,
			      <0 0x0aec5200 0 0xec>,
			      <0 0x0aec5600 0 0xec>,
			      <0 0x0aec5000 0 0x1c8>;

			clocks = <&dispcc0 DISP_CC_MDSS_DPTX3_AUX_CLK>,
				 <&dispcc0 DISP_CC_MDSS_AHB_CLK>;
			clock-names = "aux", "cfg_ahb";
			power-domains = <&rpmhpd SC8280XP_MX>;

			#clock-cells = <1>;
			#phy-cells = <0>;

			status = "disabled";
		};

		dispcc0: clock-controller@af00000 {
			compatible = "qcom,sc8280xp-dispcc0";
			reg = <0 0x0af00000 0 0x20000>;

			clocks = <&gcc GCC_DISP_AHB_CLK>,
				 <&rpmhcc RPMH_CXO_CLK>,
				 <&sleep_clk>,
				 <&usb_0_qmpphy QMP_USB43DP_DP_LINK_CLK>,
				 <&usb_0_qmpphy QMP_USB43DP_DP_VCO_DIV_CLK>,
				 <&usb_1_qmpphy QMP_USB43DP_DP_LINK_CLK>,
				 <&usb_1_qmpphy QMP_USB43DP_DP_VCO_DIV_CLK>,
				 <&mdss0_dp2_phy 0>,
				 <&mdss0_dp2_phy 1>,
				 <&mdss0_dp3_phy 0>,
				 <&mdss0_dp3_phy 1>,
				 <0>,
				 <0>,
				 <0>,
				 <0>;
			power-domains = <&rpmhpd SC8280XP_MMCX>;

			#clock-cells = <1>;
			#power-domain-cells = <1>;
			#reset-cells = <1>;

			status = "disabled";
		};

		pdc: interrupt-controller@b220000 {
			compatible = "qcom,sc8280xp-pdc", "qcom,pdc";
			reg = <0 0x0b220000 0 0x30000>, <0 0x17c000f0 0 0x60>;
			qcom,pdc-ranges = <0 480 40>,
					  <40 140 14>,
					  <54 263 1>,
					  <55 306 4>,
					  <59 312 3>,
					  <62 374 2>,
					  <64 434 2>,
					  <66 438 3>,
					  <69 86 1>,
					  <70 520 54>,
					  <124 609 28>,
					  <159 638 1>,
					  <160 720 8>,
					  <168 801 1>,
					  <169 728 30>,
					  <199 416 2>,
					  <201 449 1>,
					  <202 89 1>,
					  <203 451 1>,
					  <204 462 1>,
					  <205 264 1>,
					  <206 579 1>,
					  <207 653 1>,
					  <208 656 1>,
					  <209 659 1>,
					  <210 122 1>,
					  <211 699 1>,
					  <212 705 1>,
					  <213 450 1>,
					  <214 643 1>,
					  <216 646 5>,
					  <221 390 5>,
					  <226 700 3>,
					  <229 240 3>,
					  <232 269 1>,
					  <233 377 1>,
					  <234 372 1>,
					  <235 138 1>,
					  <236 857 1>,
					  <237 860 1>,
					  <238 137 1>,
					  <239 668 1>,
					  <240 366 1>,
					  <241 949 1>,
					  <242 815 5>,
					  <247 769 1>,
					  <248 768 1>,
					  <249 663 1>,
					  <250 799 2>,
					  <252 798 1>,
					  <253 765 1>,
					  <254 763 1>,
					  <255 454 1>,
					  <258 139 1>,
					  <259 786 2>,
					  <261 370 2>,
					  <263 158 2>;
			#interrupt-cells = <2>;
			interrupt-parent = <&intc>;
			interrupt-controller;
		};

		tsens2: thermal-sensor@c251000 {
			compatible = "qcom,sc8280xp-tsens", "qcom,tsens-v2";
			reg = <0 0x0c251000 0 0x1ff>,
			      <0 0x0c224000 0 0x8>;
			#qcom,sensors = <11>;
			interrupts-extended = <&pdc 122 IRQ_TYPE_LEVEL_HIGH>,
					      <&pdc 124 IRQ_TYPE_LEVEL_HIGH>;
			interrupt-names = "uplow", "critical";
			#thermal-sensor-cells = <1>;
		};

		tsens3: thermal-sensor@c252000 {
			compatible = "qcom,sc8280xp-tsens", "qcom,tsens-v2";
			reg = <0 0x0c252000 0 0x1ff>,
			      <0 0x0c225000 0 0x8>;
			#qcom,sensors = <5>;
			interrupts-extended = <&pdc 123 IRQ_TYPE_LEVEL_HIGH>,
					      <&pdc 125 IRQ_TYPE_LEVEL_HIGH>;
			interrupt-names = "uplow", "critical";
			#thermal-sensor-cells = <1>;
		};

		tsens0: thermal-sensor@c263000 {
			compatible = "qcom,sc8280xp-tsens", "qcom,tsens-v2";
			reg = <0 0x0c263000 0 0x1ff>, /* TM */
			      <0 0x0c222000 0 0x8>; /* SROT */
			#qcom,sensors = <14>;
			interrupts-extended = <&pdc 26 IRQ_TYPE_LEVEL_HIGH>,
					      <&pdc 28 IRQ_TYPE_LEVEL_HIGH>;
			interrupt-names = "uplow", "critical";
			#thermal-sensor-cells = <1>;
		};

		restart@c264000 {
			compatible = "qcom,pshold";
			reg = <0 0x0c264000 0 0x4>;
			/* TZ seems to block access */
			status = "reserved";
		};

		tsens1: thermal-sensor@c265000 {
			compatible = "qcom,sc8280xp-tsens", "qcom,tsens-v2";
			reg = <0 0x0c265000 0 0x1ff>, /* TM */
			      <0 0x0c223000 0 0x8>; /* SROT */
			#qcom,sensors = <16>;
			interrupts-extended = <&pdc 27 IRQ_TYPE_LEVEL_HIGH>,
					      <&pdc 29 IRQ_TYPE_LEVEL_HIGH>;
			interrupt-names = "uplow", "critical";
			#thermal-sensor-cells = <1>;
		};

		aoss_qmp: power-management@c300000 {
			compatible = "qcom,sc8280xp-aoss-qmp", "qcom,aoss-qmp";
			reg = <0 0x0c300000 0 0x400>;
			interrupts-extended = <&ipcc IPCC_CLIENT_AOP IPCC_MPROC_SIGNAL_GLINK_QMP IRQ_TYPE_EDGE_RISING>;
			mboxes = <&ipcc IPCC_CLIENT_AOP IPCC_MPROC_SIGNAL_GLINK_QMP>;

			#clock-cells = <0>;
		};

		sram@c3f0000 {
			compatible = "qcom,rpmh-stats";
			reg = <0 0x0c3f0000 0 0x400>;
			qcom,qmp = <&aoss_qmp>;
		};

		spmi_bus: spmi@c440000 {
			compatible = "qcom,spmi-pmic-arb";
			reg = <0 0x0c440000 0 0x1100>,
			      <0 0x0c600000 0 0x2000000>,
			      <0 0x0e600000 0 0x100000>,
			      <0 0x0e700000 0 0xa0000>,
			      <0 0x0c40a000 0 0x26000>;
			reg-names = "core", "chnls", "obsrvr", "intr", "cnfg";
			interrupt-names = "periph_irq";
			interrupts-extended = <&pdc 1 IRQ_TYPE_LEVEL_HIGH>;
			qcom,ee = <0>;
			qcom,channel = <0>;
			#address-cells = <2>;
			#size-cells = <0>;
			interrupt-controller;
			#interrupt-cells = <4>;
		};

		tlmm: pinctrl@f100000 {
			compatible = "qcom,sc8280xp-tlmm";
			reg = <0 0x0f100000 0 0x300000>;
			interrupts = <GIC_SPI 208 IRQ_TYPE_LEVEL_HIGH>;
			gpio-controller;
			#gpio-cells = <2>;
			interrupt-controller;
			#interrupt-cells = <2>;
			gpio-ranges = <&tlmm 0 0 230>;
			wakeup-parent = <&pdc>;

			cci0_default: cci0-default-state {
				cci0_i2c0_default: cci0-i2c0-default-pins {
					/* cci_i2c_sda0, cci_i2c_scl0 */
					pins = "gpio113", "gpio114";
					function = "cci_i2c";
					drive-strength = <2>;
					bias-pull-up;
				};

				cci0_i2c1_default: cci0-i2c1-default-pins {
					/* cci_i2c_sda1, cci_i2c_scl1 */
					pins = "gpio115", "gpio116";
					function = "cci_i2c";
					drive-strength = <2>;
					bias-pull-up;
				};
			};

			cci0_sleep: cci0-sleep-state {
				cci0_i2c0_sleep: cci0-i2c0-sleep-pins {
					/* cci_i2c_sda0, cci_i2c_scl0 */
					pins = "gpio113", "gpio114";
					function = "cci_i2c";
					drive-strength = <2>;
					bias-pull-down;
				};

				cci0_i2c1_sleep: cci0-i2c1-sleep-pins {
					/* cci_i2c_sda1, cci_i2c_scl1 */
					pins = "gpio115", "gpio116";
					function = "cci_i2c";
					drive-strength = <2>;
					bias-pull-down;
				};
			};

			cci1_default: cci1-default-state {
				cci1_i2c0_default: cci1-i2c0-default-pins {
					/* cci_i2c_sda2, cci_i2c_scl2 */
					pins = "gpio10","gpio11";
					function = "cci_i2c";
					drive-strength = <2>;
					bias-pull-up;
				};

				cci1_i2c1_default: cci1-i2c1-default-pins {
					/* cci_i2c_sda3, cci_i2c_scl3 */
					pins = "gpio123","gpio124";
					function = "cci_i2c";
					drive-strength = <2>;
					bias-pull-up;
				};
			};

			cci1_sleep: cci1-sleep-state {
				cci1_i2c0_sleep: cci1-i2c0-sleep-pins {
					/* cci_i2c_sda2, cci_i2c_scl2 */
					pins = "gpio10","gpio11";
					function = "cci_i2c";
					drive-strength = <2>;
					bias-pull-down;
				};

				cci1_i2c1_sleep: cci1-i2c1-sleep-pins {
					/* cci_i2c_sda3, cci_i2c_scl3 */
					pins = "gpio123","gpio124";
					function = "cci_i2c";
					drive-strength = <2>;
					bias-pull-down;
				};
			};

			cci2_default: cci2-default-state {
				cci2_i2c0_default: cci2-i2c0-default-pins {
					/* cci_i2c_sda4, cci_i2c_scl4 */
					pins = "gpio117","gpio118";
					function = "cci_i2c";
					drive-strength = <2>;
					bias-pull-up;
				};

				cci2_i2c1_default: cci2-i2c1-default-pins {
					/* cci_i2c_sda5, cci_i2c_scl5 */
					pins = "gpio12","gpio13";
					function = "cci_i2c";
					drive-strength = <2>;
					bias-pull-up;
				};
			};

			cci2_sleep: cci2-sleep-state {
				cci2_i2c0_sleep: cci2-i2c0-sleep-pins {
					/* cci_i2c_sda4, cci_i2c_scl4 */
					pins = "gpio117","gpio118";
					function = "cci_i2c";
					drive-strength = <2>;
					bias-pull-down;
				};

				cci2_i2c1_sleep: cci2-i2c1-sleep-pins {
					/* cci_i2c_sda5, cci_i2c_scl5 */
					pins = "gpio12","gpio13";
					function = "cci_i2c";
					drive-strength = <2>;
					bias-pull-down;
				};
			};

			cci3_default: cci3-default-state {
				cci3_i2c0_default: cci3-i2c0-default-pins {
					/* cci_i2c_sda6, cci_i2c_scl6 */
					pins = "gpio145","gpio146";
					function = "cci_i2c";
					drive-strength = <2>;
					bias-pull-up;
				};

				cci3_i2c1_default: cci3-i2c1-default-pins {
					/* cci_i2c_sda7, cci_i2c_scl7 */
					pins = "gpio164","gpio165";
					function = "cci_i2c";
					drive-strength = <2>;
					bias-pull-up;
				};
			};

			cci3_sleep: cci3-sleep-state {
				cci3_i2c0_sleep: cci3-i2c0-sleep-pins {
					/* cci_i2c_sda6, cci_i2c_scl6 */
					pins = "gpio145","gpio146";
					function = "cci_i2c";
					drive-strength = <2>;
					bias-pull-down;
				};

				cci3_i2c1_sleep: cci3-i2c1-sleep-pins {
					/* cci_i2c_sda7, cci_i2c_scl7 */
					pins = "gpio164","gpio165";
					function = "cci_i2c";
					drive-strength = <2>;
					bias-pull-down;
				};
			};
		};

		apps_smmu: iommu@15000000 {
			compatible = "qcom,sc8280xp-smmu-500", "arm,mmu-500";
			reg = <0 0x15000000 0 0x100000>;
			#iommu-cells = <2>;
			#global-interrupts = <2>;
			interrupts = <GIC_SPI 64 IRQ_TYPE_LEVEL_HIGH>,
				     <GIC_SPI 65 IRQ_TYPE_LEVEL_HIGH>,
				     <GIC_SPI 103 IRQ_TYPE_LEVEL_HIGH>,
				     <GIC_SPI 104 IRQ_TYPE_LEVEL_HIGH>,
				     <GIC_SPI 105 IRQ_TYPE_LEVEL_HIGH>,
				     <GIC_SPI 106 IRQ_TYPE_LEVEL_HIGH>,
				     <GIC_SPI 107 IRQ_TYPE_LEVEL_HIGH>,
				     <GIC_SPI 108 IRQ_TYPE_LEVEL_HIGH>,
				     <GIC_SPI 109 IRQ_TYPE_LEVEL_HIGH>,
				     <GIC_SPI 110 IRQ_TYPE_LEVEL_HIGH>,
				     <GIC_SPI 111 IRQ_TYPE_LEVEL_HIGH>,
				     <GIC_SPI 112 IRQ_TYPE_LEVEL_HIGH>,
				     <GIC_SPI 113 IRQ_TYPE_LEVEL_HIGH>,
				     <GIC_SPI 114 IRQ_TYPE_LEVEL_HIGH>,
				     <GIC_SPI 115 IRQ_TYPE_LEVEL_HIGH>,
				     <GIC_SPI 116 IRQ_TYPE_LEVEL_HIGH>,
				     <GIC_SPI 117 IRQ_TYPE_LEVEL_HIGH>,
				     <GIC_SPI 118 IRQ_TYPE_LEVEL_HIGH>,
				     <GIC_SPI 181 IRQ_TYPE_LEVEL_HIGH>,
				     <GIC_SPI 182 IRQ_TYPE_LEVEL_HIGH>,
				     <GIC_SPI 183 IRQ_TYPE_LEVEL_HIGH>,
				     <GIC_SPI 184 IRQ_TYPE_LEVEL_HIGH>,
				     <GIC_SPI 185 IRQ_TYPE_LEVEL_HIGH>,
				     <GIC_SPI 186 IRQ_TYPE_LEVEL_HIGH>,
				     <GIC_SPI 187 IRQ_TYPE_LEVEL_HIGH>,
				     <GIC_SPI 188 IRQ_TYPE_LEVEL_HIGH>,
				     <GIC_SPI 189 IRQ_TYPE_LEVEL_HIGH>,
				     <GIC_SPI 190 IRQ_TYPE_LEVEL_HIGH>,
				     <GIC_SPI 191 IRQ_TYPE_LEVEL_HIGH>,
				     <GIC_SPI 192 IRQ_TYPE_LEVEL_HIGH>,
				     <GIC_SPI 315 IRQ_TYPE_LEVEL_HIGH>,
				     <GIC_SPI 316 IRQ_TYPE_LEVEL_HIGH>,
				     <GIC_SPI 317 IRQ_TYPE_LEVEL_HIGH>,
				     <GIC_SPI 318 IRQ_TYPE_LEVEL_HIGH>,
				     <GIC_SPI 319 IRQ_TYPE_LEVEL_HIGH>,
				     <GIC_SPI 320 IRQ_TYPE_LEVEL_HIGH>,
				     <GIC_SPI 321 IRQ_TYPE_LEVEL_HIGH>,
				     <GIC_SPI 322 IRQ_TYPE_LEVEL_HIGH>,
				     <GIC_SPI 323 IRQ_TYPE_LEVEL_HIGH>,
				     <GIC_SPI 324 IRQ_TYPE_LEVEL_HIGH>,
				     <GIC_SPI 325 IRQ_TYPE_LEVEL_HIGH>,
				     <GIC_SPI 326 IRQ_TYPE_LEVEL_HIGH>,
				     <GIC_SPI 327 IRQ_TYPE_LEVEL_HIGH>,
				     <GIC_SPI 328 IRQ_TYPE_LEVEL_HIGH>,
				     <GIC_SPI 329 IRQ_TYPE_LEVEL_HIGH>,
				     <GIC_SPI 330 IRQ_TYPE_LEVEL_HIGH>,
				     <GIC_SPI 331 IRQ_TYPE_LEVEL_HIGH>,
				     <GIC_SPI 332 IRQ_TYPE_LEVEL_HIGH>,
				     <GIC_SPI 333 IRQ_TYPE_LEVEL_HIGH>,
				     <GIC_SPI 334 IRQ_TYPE_LEVEL_HIGH>,
				     <GIC_SPI 335 IRQ_TYPE_LEVEL_HIGH>,
				     <GIC_SPI 336 IRQ_TYPE_LEVEL_HIGH>,
				     <GIC_SPI 337 IRQ_TYPE_LEVEL_HIGH>,
				     <GIC_SPI 338 IRQ_TYPE_LEVEL_HIGH>,
				     <GIC_SPI 339 IRQ_TYPE_LEVEL_HIGH>,
				     <GIC_SPI 340 IRQ_TYPE_LEVEL_HIGH>,
				     <GIC_SPI 341 IRQ_TYPE_LEVEL_HIGH>,
				     <GIC_SPI 342 IRQ_TYPE_LEVEL_HIGH>,
				     <GIC_SPI 343 IRQ_TYPE_LEVEL_HIGH>,
				     <GIC_SPI 344 IRQ_TYPE_LEVEL_HIGH>,
				     <GIC_SPI 345 IRQ_TYPE_LEVEL_HIGH>,
				     <GIC_SPI 395 IRQ_TYPE_LEVEL_HIGH>,
				     <GIC_SPI 396 IRQ_TYPE_LEVEL_HIGH>,
				     <GIC_SPI 397 IRQ_TYPE_LEVEL_HIGH>,
				     <GIC_SPI 398 IRQ_TYPE_LEVEL_HIGH>,
				     <GIC_SPI 399 IRQ_TYPE_LEVEL_HIGH>,
				     <GIC_SPI 400 IRQ_TYPE_LEVEL_HIGH>,
				     <GIC_SPI 401 IRQ_TYPE_LEVEL_HIGH>,
				     <GIC_SPI 402 IRQ_TYPE_LEVEL_HIGH>,
				     <GIC_SPI 403 IRQ_TYPE_LEVEL_HIGH>,
				     <GIC_SPI 404 IRQ_TYPE_LEVEL_HIGH>,
				     <GIC_SPI 405 IRQ_TYPE_LEVEL_HIGH>,
				     <GIC_SPI 406 IRQ_TYPE_LEVEL_HIGH>,
				     <GIC_SPI 407 IRQ_TYPE_LEVEL_HIGH>,
				     <GIC_SPI 408 IRQ_TYPE_LEVEL_HIGH>,
				     <GIC_SPI 409 IRQ_TYPE_LEVEL_HIGH>,
				     <GIC_SPI 418 IRQ_TYPE_LEVEL_HIGH>,
				     <GIC_SPI 419 IRQ_TYPE_LEVEL_HIGH>,
				     <GIC_SPI 412 IRQ_TYPE_LEVEL_HIGH>,
				     <GIC_SPI 421 IRQ_TYPE_LEVEL_HIGH>,
				     <GIC_SPI 706 IRQ_TYPE_LEVEL_HIGH>,
				     <GIC_SPI 423 IRQ_TYPE_LEVEL_HIGH>,
				     <GIC_SPI 424 IRQ_TYPE_LEVEL_HIGH>,
				     <GIC_SPI 425 IRQ_TYPE_LEVEL_HIGH>,
				     <GIC_SPI 689 IRQ_TYPE_LEVEL_HIGH>,
				     <GIC_SPI 690 IRQ_TYPE_LEVEL_HIGH>,
				     <GIC_SPI 691 IRQ_TYPE_LEVEL_HIGH>,
				     <GIC_SPI 692 IRQ_TYPE_LEVEL_HIGH>,
				     <GIC_SPI 693 IRQ_TYPE_LEVEL_HIGH>,
				     <GIC_SPI 694 IRQ_TYPE_LEVEL_HIGH>,
				     <GIC_SPI 695 IRQ_TYPE_LEVEL_HIGH>,
				     <GIC_SPI 696 IRQ_TYPE_LEVEL_HIGH>,
				     <GIC_SPI 410 IRQ_TYPE_LEVEL_HIGH>,
				     <GIC_SPI 411 IRQ_TYPE_LEVEL_HIGH>,
				     <GIC_SPI 420 IRQ_TYPE_LEVEL_HIGH>,
				     <GIC_SPI 413 IRQ_TYPE_LEVEL_HIGH>,
				     <GIC_SPI 422 IRQ_TYPE_LEVEL_HIGH>,
				     <GIC_SPI 707 IRQ_TYPE_LEVEL_HIGH>,
				     <GIC_SPI 708 IRQ_TYPE_LEVEL_HIGH>,
				     <GIC_SPI 709 IRQ_TYPE_LEVEL_HIGH>,
				     <GIC_SPI 710 IRQ_TYPE_LEVEL_HIGH>,
				     <GIC_SPI 711 IRQ_TYPE_LEVEL_HIGH>,
				     <GIC_SPI 414 IRQ_TYPE_LEVEL_HIGH>,
				     <GIC_SPI 712 IRQ_TYPE_LEVEL_HIGH>,
				     <GIC_SPI 713 IRQ_TYPE_LEVEL_HIGH>,
				     <GIC_SPI 714 IRQ_TYPE_LEVEL_HIGH>,
				     <GIC_SPI 715 IRQ_TYPE_LEVEL_HIGH>,
				     <GIC_SPI 912 IRQ_TYPE_LEVEL_HIGH>,
				     <GIC_SPI 911 IRQ_TYPE_LEVEL_HIGH>,
				     <GIC_SPI 910 IRQ_TYPE_LEVEL_HIGH>,
				     <GIC_SPI 909 IRQ_TYPE_LEVEL_HIGH>,
				     <GIC_SPI 908 IRQ_TYPE_LEVEL_HIGH>,
				     <GIC_SPI 907 IRQ_TYPE_LEVEL_HIGH>,
				     <GIC_SPI 906 IRQ_TYPE_LEVEL_HIGH>,
				     <GIC_SPI 905 IRQ_TYPE_LEVEL_HIGH>,
				     <GIC_SPI 904 IRQ_TYPE_LEVEL_HIGH>,
				     <GIC_SPI 903 IRQ_TYPE_LEVEL_HIGH>,
				     <GIC_SPI 902 IRQ_TYPE_LEVEL_HIGH>,
				     <GIC_SPI 901 IRQ_TYPE_LEVEL_HIGH>,
				     <GIC_SPI 900 IRQ_TYPE_LEVEL_HIGH>,
				     <GIC_SPI 899 IRQ_TYPE_LEVEL_HIGH>,
				     <GIC_SPI 898 IRQ_TYPE_LEVEL_HIGH>,
				     <GIC_SPI 897 IRQ_TYPE_LEVEL_HIGH>,
				     <GIC_SPI 896 IRQ_TYPE_LEVEL_HIGH>,
				     <GIC_SPI 895 IRQ_TYPE_LEVEL_HIGH>,
				     <GIC_SPI 894 IRQ_TYPE_LEVEL_HIGH>,
				     <GIC_SPI 893 IRQ_TYPE_LEVEL_HIGH>,
				     <GIC_SPI 892 IRQ_TYPE_LEVEL_HIGH>,
				     <GIC_SPI 891 IRQ_TYPE_LEVEL_HIGH>,
				     <GIC_SPI 890 IRQ_TYPE_LEVEL_HIGH>;
		};

		intc: interrupt-controller@17a00000 {
			compatible = "arm,gic-v3";
			interrupt-controller;
			#interrupt-cells = <3>;
			reg = <0x0 0x17a00000 0x0 0x10000>,	/* GICD */
			      <0x0 0x17a60000 0x0 0x100000>;	/* GICR * 8 */
			interrupts = <GIC_PPI 9 IRQ_TYPE_LEVEL_HIGH>;
			#redistributor-regions = <1>;
			redistributor-stride = <0 0x20000>;

			#address-cells = <2>;
			#size-cells = <2>;
			ranges;

			its: msi-controller@17a40000 {
				compatible = "arm,gic-v3-its";
				reg = <0 0x17a40000 0 0x20000>;
				msi-controller;
				#msi-cells = <1>;
			};
		};

		watchdog@17c10000 {
			compatible = "qcom,apss-wdt-sc8280xp", "qcom,kpss-wdt";
			reg = <0 0x17c10000 0 0x1000>;
			clocks = <&sleep_clk>;
			interrupts = <GIC_SPI 0 IRQ_TYPE_EDGE_RISING>;
		};

		timer@17c20000 {
			compatible = "arm,armv7-timer-mem";
			reg = <0x0 0x17c20000 0x0 0x1000>;
			#address-cells = <1>;
			#size-cells = <1>;
			ranges = <0x0 0x0 0x0 0x20000000>;

			frame@17c21000 {
				frame-number = <0>;
				interrupts = <GIC_SPI 8 IRQ_TYPE_LEVEL_HIGH>,
					     <GIC_SPI 6 IRQ_TYPE_LEVEL_HIGH>;
				reg = <0x17c21000 0x1000>,
				      <0x17c22000 0x1000>;
			};

			frame@17c23000 {
				frame-number = <1>;
				interrupts = <GIC_SPI 9 IRQ_TYPE_LEVEL_HIGH>;
				reg = <0x17c23000 0x1000>;
				status = "disabled";
			};

			frame@17c25000 {
				frame-number = <2>;
				interrupts = <GIC_SPI 10 IRQ_TYPE_LEVEL_HIGH>;
				reg = <0x17c25000 0x1000>;
				status = "disabled";
			};

			frame@17c27000 {
				frame-number = <3>;
				interrupts = <GIC_SPI 11 IRQ_TYPE_LEVEL_HIGH>;
				reg = <0x17c26000 0x1000>;
				status = "disabled";
			};

			frame@17c29000 {
				frame-number = <4>;
				interrupts = <GIC_SPI 12 IRQ_TYPE_LEVEL_HIGH>;
				reg = <0x17c29000 0x1000>;
				status = "disabled";
			};

			frame@17c2b000 {
				frame-number = <5>;
				interrupts = <GIC_SPI 13 IRQ_TYPE_LEVEL_HIGH>;
				reg = <0x17c2b000 0x1000>;
				status = "disabled";
			};

			frame@17c2d000 {
				frame-number = <6>;
				interrupts = <GIC_SPI 14 IRQ_TYPE_LEVEL_HIGH>;
				reg = <0x17c2d000 0x1000>;
				status = "disabled";
			};
		};

		apps_rsc: rsc@18200000 {
			compatible = "qcom,rpmh-rsc";
			reg = <0x0 0x18200000 0x0 0x10000>,
				<0x0 0x18210000 0x0 0x10000>,
				<0x0 0x18220000 0x0 0x10000>;
			reg-names = "drv-0", "drv-1", "drv-2";
			interrupts = <GIC_SPI 3 IRQ_TYPE_LEVEL_HIGH>,
				     <GIC_SPI 4 IRQ_TYPE_LEVEL_HIGH>,
				     <GIC_SPI 5 IRQ_TYPE_LEVEL_HIGH>;
			qcom,tcs-offset = <0xd00>;
			qcom,drv-id = <2>;
			qcom,tcs-config = <ACTIVE_TCS  2>, <SLEEP_TCS   3>,
					  <WAKE_TCS    3>, <CONTROL_TCS 1>;
			label = "apps_rsc";
			power-domains = <&CLUSTER_PD>;

			apps_bcm_voter: bcm-voter {
				compatible = "qcom,bcm-voter";
			};

			rpmhcc: clock-controller {
				compatible = "qcom,sc8280xp-rpmh-clk";
				#clock-cells = <1>;
				clock-names = "xo";
				clocks = <&xo_board_clk>;
			};

			rpmhpd: power-controller {
				compatible = "qcom,sc8280xp-rpmhpd";
				#power-domain-cells = <1>;
				operating-points-v2 = <&rpmhpd_opp_table>;

				rpmhpd_opp_table: opp-table {
					compatible = "operating-points-v2";

					rpmhpd_opp_ret: opp1 {
						opp-level = <RPMH_REGULATOR_LEVEL_RETENTION>;
					};

					rpmhpd_opp_min_svs: opp2 {
						opp-level = <RPMH_REGULATOR_LEVEL_MIN_SVS>;
					};

					rpmhpd_opp_low_svs: opp3 {
						opp-level = <RPMH_REGULATOR_LEVEL_LOW_SVS>;
					};

					rpmhpd_opp_svs: opp4 {
						opp-level = <RPMH_REGULATOR_LEVEL_SVS>;
					};

					rpmhpd_opp_svs_l1: opp5 {
						opp-level = <RPMH_REGULATOR_LEVEL_SVS_L1>;
					};

					rpmhpd_opp_nom: opp6 {
						opp-level = <RPMH_REGULATOR_LEVEL_NOM>;
					};

					rpmhpd_opp_nom_l1: opp7 {
						opp-level = <RPMH_REGULATOR_LEVEL_NOM_L1>;
					};

					rpmhpd_opp_nom_l2: opp8 {
						opp-level = <RPMH_REGULATOR_LEVEL_NOM_L2>;
					};

					rpmhpd_opp_turbo: opp9 {
						opp-level = <RPMH_REGULATOR_LEVEL_TURBO>;
					};

					rpmhpd_opp_turbo_l1: opp10 {
						opp-level = <RPMH_REGULATOR_LEVEL_TURBO_L1>;
					};
				};
			};
		};

		epss_l3: interconnect@18590000 {
			compatible = "qcom,sc8280xp-epss-l3", "qcom,epss-l3";
			reg = <0 0x18590000 0 0x1000>;

			clocks = <&rpmhcc RPMH_CXO_CLK>, <&gcc GCC_GPLL0>;
			clock-names = "xo", "alternate";

			#interconnect-cells = <1>;
		};

		cpufreq_hw: cpufreq@18591000 {
			compatible = "qcom,sc8280xp-cpufreq-epss", "qcom,cpufreq-epss";
			reg = <0 0x18591000 0 0x1000>,
			      <0 0x18592000 0 0x1000>;
			reg-names = "freq-domain0", "freq-domain1";

			interrupts = <GIC_SPI 31 IRQ_TYPE_LEVEL_HIGH>,
				     <GIC_SPI 32 IRQ_TYPE_LEVEL_HIGH>;
			interrupt-names = "dcvsh-irq-0",
					  "dcvsh-irq-1";

			clocks = <&rpmhcc RPMH_CXO_CLK>, <&gcc GCC_GPLL0>;
			clock-names = "xo", "alternate";

			#freq-domain-cells = <1>;
			#clock-cells = <1>;
		};

		remoteproc_nsp0: remoteproc@1b300000 {
			compatible = "qcom,sc8280xp-nsp0-pas";
			reg = <0 0x1b300000 0 0x100>;

			interrupts-extended = <&intc GIC_SPI 578 IRQ_TYPE_EDGE_RISING>,
					      <&smp2p_nsp0_in 0 IRQ_TYPE_EDGE_RISING>,
					      <&smp2p_nsp0_in 1 IRQ_TYPE_EDGE_RISING>,
					      <&smp2p_nsp0_in 2 IRQ_TYPE_EDGE_RISING>,
					      <&smp2p_nsp0_in 3 IRQ_TYPE_EDGE_RISING>;
			interrupt-names = "wdog", "fatal", "ready",
					  "handover", "stop-ack";

			clocks = <&rpmhcc RPMH_CXO_CLK>;
			clock-names = "xo";

			power-domains = <&rpmhpd SC8280XP_NSP>;
			power-domain-names = "nsp";

			memory-region = <&pil_nsp0_mem>;

			qcom,smem-states = <&smp2p_nsp0_out 0>;
			qcom,smem-state-names = "stop";

			interconnects = <&nspa_noc MASTER_CDSP_PROC 0 &mc_virt SLAVE_EBI1 0>;

			status = "disabled";

			glink-edge {
				interrupts-extended = <&ipcc IPCC_CLIENT_CDSP
							     IPCC_MPROC_SIGNAL_GLINK_QMP
							     IRQ_TYPE_EDGE_RISING>;
				mboxes = <&ipcc IPCC_CLIENT_CDSP
						IPCC_MPROC_SIGNAL_GLINK_QMP>;

				label = "nsp0";
				qcom,remote-pid = <5>;

				fastrpc {
					compatible = "qcom,fastrpc";
					qcom,glink-channels = "fastrpcglink-apps-dsp";
					label = "cdsp";
					#address-cells = <1>;
					#size-cells = <0>;

					compute-cb@1 {
						compatible = "qcom,fastrpc-compute-cb";
						reg = <1>;
						iommus = <&apps_smmu 0x3181 0x0420>;
					};

					compute-cb@2 {
						compatible = "qcom,fastrpc-compute-cb";
						reg = <2>;
						iommus = <&apps_smmu 0x3182 0x0420>;
					};

					compute-cb@3 {
						compatible = "qcom,fastrpc-compute-cb";
						reg = <3>;
						iommus = <&apps_smmu 0x3183 0x0420>;
					};

					compute-cb@4 {
						compatible = "qcom,fastrpc-compute-cb";
						reg = <4>;
						iommus = <&apps_smmu 0x3184 0x0420>;
					};

					compute-cb@5 {
						compatible = "qcom,fastrpc-compute-cb";
						reg = <5>;
						iommus = <&apps_smmu 0x3185 0x0420>;
					};

					compute-cb@6 {
						compatible = "qcom,fastrpc-compute-cb";
						reg = <6>;
						iommus = <&apps_smmu 0x3186 0x0420>;
					};

					compute-cb@7 {
						compatible = "qcom,fastrpc-compute-cb";
						reg = <7>;
						iommus = <&apps_smmu 0x3187 0x0420>;
					};

					compute-cb@8 {
						compatible = "qcom,fastrpc-compute-cb";
						reg = <8>;
						iommus = <&apps_smmu 0x3188 0x0420>;
					};

					compute-cb@9 {
						compatible = "qcom,fastrpc-compute-cb";
						reg = <9>;
						iommus = <&apps_smmu 0x318b 0x0420>;
					};

					compute-cb@10 {
						compatible = "qcom,fastrpc-compute-cb";
						reg = <10>;
						iommus = <&apps_smmu 0x318b 0x0420>;
					};

					compute-cb@11 {
						compatible = "qcom,fastrpc-compute-cb";
						reg = <11>;
						iommus = <&apps_smmu 0x318c 0x0420>;
					};

					compute-cb@12 {
						compatible = "qcom,fastrpc-compute-cb";
						reg = <12>;
						iommus = <&apps_smmu 0x318d 0x0420>;
					};

					compute-cb@13 {
						compatible = "qcom,fastrpc-compute-cb";
						reg = <13>;
						iommus = <&apps_smmu 0x318e 0x0420>;
					};

					compute-cb@14 {
						compatible = "qcom,fastrpc-compute-cb";
						reg = <14>;
						iommus = <&apps_smmu 0x318f 0x0420>;
					};
				};
			};
		};

		remoteproc_nsp1: remoteproc@21300000 {
			compatible = "qcom,sc8280xp-nsp1-pas";
			reg = <0 0x21300000 0 0x100>;

			interrupts-extended = <&intc GIC_SPI 887 IRQ_TYPE_EDGE_RISING>,
					      <&smp2p_nsp1_in 0 IRQ_TYPE_EDGE_RISING>,
					      <&smp2p_nsp1_in 1 IRQ_TYPE_EDGE_RISING>,
					      <&smp2p_nsp1_in 2 IRQ_TYPE_EDGE_RISING>,
					      <&smp2p_nsp1_in 3 IRQ_TYPE_EDGE_RISING>;
			interrupt-names = "wdog", "fatal", "ready",
					  "handover", "stop-ack";

			clocks = <&rpmhcc RPMH_CXO_CLK>;
			clock-names = "xo";

			power-domains = <&rpmhpd SC8280XP_NSP>;
			power-domain-names = "nsp";

			memory-region = <&pil_nsp1_mem>;

			qcom,smem-states = <&smp2p_nsp1_out 0>;
			qcom,smem-state-names = "stop";

			interconnects = <&nspb_noc MASTER_CDSP_PROC_B 0 &mc_virt SLAVE_EBI1 0>;

			status = "disabled";

			glink-edge {
				interrupts-extended = <&ipcc IPCC_CLIENT_NSP1
							     IPCC_MPROC_SIGNAL_GLINK_QMP
							     IRQ_TYPE_EDGE_RISING>;
				mboxes = <&ipcc IPCC_CLIENT_NSP1
						IPCC_MPROC_SIGNAL_GLINK_QMP>;

				label = "nsp1";
				qcom,remote-pid = <12>;
			};
		};

		mdss1: display-subsystem@22000000 {
			compatible = "qcom,sc8280xp-mdss";
			reg = <0 0x22000000 0 0x1000>;
			reg-names = "mdss";

			clocks = <&gcc GCC_DISP_AHB_CLK>,
				 <&dispcc1 DISP_CC_MDSS_AHB_CLK>,
				 <&dispcc1 DISP_CC_MDSS_MDP_CLK>;
			clock-names = "iface",
				      "ahb",
				      "core";
			interconnects = <&mmss_noc MASTER_MDP_CORE1_0 0 &mc_virt SLAVE_EBI1 0>,
					<&mmss_noc MASTER_MDP_CORE1_1 0 &mc_virt SLAVE_EBI1 0>;
			interconnect-names = "mdp0-mem", "mdp1-mem";
			interrupts = <GIC_SPI 865 IRQ_TYPE_LEVEL_HIGH>;

			iommus = <&apps_smmu 0x1800 0x402>;
			power-domains = <&dispcc1 MDSS_GDSC>;
			resets = <&dispcc1 DISP_CC_MDSS_CORE_BCR>;

			interrupt-controller;
			#interrupt-cells = <1>;
			#address-cells = <2>;
			#size-cells = <2>;
			ranges;

			status = "disabled";

			mdss1_mdp: display-controller@22001000 {
				compatible = "qcom,sc8280xp-dpu";
				reg = <0 0x22001000 0 0x8f000>,
				      <0 0x220b0000 0 0x2008>;
				reg-names = "mdp", "vbif";

				clocks = <&gcc GCC_DISP_HF_AXI_CLK>,
					 <&gcc GCC_DISP_SF_AXI_CLK>,
					 <&dispcc1 DISP_CC_MDSS_AHB_CLK>,
					 <&dispcc1 DISP_CC_MDSS_MDP_LUT_CLK>,
					 <&dispcc1 DISP_CC_MDSS_MDP_CLK>,
					 <&dispcc1 DISP_CC_MDSS_VSYNC_CLK>;
				clock-names = "bus",
					      "nrt_bus",
					      "iface",
					      "lut",
					      "core",
					      "vsync";
				interrupt-parent = <&mdss1>;
				interrupts = <0>;
				power-domains = <&rpmhpd SC8280XP_MMCX>;

				assigned-clocks = <&dispcc1 DISP_CC_MDSS_VSYNC_CLK>;
				assigned-clock-rates = <19200000>;
				operating-points-v2 = <&mdss1_mdp_opp_table>;

				ports {
					#address-cells = <1>;
					#size-cells = <0>;

					port@0 {
						reg = <0>;
						mdss1_intf0_out: endpoint {
							remote-endpoint = <&mdss1_dp0_in>;
						};
					};

					port@4 {
						reg = <4>;
						mdss1_intf4_out: endpoint {
							remote-endpoint = <&mdss1_dp1_in>;
						};
					};

					port@5 {
						reg = <5>;
						mdss1_intf5_out: endpoint {
							remote-endpoint = <&mdss1_dp3_in>;
						};
					};

					port@6 {
						reg = <6>;
						mdss1_intf6_out: endpoint {
							remote-endpoint = <&mdss1_dp2_in>;
						};
					};
				};

				mdss1_mdp_opp_table: opp-table {
					compatible = "operating-points-v2";

					opp-200000000 {
						opp-hz = /bits/ 64 <200000000>;
						required-opps = <&rpmhpd_opp_low_svs>;
					};

					opp-300000000 {
						opp-hz = /bits/ 64 <300000000>;
						required-opps = <&rpmhpd_opp_svs>;
					};

					opp-375000000 {
						opp-hz = /bits/ 64 <375000000>;
						required-opps = <&rpmhpd_opp_svs_l1>;
					};

					opp-500000000 {
						opp-hz = /bits/ 64 <500000000>;
						required-opps = <&rpmhpd_opp_nom>;
					};
					opp-600000000 {
						opp-hz = /bits/ 64 <600000000>;
						required-opps = <&rpmhpd_opp_turbo_l1>;
					};
				};
			};

			mdss1_dp0: displayport-controller@22090000 {
				compatible = "qcom,sc8280xp-dp";
				reg = <0 0x22090000 0 0x200>,
				      <0 0x22090200 0 0x200>,
				      <0 0x22090400 0 0x600>,
				      <0 0x22091000 0 0x400>,
				      <0 0x22091400 0 0x400>;

				clocks = <&dispcc1 DISP_CC_MDSS_AHB_CLK>,
					 <&dispcc1 DISP_CC_MDSS_DPTX0_AUX_CLK>,
					 <&dispcc1 DISP_CC_MDSS_DPTX0_LINK_CLK>,
					 <&dispcc1 DISP_CC_MDSS_DPTX0_LINK_INTF_CLK>,
					 <&dispcc1 DISP_CC_MDSS_DPTX0_PIXEL0_CLK>;
				clock-names = "core_iface", "core_aux",
					      "ctrl_link",
					      "ctrl_link_iface", "stream_pixel";
				interrupt-parent = <&mdss1>;
				interrupts = <12>;
				phys = <&mdss1_dp0_phy>;
				phy-names = "dp";
				power-domains = <&rpmhpd SC8280XP_MMCX>;

				assigned-clocks = <&dispcc1 DISP_CC_MDSS_DPTX0_LINK_CLK_SRC>,
						  <&dispcc1 DISP_CC_MDSS_DPTX0_PIXEL0_CLK_SRC>;
				assigned-clock-parents = <&mdss1_dp0_phy 0>, <&mdss1_dp0_phy 1>;
				operating-points-v2 = <&mdss1_dp0_opp_table>;

				#sound-dai-cells = <0>;

				status = "disabled";

				ports {
					#address-cells = <1>;
					#size-cells = <0>;

					port@0 {
						reg = <0>;
						mdss1_dp0_in: endpoint {
							remote-endpoint = <&mdss1_intf0_out>;
						};
					};

					port@1 {
						reg = <1>;
					};
				};

				mdss1_dp0_opp_table: opp-table {
					compatible = "operating-points-v2";

					opp-160000000 {
						opp-hz = /bits/ 64 <160000000>;
						required-opps = <&rpmhpd_opp_low_svs>;
					};

					opp-270000000 {
						opp-hz = /bits/ 64 <270000000>;
						required-opps = <&rpmhpd_opp_svs>;
					};

					opp-540000000 {
						opp-hz = /bits/ 64 <540000000>;
						required-opps = <&rpmhpd_opp_svs_l1>;
					};

					opp-810000000 {
						opp-hz = /bits/ 64 <810000000>;
						required-opps = <&rpmhpd_opp_nom>;
					};
				};
			};

			mdss1_dp1: displayport-controller@22098000 {
				compatible = "qcom,sc8280xp-dp";
				reg = <0 0x22098000 0 0x200>,
				      <0 0x22098200 0 0x200>,
				      <0 0x22098400 0 0x600>,
				      <0 0x22099000 0 0x400>,
				      <0 0x22099400 0 0x400>;

				clocks = <&dispcc1 DISP_CC_MDSS_AHB_CLK>,
					 <&dispcc1 DISP_CC_MDSS_DPTX1_AUX_CLK>,
					 <&dispcc1 DISP_CC_MDSS_DPTX1_LINK_CLK>,
					 <&dispcc1 DISP_CC_MDSS_DPTX1_LINK_INTF_CLK>,
					 <&dispcc1 DISP_CC_MDSS_DPTX1_PIXEL0_CLK>;
				clock-names = "core_iface", "core_aux",
					      "ctrl_link",
					      "ctrl_link_iface", "stream_pixel";
				interrupt-parent = <&mdss1>;
				interrupts = <13>;
				phys = <&mdss1_dp1_phy>;
				phy-names = "dp";
				power-domains = <&rpmhpd SC8280XP_MMCX>;

				assigned-clocks = <&dispcc1 DISP_CC_MDSS_DPTX1_LINK_CLK_SRC>,
						  <&dispcc1 DISP_CC_MDSS_DPTX1_PIXEL0_CLK_SRC>;
				assigned-clock-parents = <&mdss1_dp1_phy 0>, <&mdss1_dp1_phy 1>;
				operating-points-v2 = <&mdss1_dp1_opp_table>;

				#sound-dai-cells = <0>;

				status = "disabled";

				ports {
					#address-cells = <1>;
					#size-cells = <0>;

					port@0 {
						reg = <0>;
						mdss1_dp1_in: endpoint {
							remote-endpoint = <&mdss1_intf4_out>;
						};
					};

					port@1 {
						reg = <1>;
					};
				};

				mdss1_dp1_opp_table: opp-table {
					compatible = "operating-points-v2";

					opp-160000000 {
						opp-hz = /bits/ 64 <160000000>;
						required-opps = <&rpmhpd_opp_low_svs>;
					};

					opp-270000000 {
						opp-hz = /bits/ 64 <270000000>;
						required-opps = <&rpmhpd_opp_svs>;
					};

					opp-540000000 {
						opp-hz = /bits/ 64 <540000000>;
						required-opps = <&rpmhpd_opp_svs_l1>;
					};

					opp-810000000 {
						opp-hz = /bits/ 64 <810000000>;
						required-opps = <&rpmhpd_opp_nom>;
					};
				};
			};

			mdss1_dp2: displayport-controller@2209a000 {
				compatible = "qcom,sc8280xp-dp";
				reg = <0 0x2209a000 0 0x200>,
				      <0 0x2209a200 0 0x200>,
				      <0 0x2209a400 0 0x600>,
				      <0 0x2209b000 0 0x400>,
				      <0 0x2209b400 0 0x400>;

				clocks = <&dispcc1 DISP_CC_MDSS_AHB_CLK>,
					 <&dispcc1 DISP_CC_MDSS_DPTX2_AUX_CLK>,
					 <&dispcc1 DISP_CC_MDSS_DPTX2_LINK_CLK>,
					 <&dispcc1 DISP_CC_MDSS_DPTX2_LINK_INTF_CLK>,
					 <&dispcc1 DISP_CC_MDSS_DPTX2_PIXEL0_CLK>;
				clock-names = "core_iface", "core_aux",
					      "ctrl_link",
					      "ctrl_link_iface", "stream_pixel";
				interrupt-parent = <&mdss1>;
				interrupts = <14>;
				phys = <&mdss1_dp2_phy>;
				phy-names = "dp";
				power-domains = <&rpmhpd SC8280XP_MMCX>;

				assigned-clocks = <&dispcc1 DISP_CC_MDSS_DPTX2_LINK_CLK_SRC>,
						  <&dispcc1 DISP_CC_MDSS_DPTX2_PIXEL0_CLK_SRC>;
				assigned-clock-parents = <&mdss1_dp2_phy 0>, <&mdss1_dp2_phy 1>;
				operating-points-v2 = <&mdss1_dp2_opp_table>;

				#sound-dai-cells = <0>;

				status = "disabled";

				ports {
					#address-cells = <1>;
					#size-cells = <0>;

					port@0 {
						reg = <0>;
						mdss1_dp2_in: endpoint {
							remote-endpoint = <&mdss1_intf6_out>;
						};
					};

					port@1 {
						reg = <1>;
					};
				};

				mdss1_dp2_opp_table: opp-table {
					compatible = "operating-points-v2";

					opp-160000000 {
						opp-hz = /bits/ 64 <160000000>;
						required-opps = <&rpmhpd_opp_low_svs>;
					};

					opp-270000000 {
						opp-hz = /bits/ 64 <270000000>;
						required-opps = <&rpmhpd_opp_svs>;
					};

					opp-540000000 {
						opp-hz = /bits/ 64 <540000000>;
						required-opps = <&rpmhpd_opp_svs_l1>;
					};

					opp-810000000 {
						opp-hz = /bits/ 64 <810000000>;
						required-opps = <&rpmhpd_opp_nom>;
					};
				};
			};

			mdss1_dp3: displayport-controller@220a0000 {
				compatible = "qcom,sc8280xp-dp";
				reg = <0 0x220a0000 0 0x200>,
				      <0 0x220a0200 0 0x200>,
				      <0 0x220a0400 0 0x600>,
				      <0 0x220a1000 0 0x400>,
				      <0 0x220a1400 0 0x400>;

				clocks = <&dispcc1 DISP_CC_MDSS_AHB_CLK>,
					 <&dispcc1 DISP_CC_MDSS_DPTX3_AUX_CLK>,
					 <&dispcc1 DISP_CC_MDSS_DPTX3_LINK_CLK>,
					 <&dispcc1 DISP_CC_MDSS_DPTX3_LINK_INTF_CLK>,
					 <&dispcc1 DISP_CC_MDSS_DPTX3_PIXEL0_CLK>;
				clock-names = "core_iface", "core_aux",
					      "ctrl_link",
					      "ctrl_link_iface", "stream_pixel";
				interrupt-parent = <&mdss1>;
				interrupts = <15>;
				phys = <&mdss1_dp3_phy>;
				phy-names = "dp";
				power-domains = <&rpmhpd SC8280XP_MMCX>;

				assigned-clocks = <&dispcc1 DISP_CC_MDSS_DPTX3_LINK_CLK_SRC>,
						  <&dispcc1 DISP_CC_MDSS_DPTX3_PIXEL0_CLK_SRC>;
				assigned-clock-parents = <&mdss1_dp3_phy 0>, <&mdss1_dp3_phy 1>;
				operating-points-v2 = <&mdss1_dp3_opp_table>;

				#sound-dai-cells = <0>;

				status = "disabled";

				ports {
					#address-cells = <1>;
					#size-cells = <0>;

					port@0 {
						reg = <0>;
						mdss1_dp3_in: endpoint {
							remote-endpoint = <&mdss1_intf5_out>;
						};
					};

					port@1 {
						reg = <1>;
					};
				};

				mdss1_dp3_opp_table: opp-table {
					compatible = "operating-points-v2";

					opp-160000000 {
						opp-hz = /bits/ 64 <160000000>;
						required-opps = <&rpmhpd_opp_low_svs>;
					};

					opp-270000000 {
						opp-hz = /bits/ 64 <270000000>;
						required-opps = <&rpmhpd_opp_svs>;
					};

					opp-540000000 {
						opp-hz = /bits/ 64 <540000000>;
						required-opps = <&rpmhpd_opp_svs_l1>;
					};

					opp-810000000 {
						opp-hz = /bits/ 64 <810000000>;
						required-opps = <&rpmhpd_opp_nom>;
					};
				};
			};
		};

		mdss1_dp2_phy: phy@220c2a00 {
			compatible = "qcom,sc8280xp-dp-phy";
			reg = <0 0x220c2a00 0 0x19c>,
			      <0 0x220c2200 0 0xec>,
			      <0 0x220c2600 0 0xec>,
			      <0 0x220c2000 0 0x1c8>;

			clocks = <&dispcc1 DISP_CC_MDSS_DPTX2_AUX_CLK>,
				 <&dispcc1 DISP_CC_MDSS_AHB_CLK>;
			clock-names = "aux", "cfg_ahb";
			power-domains = <&rpmhpd SC8280XP_MX>;

			#clock-cells = <1>;
			#phy-cells = <0>;

			status = "disabled";
		};

		mdss1_dp3_phy: phy@220c5a00 {
			compatible = "qcom,sc8280xp-dp-phy";
			reg = <0 0x220c5a00 0 0x19c>,
			      <0 0x220c5200 0 0xec>,
			      <0 0x220c5600 0 0xec>,
			      <0 0x220c5000 0 0x1c8>;

			clocks = <&dispcc1 DISP_CC_MDSS_DPTX3_AUX_CLK>,
				 <&dispcc1 DISP_CC_MDSS_AHB_CLK>;
			clock-names = "aux", "cfg_ahb";
			power-domains = <&rpmhpd SC8280XP_MX>;

			#clock-cells = <1>;
			#phy-cells = <0>;

			status = "disabled";
		};

		dispcc1: clock-controller@22100000 {
			compatible = "qcom,sc8280xp-dispcc1";
			reg = <0 0x22100000 0 0x20000>;

			clocks = <&gcc GCC_DISP_AHB_CLK>,
				 <&rpmhcc RPMH_CXO_CLK>,
				 <0>,
				 <&mdss1_dp0_phy 0>,
				 <&mdss1_dp0_phy 1>,
				 <&mdss1_dp1_phy 0>,
				 <&mdss1_dp1_phy 1>,
				 <&mdss1_dp2_phy 0>,
				 <&mdss1_dp2_phy 1>,
				 <&mdss1_dp3_phy 0>,
				 <&mdss1_dp3_phy 1>,
				 <0>,
				 <0>,
				 <0>,
				 <0>;
			power-domains = <&rpmhpd SC8280XP_MMCX>;

			#clock-cells = <1>;
			#power-domain-cells = <1>;
			#reset-cells = <1>;

			status = "disabled";
		};

		ethernet1: ethernet@23000000 {
			compatible = "qcom,sc8280xp-ethqos";
			reg = <0x0 0x23000000 0x0 0x10000>,
			      <0x0 0x23016000 0x0 0x100>;
			reg-names = "stmmaceth", "rgmii";

			clocks = <&gcc GCC_EMAC1_AXI_CLK>,
				 <&gcc GCC_EMAC1_SLV_AHB_CLK>,
				 <&gcc GCC_EMAC1_PTP_CLK>,
				 <&gcc GCC_EMAC1_RGMII_CLK>;
			clock-names = "stmmaceth",
				      "pclk",
				      "ptp_ref",
				      "rgmii";

			interrupts = <GIC_SPI 929 IRQ_TYPE_LEVEL_HIGH>,
				     <GIC_SPI 919 IRQ_TYPE_LEVEL_HIGH>;
			interrupt-names = "macirq", "eth_lpi";

			iommus = <&apps_smmu 0x40 0xf>;
			power-domains = <&gcc EMAC_1_GDSC>;

			snps,tso;
			snps,pbl = <32>;
			rx-fifo-depth = <4096>;
			tx-fifo-depth = <4096>;

			status = "disabled";
		};
	};

	sound: sound {
	};

	thermal-zones {
		cpu0-thermal {
			polling-delay-passive = <250>;
			polling-delay = <1000>;

			thermal-sensors = <&tsens0 1>;

			trips {
				cpu-crit {
					temperature = <110000>;
					hysteresis = <1000>;
					type = "critical";
				};
			};
		};

		cpu1-thermal {
			polling-delay-passive = <250>;
			polling-delay = <1000>;

			thermal-sensors = <&tsens0 2>;

			trips {
				cpu-crit {
					temperature = <110000>;
					hysteresis = <1000>;
					type = "critical";
				};
			};
		};

		cpu2-thermal {
			polling-delay-passive = <250>;
			polling-delay = <1000>;

			thermal-sensors = <&tsens0 3>;

			trips {
				cpu-crit {
					temperature = <110000>;
					hysteresis = <1000>;
					type = "critical";
				};
			};
		};

		cpu3-thermal {
			polling-delay-passive = <250>;
			polling-delay = <1000>;

			thermal-sensors = <&tsens0 4>;

			trips {
				cpu-crit {
					temperature = <110000>;
					hysteresis = <1000>;
					type = "critical";
				};
			};
		};

		cpu4-thermal {
			polling-delay-passive = <250>;
			polling-delay = <1000>;

			thermal-sensors = <&tsens0 5>;

			trips {
				cpu-crit {
					temperature = <110000>;
					hysteresis = <1000>;
					type = "critical";
				};
			};
		};

		cpu5-thermal {
			polling-delay-passive = <250>;
			polling-delay = <1000>;

			thermal-sensors = <&tsens0 6>;

			trips {
				cpu-crit {
					temperature = <110000>;
					hysteresis = <1000>;
					type = "critical";
				};
			};
		};

		cpu6-thermal {
			polling-delay-passive = <250>;
			polling-delay = <1000>;

			thermal-sensors = <&tsens0 7>;

			trips {
				cpu-crit {
					temperature = <110000>;
					hysteresis = <1000>;
					type = "critical";
				};
			};
		};

		cpu7-thermal {
			polling-delay-passive = <250>;
			polling-delay = <1000>;

			thermal-sensors = <&tsens0 8>;

			trips {
				cpu-crit {
					temperature = <110000>;
					hysteresis = <1000>;
					type = "critical";
				};
			};
		};

		cluster0-thermal {
			polling-delay-passive = <250>;
			polling-delay = <1000>;

			thermal-sensors = <&tsens0 9>;

			trips {
				cpu-crit {
					temperature = <110000>;
					hysteresis = <1000>;
					type = "critical";
				};
			};
		};

		gpu-thermal {
			polling-delay-passive = <0>;
			polling-delay = <0>;

			thermal-sensors = <&tsens2 2>;

			trips {
				gpu-crit {
					temperature = <110000>;
					hysteresis = <1000>;
					type = "critical";
				};
			};
		};

		mem-thermal {
			polling-delay-passive = <250>;
			polling-delay = <1000>;

			thermal-sensors = <&tsens1 15>;

			trips {
				trip-point0 {
					temperature = <90000>;
					hysteresis = <2000>;
					type = "hot";
				};
			};
		};
	};

	timer {
		compatible = "arm,armv8-timer";
		interrupts = <GIC_PPI 13 (GIC_CPU_MASK_SIMPLE(8) | IRQ_TYPE_LEVEL_LOW)>,
			     <GIC_PPI 14 (GIC_CPU_MASK_SIMPLE(8) | IRQ_TYPE_LEVEL_LOW)>,
			     <GIC_PPI 11 (GIC_CPU_MASK_SIMPLE(8) | IRQ_TYPE_LEVEL_LOW)>,
			     <GIC_PPI 10 (GIC_CPU_MASK_SIMPLE(8) | IRQ_TYPE_LEVEL_LOW)>;
	};
};<|MERGE_RESOLUTION|>--- conflicted
+++ resolved
@@ -308,10 +308,7 @@
 		scm: scm {
 			compatible = "qcom,scm-sc8280xp", "qcom,scm";
 			interconnects = <&aggre2_noc MASTER_CRYPTO 0 &mc_virt SLAVE_EBI1 0>;
-<<<<<<< HEAD
-=======
 			qcom,dload-mode = <&tcsr 0x13000>;
->>>>>>> 0c383648
 		};
 	};
 
