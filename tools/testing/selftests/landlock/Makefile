--- conflicted
+++ resolved
@@ -3,9 +3,6 @@
 # First run: make -C ../../../.. headers_install
 
 CFLAGS += -Wall -O2 $(KHDR_INCLUDES)
-LDLIBS += -lcap
-
-LOCAL_HDRS += common.h
 
 LOCAL_HDRS += common.h
 
@@ -15,20 +12,12 @@
 
 TEST_GEN_PROGS_EXTENDED := true
 
-<<<<<<< HEAD
-# Static linking for short targets:
-=======
 # Short targets:
 $(TEST_GEN_PROGS): LDLIBS += -lcap
->>>>>>> 3cf241c3
 $(TEST_GEN_PROGS_EXTENDED): LDFLAGS += -static
 
 include ../lib.mk
 
-<<<<<<< HEAD
-# Static linking for targets with $(OUTPUT)/ prefix:
-=======
 # Targets with $(OUTPUT)/ prefix:
 $(TEST_GEN_PROGS): LDLIBS += -lcap
->>>>>>> 3cf241c3
 $(TEST_GEN_PROGS_EXTENDED): LDFLAGS += -static