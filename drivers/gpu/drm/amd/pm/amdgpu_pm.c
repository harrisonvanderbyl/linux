/*
 * Copyright 2017 Advanced Micro Devices, Inc.
 *
 * Permission is hereby granted, free of charge, to any person obtaining a
 * copy of this software and associated documentation files (the "Software"),
 * to deal in the Software without restriction, including without limitation
 * the rights to use, copy, modify, merge, publish, distribute, sublicense,
 * and/or sell copies of the Software, and to permit persons to whom the
 * Software is furnished to do so, subject to the following conditions:
 *
 * The above copyright notice and this permission notice shall be included in
 * all copies or substantial portions of the Software.
 *
 * THE SOFTWARE IS PROVIDED "AS IS", WITHOUT WARRANTY OF ANY KIND, EXPRESS OR
 * IMPLIED, INCLUDING BUT NOT LIMITED TO THE WARRANTIES OF MERCHANTABILITY,
 * FITNESS FOR A PARTICULAR PURPOSE AND NONINFRINGEMENT.  IN NO EVENT SHALL
 * THE COPYRIGHT HOLDER(S) OR AUTHOR(S) BE LIABLE FOR ANY CLAIM, DAMAGES OR
 * OTHER LIABILITY, WHETHER IN AN ACTION OF CONTRACT, TORT OR OTHERWISE,
 * ARISING FROM, OUT OF OR IN CONNECTION WITH THE SOFTWARE OR THE USE OR
 * OTHER DEALINGS IN THE SOFTWARE.
 *
 * Authors: Rafał Miłecki <zajec5@gmail.com>
 *          Alex Deucher <alexdeucher@gmail.com>
 */

#include "amdgpu.h"
#include "amdgpu_drv.h"
#include "amdgpu_pm.h"
#include "amdgpu_dpm.h"
#include "atom.h"
#include <linux/pci.h>
#include <linux/hwmon.h>
#include <linux/hwmon-sysfs.h>
#include <linux/nospec.h>
#include <linux/pm_runtime.h>
#include <asm/processor.h>

#define MAX_NUM_OF_FEATURES_PER_SUBSET		8
#define MAX_NUM_OF_SUBSETS			8

<<<<<<< HEAD
=======
#define DEVICE_ATTR_IS(_name)		(attr_id == device_attr_id__##_name)

>>>>>>> 0c383648
struct od_attribute {
	struct kobj_attribute	attribute;
	struct list_head	entry;
};

struct od_kobj {
	struct kobject		kobj;
	struct list_head	entry;
	struct list_head	attribute;
	void			*priv;
};

struct od_feature_ops {
	umode_t (*is_visible)(struct amdgpu_device *adev);
	ssize_t (*show)(struct kobject *kobj, struct kobj_attribute *attr,
			char *buf);
	ssize_t (*store)(struct kobject *kobj, struct kobj_attribute *attr,
			 const char *buf, size_t count);
};

struct od_feature_item {
	const char		*name;
	struct od_feature_ops	ops;
};

struct od_feature_container {
	char				*name;
	struct od_feature_ops		ops;
	struct od_feature_item		sub_feature[MAX_NUM_OF_FEATURES_PER_SUBSET];
};

struct od_feature_set {
	struct od_feature_container	containers[MAX_NUM_OF_SUBSETS];
};

static const struct hwmon_temp_label {
	enum PP_HWMON_TEMP channel;
	const char *label;
} temp_label[] = {
	{PP_TEMP_EDGE, "edge"},
	{PP_TEMP_JUNCTION, "junction"},
	{PP_TEMP_MEM, "mem"},
};

const char * const amdgpu_pp_profile_name[] = {
	"BOOTUP_DEFAULT",
	"3D_FULL_SCREEN",
	"POWER_SAVING",
	"VIDEO",
	"VR",
	"COMPUTE",
	"CUSTOM",
	"WINDOW_3D",
	"CAPPED",
	"UNCAPPED",
};

/**
 * DOC: power_dpm_state
 *
 * The power_dpm_state file is a legacy interface and is only provided for
 * backwards compatibility. The amdgpu driver provides a sysfs API for adjusting
 * certain power related parameters.  The file power_dpm_state is used for this.
 * It accepts the following arguments:
 *
 * - battery
 *
 * - balanced
 *
 * - performance
 *
 * battery
 *
 * On older GPUs, the vbios provided a special power state for battery
 * operation.  Selecting battery switched to this state.  This is no
 * longer provided on newer GPUs so the option does nothing in that case.
 *
 * balanced
 *
 * On older GPUs, the vbios provided a special power state for balanced
 * operation.  Selecting balanced switched to this state.  This is no
 * longer provided on newer GPUs so the option does nothing in that case.
 *
 * performance
 *
 * On older GPUs, the vbios provided a special power state for performance
 * operation.  Selecting performance switched to this state.  This is no
 * longer provided on newer GPUs so the option does nothing in that case.
 *
 */

static ssize_t amdgpu_get_power_dpm_state(struct device *dev,
					  struct device_attribute *attr,
					  char *buf)
{
	struct drm_device *ddev = dev_get_drvdata(dev);
	struct amdgpu_device *adev = drm_to_adev(ddev);
	enum amd_pm_state_type pm;
	int ret;

	if (amdgpu_in_reset(adev))
		return -EPERM;
	if (adev->in_suspend && !adev->in_runpm)
		return -EPERM;

	ret = pm_runtime_get_sync(ddev->dev);
	if (ret < 0) {
		pm_runtime_put_autosuspend(ddev->dev);
		return ret;
	}

	amdgpu_dpm_get_current_power_state(adev, &pm);

	pm_runtime_mark_last_busy(ddev->dev);
	pm_runtime_put_autosuspend(ddev->dev);

	return sysfs_emit(buf, "%s\n",
			  (pm == POWER_STATE_TYPE_BATTERY) ? "battery" :
			  (pm == POWER_STATE_TYPE_BALANCED) ? "balanced" : "performance");
}

static ssize_t amdgpu_set_power_dpm_state(struct device *dev,
					  struct device_attribute *attr,
					  const char *buf,
					  size_t count)
{
	struct drm_device *ddev = dev_get_drvdata(dev);
	struct amdgpu_device *adev = drm_to_adev(ddev);
	enum amd_pm_state_type  state;
	int ret;

	if (amdgpu_in_reset(adev))
		return -EPERM;
	if (adev->in_suspend && !adev->in_runpm)
		return -EPERM;

	if (strncmp("battery", buf, strlen("battery")) == 0)
		state = POWER_STATE_TYPE_BATTERY;
	else if (strncmp("balanced", buf, strlen("balanced")) == 0)
		state = POWER_STATE_TYPE_BALANCED;
	else if (strncmp("performance", buf, strlen("performance")) == 0)
		state = POWER_STATE_TYPE_PERFORMANCE;
	else
		return -EINVAL;

	ret = pm_runtime_get_sync(ddev->dev);
	if (ret < 0) {
		pm_runtime_put_autosuspend(ddev->dev);
		return ret;
	}

	amdgpu_dpm_set_power_state(adev, state);

	pm_runtime_mark_last_busy(ddev->dev);
	pm_runtime_put_autosuspend(ddev->dev);

	return count;
}


/**
 * DOC: power_dpm_force_performance_level
 *
 * The amdgpu driver provides a sysfs API for adjusting certain power
 * related parameters.  The file power_dpm_force_performance_level is
 * used for this.  It accepts the following arguments:
 *
 * - auto
 *
 * - low
 *
 * - high
 *
 * - manual
 *
 * - profile_standard
 *
 * - profile_min_sclk
 *
 * - profile_min_mclk
 *
 * - profile_peak
 *
 * auto
 *
 * When auto is selected, the driver will attempt to dynamically select
 * the optimal power profile for current conditions in the driver.
 *
 * low
 *
 * When low is selected, the clocks are forced to the lowest power state.
 *
 * high
 *
 * When high is selected, the clocks are forced to the highest power state.
 *
 * manual
 *
 * When manual is selected, the user can manually adjust which power states
 * are enabled for each clock domain via the sysfs pp_dpm_mclk, pp_dpm_sclk,
 * and pp_dpm_pcie files and adjust the power state transition heuristics
 * via the pp_power_profile_mode sysfs file.
 *
 * profile_standard
 * profile_min_sclk
 * profile_min_mclk
 * profile_peak
 *
 * When the profiling modes are selected, clock and power gating are
 * disabled and the clocks are set for different profiling cases. This
 * mode is recommended for profiling specific work loads where you do
 * not want clock or power gating for clock fluctuation to interfere
 * with your results. profile_standard sets the clocks to a fixed clock
 * level which varies from asic to asic.  profile_min_sclk forces the sclk
 * to the lowest level.  profile_min_mclk forces the mclk to the lowest level.
 * profile_peak sets all clocks (mclk, sclk, pcie) to the highest levels.
 *
 */

static ssize_t amdgpu_get_power_dpm_force_performance_level(struct device *dev,
							    struct device_attribute *attr,
							    char *buf)
{
	struct drm_device *ddev = dev_get_drvdata(dev);
	struct amdgpu_device *adev = drm_to_adev(ddev);
	enum amd_dpm_forced_level level = 0xff;
	int ret;

	if (amdgpu_in_reset(adev))
		return -EPERM;
	if (adev->in_suspend && !adev->in_runpm)
		return -EPERM;

	ret = pm_runtime_get_sync(ddev->dev);
	if (ret < 0) {
		pm_runtime_put_autosuspend(ddev->dev);
		return ret;
	}

	level = amdgpu_dpm_get_performance_level(adev);

	pm_runtime_mark_last_busy(ddev->dev);
	pm_runtime_put_autosuspend(ddev->dev);

	return sysfs_emit(buf, "%s\n",
			  (level == AMD_DPM_FORCED_LEVEL_AUTO) ? "auto" :
			  (level == AMD_DPM_FORCED_LEVEL_LOW) ? "low" :
			  (level == AMD_DPM_FORCED_LEVEL_HIGH) ? "high" :
			  (level == AMD_DPM_FORCED_LEVEL_MANUAL) ? "manual" :
			  (level == AMD_DPM_FORCED_LEVEL_PROFILE_STANDARD) ? "profile_standard" :
			  (level == AMD_DPM_FORCED_LEVEL_PROFILE_MIN_SCLK) ? "profile_min_sclk" :
			  (level == AMD_DPM_FORCED_LEVEL_PROFILE_MIN_MCLK) ? "profile_min_mclk" :
			  (level == AMD_DPM_FORCED_LEVEL_PROFILE_PEAK) ? "profile_peak" :
			  (level == AMD_DPM_FORCED_LEVEL_PERF_DETERMINISM) ? "perf_determinism" :
			  "unknown");
}

static ssize_t amdgpu_set_power_dpm_force_performance_level(struct device *dev,
							    struct device_attribute *attr,
							    const char *buf,
							    size_t count)
{
	struct drm_device *ddev = dev_get_drvdata(dev);
	struct amdgpu_device *adev = drm_to_adev(ddev);
	enum amd_dpm_forced_level level;
	int ret = 0;

	if (amdgpu_in_reset(adev))
		return -EPERM;
	if (adev->in_suspend && !adev->in_runpm)
		return -EPERM;

	if (strncmp("low", buf, strlen("low")) == 0) {
		level = AMD_DPM_FORCED_LEVEL_LOW;
	} else if (strncmp("high", buf, strlen("high")) == 0) {
		level = AMD_DPM_FORCED_LEVEL_HIGH;
	} else if (strncmp("auto", buf, strlen("auto")) == 0) {
		level = AMD_DPM_FORCED_LEVEL_AUTO;
	} else if (strncmp("manual", buf, strlen("manual")) == 0) {
		level = AMD_DPM_FORCED_LEVEL_MANUAL;
	} else if (strncmp("profile_exit", buf, strlen("profile_exit")) == 0) {
		level = AMD_DPM_FORCED_LEVEL_PROFILE_EXIT;
	} else if (strncmp("profile_standard", buf, strlen("profile_standard")) == 0) {
		level = AMD_DPM_FORCED_LEVEL_PROFILE_STANDARD;
	} else if (strncmp("profile_min_sclk", buf, strlen("profile_min_sclk")) == 0) {
		level = AMD_DPM_FORCED_LEVEL_PROFILE_MIN_SCLK;
	} else if (strncmp("profile_min_mclk", buf, strlen("profile_min_mclk")) == 0) {
		level = AMD_DPM_FORCED_LEVEL_PROFILE_MIN_MCLK;
	} else if (strncmp("profile_peak", buf, strlen("profile_peak")) == 0) {
		level = AMD_DPM_FORCED_LEVEL_PROFILE_PEAK;
	} else if (strncmp("perf_determinism", buf, strlen("perf_determinism")) == 0) {
		level = AMD_DPM_FORCED_LEVEL_PERF_DETERMINISM;
	}  else {
		return -EINVAL;
	}

	ret = pm_runtime_get_sync(ddev->dev);
	if (ret < 0) {
		pm_runtime_put_autosuspend(ddev->dev);
		return ret;
	}

	mutex_lock(&adev->pm.stable_pstate_ctx_lock);
	if (amdgpu_dpm_force_performance_level(adev, level)) {
		pm_runtime_mark_last_busy(ddev->dev);
		pm_runtime_put_autosuspend(ddev->dev);
		mutex_unlock(&adev->pm.stable_pstate_ctx_lock);
		return -EINVAL;
	}
	/* override whatever a user ctx may have set */
	adev->pm.stable_pstate_ctx = NULL;
	mutex_unlock(&adev->pm.stable_pstate_ctx_lock);

	pm_runtime_mark_last_busy(ddev->dev);
	pm_runtime_put_autosuspend(ddev->dev);

	return count;
}

static ssize_t amdgpu_get_pp_num_states(struct device *dev,
		struct device_attribute *attr,
		char *buf)
{
	struct drm_device *ddev = dev_get_drvdata(dev);
	struct amdgpu_device *adev = drm_to_adev(ddev);
	struct pp_states_info data;
	uint32_t i;
	int buf_len, ret;

	if (amdgpu_in_reset(adev))
		return -EPERM;
	if (adev->in_suspend && !adev->in_runpm)
		return -EPERM;

	ret = pm_runtime_get_sync(ddev->dev);
	if (ret < 0) {
		pm_runtime_put_autosuspend(ddev->dev);
		return ret;
	}

	if (amdgpu_dpm_get_pp_num_states(adev, &data))
		memset(&data, 0, sizeof(data));

	pm_runtime_mark_last_busy(ddev->dev);
	pm_runtime_put_autosuspend(ddev->dev);

	buf_len = sysfs_emit(buf, "states: %d\n", data.nums);
	for (i = 0; i < data.nums; i++)
		buf_len += sysfs_emit_at(buf, buf_len, "%d %s\n", i,
				(data.states[i] == POWER_STATE_TYPE_INTERNAL_BOOT) ? "boot" :
				(data.states[i] == POWER_STATE_TYPE_BATTERY) ? "battery" :
				(data.states[i] == POWER_STATE_TYPE_BALANCED) ? "balanced" :
				(data.states[i] == POWER_STATE_TYPE_PERFORMANCE) ? "performance" : "default");

	return buf_len;
}

static ssize_t amdgpu_get_pp_cur_state(struct device *dev,
		struct device_attribute *attr,
		char *buf)
{
	struct drm_device *ddev = dev_get_drvdata(dev);
	struct amdgpu_device *adev = drm_to_adev(ddev);
	struct pp_states_info data = {0};
	enum amd_pm_state_type pm = 0;
	int i = 0, ret = 0;

	if (amdgpu_in_reset(adev))
		return -EPERM;
	if (adev->in_suspend && !adev->in_runpm)
		return -EPERM;

	ret = pm_runtime_get_sync(ddev->dev);
	if (ret < 0) {
		pm_runtime_put_autosuspend(ddev->dev);
		return ret;
	}

	amdgpu_dpm_get_current_power_state(adev, &pm);

	ret = amdgpu_dpm_get_pp_num_states(adev, &data);

	pm_runtime_mark_last_busy(ddev->dev);
	pm_runtime_put_autosuspend(ddev->dev);

	if (ret)
		return ret;

	for (i = 0; i < data.nums; i++) {
		if (pm == data.states[i])
			break;
	}

	if (i == data.nums)
		i = -EINVAL;

	return sysfs_emit(buf, "%d\n", i);
}

static ssize_t amdgpu_get_pp_force_state(struct device *dev,
		struct device_attribute *attr,
		char *buf)
{
	struct drm_device *ddev = dev_get_drvdata(dev);
	struct amdgpu_device *adev = drm_to_adev(ddev);

	if (amdgpu_in_reset(adev))
		return -EPERM;
	if (adev->in_suspend && !adev->in_runpm)
		return -EPERM;

	if (adev->pm.pp_force_state_enabled)
		return amdgpu_get_pp_cur_state(dev, attr, buf);
	else
		return sysfs_emit(buf, "\n");
}

static ssize_t amdgpu_set_pp_force_state(struct device *dev,
		struct device_attribute *attr,
		const char *buf,
		size_t count)
{
	struct drm_device *ddev = dev_get_drvdata(dev);
	struct amdgpu_device *adev = drm_to_adev(ddev);
	enum amd_pm_state_type state = 0;
	struct pp_states_info data;
	unsigned long idx;
	int ret;

	if (amdgpu_in_reset(adev))
		return -EPERM;
	if (adev->in_suspend && !adev->in_runpm)
		return -EPERM;

	adev->pm.pp_force_state_enabled = false;

	if (strlen(buf) == 1)
		return count;

	ret = kstrtoul(buf, 0, &idx);
	if (ret || idx >= ARRAY_SIZE(data.states))
		return -EINVAL;

	idx = array_index_nospec(idx, ARRAY_SIZE(data.states));

	ret = pm_runtime_get_sync(ddev->dev);
	if (ret < 0) {
		pm_runtime_put_autosuspend(ddev->dev);
		return ret;
	}

	ret = amdgpu_dpm_get_pp_num_states(adev, &data);
	if (ret)
		goto err_out;

	state = data.states[idx];

	/* only set user selected power states */
	if (state != POWER_STATE_TYPE_INTERNAL_BOOT &&
	    state != POWER_STATE_TYPE_DEFAULT) {
		ret = amdgpu_dpm_dispatch_task(adev,
				AMD_PP_TASK_ENABLE_USER_STATE, &state);
		if (ret)
			goto err_out;

		adev->pm.pp_force_state_enabled = true;
	}

	pm_runtime_mark_last_busy(ddev->dev);
	pm_runtime_put_autosuspend(ddev->dev);

	return count;

err_out:
	pm_runtime_mark_last_busy(ddev->dev);
	pm_runtime_put_autosuspend(ddev->dev);
	return ret;
}

/**
 * DOC: pp_table
 *
 * The amdgpu driver provides a sysfs API for uploading new powerplay
 * tables.  The file pp_table is used for this.  Reading the file
 * will dump the current power play table.  Writing to the file
 * will attempt to upload a new powerplay table and re-initialize
 * powerplay using that new table.
 *
 */

static ssize_t amdgpu_get_pp_table(struct device *dev,
		struct device_attribute *attr,
		char *buf)
{
	struct drm_device *ddev = dev_get_drvdata(dev);
	struct amdgpu_device *adev = drm_to_adev(ddev);
	char *table = NULL;
	int size, ret;

	if (amdgpu_in_reset(adev))
		return -EPERM;
	if (adev->in_suspend && !adev->in_runpm)
		return -EPERM;

	ret = pm_runtime_get_sync(ddev->dev);
	if (ret < 0) {
		pm_runtime_put_autosuspend(ddev->dev);
		return ret;
	}

	size = amdgpu_dpm_get_pp_table(adev, &table);

	pm_runtime_mark_last_busy(ddev->dev);
	pm_runtime_put_autosuspend(ddev->dev);

	if (size <= 0)
		return size;

	if (size >= PAGE_SIZE)
		size = PAGE_SIZE - 1;

	memcpy(buf, table, size);

	return size;
}

static ssize_t amdgpu_set_pp_table(struct device *dev,
		struct device_attribute *attr,
		const char *buf,
		size_t count)
{
	struct drm_device *ddev = dev_get_drvdata(dev);
	struct amdgpu_device *adev = drm_to_adev(ddev);
	int ret = 0;

	if (amdgpu_in_reset(adev))
		return -EPERM;
	if (adev->in_suspend && !adev->in_runpm)
		return -EPERM;

	ret = pm_runtime_get_sync(ddev->dev);
	if (ret < 0) {
		pm_runtime_put_autosuspend(ddev->dev);
		return ret;
	}

	ret = amdgpu_dpm_set_pp_table(adev, buf, count);

	pm_runtime_mark_last_busy(ddev->dev);
	pm_runtime_put_autosuspend(ddev->dev);

	if (ret)
		return ret;

	return count;
}

/**
 * DOC: pp_od_clk_voltage
 *
 * The amdgpu driver provides a sysfs API for adjusting the clocks and voltages
 * in each power level within a power state.  The pp_od_clk_voltage is used for
 * this.
 *
 * Note that the actual memory controller clock rate are exposed, not
 * the effective memory clock of the DRAMs. To translate it, use the
 * following formula:
 *
 * Clock conversion (Mhz):
 *
 * HBM: effective_memory_clock = memory_controller_clock * 1
 *
 * G5: effective_memory_clock = memory_controller_clock * 1
 *
 * G6: effective_memory_clock = memory_controller_clock * 2
 *
 * DRAM data rate (MT/s):
 *
 * HBM: effective_memory_clock * 2 = data_rate
 *
 * G5: effective_memory_clock * 4 = data_rate
 *
 * G6: effective_memory_clock * 8 = data_rate
 *
 * Bandwidth (MB/s):
 *
 * data_rate * vram_bit_width / 8 = memory_bandwidth
 *
 * Some examples:
 *
 * G5 on RX460:
 *
 * memory_controller_clock = 1750 Mhz
 *
 * effective_memory_clock = 1750 Mhz * 1 = 1750 Mhz
 *
 * data rate = 1750 * 4 = 7000 MT/s
 *
 * memory_bandwidth = 7000 * 128 bits / 8 = 112000 MB/s
 *
 * G6 on RX5700:
 *
 * memory_controller_clock = 875 Mhz
 *
 * effective_memory_clock = 875 Mhz * 2 = 1750 Mhz
 *
 * data rate = 1750 * 8 = 14000 MT/s
 *
 * memory_bandwidth = 14000 * 256 bits / 8 = 448000 MB/s
 *
 * < For Vega10 and previous ASICs >
 *
 * Reading the file will display:
 *
 * - a list of engine clock levels and voltages labeled OD_SCLK
 *
 * - a list of memory clock levels and voltages labeled OD_MCLK
 *
 * - a list of valid ranges for sclk, mclk, and voltage labeled OD_RANGE
 *
 * To manually adjust these settings, first select manual using
 * power_dpm_force_performance_level. Enter a new value for each
 * level by writing a string that contains "s/m level clock voltage" to
 * the file.  E.g., "s 1 500 820" will update sclk level 1 to be 500 MHz
 * at 820 mV; "m 0 350 810" will update mclk level 0 to be 350 MHz at
 * 810 mV.  When you have edited all of the states as needed, write
 * "c" (commit) to the file to commit your changes.  If you want to reset to the
 * default power levels, write "r" (reset) to the file to reset them.
 *
 *
 * < For Vega20 and newer ASICs >
 *
 * Reading the file will display:
 *
 * - minimum and maximum engine clock labeled OD_SCLK
 *
 * - minimum(not available for Vega20 and Navi1x) and maximum memory
 *   clock labeled OD_MCLK
 *
 * - three <frequency, voltage> points labeled OD_VDDC_CURVE.
 *   They can be used to calibrate the sclk voltage curve. This is
 *   available for Vega20 and NV1X.
 *
 * - voltage offset(in mV) applied on target voltage calculation.
 *   This is available for Sienna Cichlid, Navy Flounder, Dimgrey
 *   Cavefish and some later SMU13 ASICs. For these ASICs, the target
 *   voltage calculation can be illustrated by "voltage = voltage
 *   calculated from v/f curve + overdrive vddgfx offset"
 *
 * - a list of valid ranges for sclk, mclk, voltage curve points
 *   or voltage offset labeled OD_RANGE
 *
 * < For APUs >
 *
 * Reading the file will display:
 *
 * - minimum and maximum engine clock labeled OD_SCLK
 *
 * - a list of valid ranges for sclk labeled OD_RANGE
 *
 * < For VanGogh >
 *
 * Reading the file will display:
 *
 * - minimum and maximum engine clock labeled OD_SCLK
 * - minimum and maximum core clocks labeled OD_CCLK
 *
 * - a list of valid ranges for sclk and cclk labeled OD_RANGE
 *
 * To manually adjust these settings:
 *
 * - First select manual using power_dpm_force_performance_level
 *
 * - For clock frequency setting, enter a new value by writing a
 *   string that contains "s/m index clock" to the file. The index
 *   should be 0 if to set minimum clock. And 1 if to set maximum
 *   clock. E.g., "s 0 500" will update minimum sclk to be 500 MHz.
 *   "m 1 800" will update maximum mclk to be 800Mhz. For core
 *   clocks on VanGogh, the string contains "p core index clock".
 *   E.g., "p 2 0 800" would set the minimum core clock on core
 *   2 to 800Mhz.
 *
 *   For sclk voltage curve supported by Vega20 and NV1X, enter the new
 *   values by writing a string that contains "vc point clock voltage"
 *   to the file. The points are indexed by 0, 1 and 2. E.g., "vc 0 300
 *   600" will update point1 with clock set as 300Mhz and voltage as 600mV.
 *   "vc 2 1000 1000" will update point3 with clock set as 1000Mhz and
 *   voltage 1000mV.
 *
 *   For voltage offset supported by Sienna Cichlid, Navy Flounder, Dimgrey
 *   Cavefish and some later SMU13 ASICs, enter the new value by writing a
 *   string that contains "vo offset". E.g., "vo -10" will update the extra
 *   voltage offset applied to the whole v/f curve line as -10mv.
 *
 * - When you have edited all of the states as needed, write "c" (commit)
 *   to the file to commit your changes
 *
 * - If you want to reset to the default power levels, write "r" (reset)
 *   to the file to reset them
 *
 */

static ssize_t amdgpu_set_pp_od_clk_voltage(struct device *dev,
		struct device_attribute *attr,
		const char *buf,
		size_t count)
{
	struct drm_device *ddev = dev_get_drvdata(dev);
	struct amdgpu_device *adev = drm_to_adev(ddev);
	int ret;
	uint32_t parameter_size = 0;
	long parameter[64];
	char buf_cpy[128];
	char *tmp_str;
	char *sub_str;
	const char delimiter[3] = {' ', '\n', '\0'};
	uint32_t type;

	if (amdgpu_in_reset(adev))
		return -EPERM;
	if (adev->in_suspend && !adev->in_runpm)
		return -EPERM;

	if (count > 127 || count == 0)
		return -EINVAL;

	if (*buf == 's')
		type = PP_OD_EDIT_SCLK_VDDC_TABLE;
	else if (*buf == 'p')
		type = PP_OD_EDIT_CCLK_VDDC_TABLE;
	else if (*buf == 'm')
		type = PP_OD_EDIT_MCLK_VDDC_TABLE;
	else if (*buf == 'r')
		type = PP_OD_RESTORE_DEFAULT_TABLE;
	else if (*buf == 'c')
		type = PP_OD_COMMIT_DPM_TABLE;
	else if (!strncmp(buf, "vc", 2))
		type = PP_OD_EDIT_VDDC_CURVE;
	else if (!strncmp(buf, "vo", 2))
		type = PP_OD_EDIT_VDDGFX_OFFSET;
	else
		return -EINVAL;

	memcpy(buf_cpy, buf, count);
	buf_cpy[count] = 0;

	tmp_str = buf_cpy;

	if ((type == PP_OD_EDIT_VDDC_CURVE) ||
	     (type == PP_OD_EDIT_VDDGFX_OFFSET))
		tmp_str++;
	while (isspace(*++tmp_str));

	while ((sub_str = strsep(&tmp_str, delimiter)) != NULL) {
		if (strlen(sub_str) == 0)
			continue;
		ret = kstrtol(sub_str, 0, &parameter[parameter_size]);
		if (ret)
			return -EINVAL;
		parameter_size++;

		if (!tmp_str)
			break;

		while (isspace(*tmp_str))
			tmp_str++;
	}

	ret = pm_runtime_get_sync(ddev->dev);
	if (ret < 0) {
		pm_runtime_put_autosuspend(ddev->dev);
		return ret;
	}

	if (amdgpu_dpm_set_fine_grain_clk_vol(adev,
					      type,
					      parameter,
					      parameter_size))
		goto err_out;

	if (amdgpu_dpm_odn_edit_dpm_table(adev, type,
					  parameter, parameter_size))
		goto err_out;

	if (type == PP_OD_COMMIT_DPM_TABLE) {
		if (amdgpu_dpm_dispatch_task(adev,
					     AMD_PP_TASK_READJUST_POWER_STATE,
					     NULL))
			goto err_out;
	}

	pm_runtime_mark_last_busy(ddev->dev);
	pm_runtime_put_autosuspend(ddev->dev);

	return count;

err_out:
	pm_runtime_mark_last_busy(ddev->dev);
	pm_runtime_put_autosuspend(ddev->dev);
	return -EINVAL;
}

static ssize_t amdgpu_get_pp_od_clk_voltage(struct device *dev,
		struct device_attribute *attr,
		char *buf)
{
	struct drm_device *ddev = dev_get_drvdata(dev);
	struct amdgpu_device *adev = drm_to_adev(ddev);
	int size = 0;
	int ret;
	enum pp_clock_type od_clocks[6] = {
		OD_SCLK,
		OD_MCLK,
		OD_VDDC_CURVE,
		OD_RANGE,
		OD_VDDGFX_OFFSET,
		OD_CCLK,
	};
	uint clk_index;

	if (amdgpu_in_reset(adev))
		return -EPERM;
	if (adev->in_suspend && !adev->in_runpm)
		return -EPERM;

	ret = pm_runtime_get_sync(ddev->dev);
	if (ret < 0) {
		pm_runtime_put_autosuspend(ddev->dev);
		return ret;
	}

	for (clk_index = 0 ; clk_index < 6 ; clk_index++) {
		ret = amdgpu_dpm_emit_clock_levels(adev, od_clocks[clk_index], buf, &size);
		if (ret)
			break;
	}
	if (ret == -ENOENT) {
		size = amdgpu_dpm_print_clock_levels(adev, OD_SCLK, buf);
		size += amdgpu_dpm_print_clock_levels(adev, OD_MCLK, buf + size);
		size += amdgpu_dpm_print_clock_levels(adev, OD_VDDC_CURVE, buf + size);
		size += amdgpu_dpm_print_clock_levels(adev, OD_VDDGFX_OFFSET, buf + size);
		size += amdgpu_dpm_print_clock_levels(adev, OD_RANGE, buf + size);
		size += amdgpu_dpm_print_clock_levels(adev, OD_CCLK, buf + size);
	}

	if (size == 0)
		size = sysfs_emit(buf, "\n");

	pm_runtime_mark_last_busy(ddev->dev);
	pm_runtime_put_autosuspend(ddev->dev);

	return size;
}

/**
 * DOC: pp_features
 *
 * The amdgpu driver provides a sysfs API for adjusting what powerplay
 * features to be enabled. The file pp_features is used for this. And
 * this is only available for Vega10 and later dGPUs.
 *
 * Reading back the file will show you the followings:
 * - Current ppfeature masks
 * - List of the all supported powerplay features with their naming,
 *   bitmasks and enablement status('Y'/'N' means "enabled"/"disabled").
 *
 * To manually enable or disable a specific feature, just set or clear
 * the corresponding bit from original ppfeature masks and input the
 * new ppfeature masks.
 */
static ssize_t amdgpu_set_pp_features(struct device *dev,
				      struct device_attribute *attr,
				      const char *buf,
				      size_t count)
{
	struct drm_device *ddev = dev_get_drvdata(dev);
	struct amdgpu_device *adev = drm_to_adev(ddev);
	uint64_t featuremask;
	int ret;

	if (amdgpu_in_reset(adev))
		return -EPERM;
	if (adev->in_suspend && !adev->in_runpm)
		return -EPERM;

	ret = kstrtou64(buf, 0, &featuremask);
	if (ret)
		return -EINVAL;

	ret = pm_runtime_get_sync(ddev->dev);
	if (ret < 0) {
		pm_runtime_put_autosuspend(ddev->dev);
		return ret;
	}

	ret = amdgpu_dpm_set_ppfeature_status(adev, featuremask);

	pm_runtime_mark_last_busy(ddev->dev);
	pm_runtime_put_autosuspend(ddev->dev);

	if (ret)
		return -EINVAL;

	return count;
}

static ssize_t amdgpu_get_pp_features(struct device *dev,
				      struct device_attribute *attr,
				      char *buf)
{
	struct drm_device *ddev = dev_get_drvdata(dev);
	struct amdgpu_device *adev = drm_to_adev(ddev);
	ssize_t size;
	int ret;

	if (amdgpu_in_reset(adev))
		return -EPERM;
	if (adev->in_suspend && !adev->in_runpm)
		return -EPERM;

	ret = pm_runtime_get_sync(ddev->dev);
	if (ret < 0) {
		pm_runtime_put_autosuspend(ddev->dev);
		return ret;
	}

	size = amdgpu_dpm_get_ppfeature_status(adev, buf);
	if (size <= 0)
		size = sysfs_emit(buf, "\n");

	pm_runtime_mark_last_busy(ddev->dev);
	pm_runtime_put_autosuspend(ddev->dev);

	return size;
}

/**
 * DOC: pp_dpm_sclk pp_dpm_mclk pp_dpm_socclk pp_dpm_fclk pp_dpm_dcefclk pp_dpm_pcie
 *
 * The amdgpu driver provides a sysfs API for adjusting what power levels
 * are enabled for a given power state.  The files pp_dpm_sclk, pp_dpm_mclk,
 * pp_dpm_socclk, pp_dpm_fclk, pp_dpm_dcefclk and pp_dpm_pcie are used for
 * this.
 *
 * pp_dpm_socclk and pp_dpm_dcefclk interfaces are only available for
 * Vega10 and later ASICs.
 * pp_dpm_fclk interface is only available for Vega20 and later ASICs.
 *
 * Reading back the files will show you the available power levels within
 * the power state and the clock information for those levels. If deep sleep is
 * applied to a clock, the level will be denoted by a special level 'S:'
 * E.g., ::
 *
 *  S: 19Mhz *
 *  0: 615Mhz
 *  1: 800Mhz
 *  2: 888Mhz
 *  3: 1000Mhz
 *
 *
 * To manually adjust these states, first select manual using
 * power_dpm_force_performance_level.
 * Secondly, enter a new value for each level by inputing a string that
 * contains " echo xx xx xx > pp_dpm_sclk/mclk/pcie"
 * E.g.,
 *
 * .. code-block:: bash
 *
 *	echo "4 5 6" > pp_dpm_sclk
 *
 * will enable sclk levels 4, 5, and 6.
 *
 * NOTE: change to the dcefclk max dpm level is not supported now
 */

static ssize_t amdgpu_get_pp_dpm_clock(struct device *dev,
		enum pp_clock_type type,
		char *buf)
{
	struct drm_device *ddev = dev_get_drvdata(dev);
	struct amdgpu_device *adev = drm_to_adev(ddev);
	int size = 0;
	int ret = 0;

	if (amdgpu_in_reset(adev))
		return -EPERM;
	if (adev->in_suspend && !adev->in_runpm)
		return -EPERM;

	ret = pm_runtime_get_sync(ddev->dev);
	if (ret < 0) {
		pm_runtime_put_autosuspend(ddev->dev);
		return ret;
	}

	ret = amdgpu_dpm_emit_clock_levels(adev, type, buf, &size);
	if (ret == -ENOENT)
		size = amdgpu_dpm_print_clock_levels(adev, type, buf);

	if (size == 0)
		size = sysfs_emit(buf, "\n");

	pm_runtime_mark_last_busy(ddev->dev);
	pm_runtime_put_autosuspend(ddev->dev);

	return size;
}

/*
 * Worst case: 32 bits individually specified, in octal at 12 characters
 * per line (+1 for \n).
 */
#define AMDGPU_MASK_BUF_MAX	(32 * 13)

static ssize_t amdgpu_read_mask(const char *buf, size_t count, uint32_t *mask)
{
	int ret;
	unsigned long level;
	char *sub_str = NULL;
	char *tmp;
	char buf_cpy[AMDGPU_MASK_BUF_MAX + 1];
	const char delimiter[3] = {' ', '\n', '\0'};
	size_t bytes;

	*mask = 0;

	bytes = min(count, sizeof(buf_cpy) - 1);
	memcpy(buf_cpy, buf, bytes);
	buf_cpy[bytes] = '\0';
	tmp = buf_cpy;
	while ((sub_str = strsep(&tmp, delimiter)) != NULL) {
		if (strlen(sub_str)) {
			ret = kstrtoul(sub_str, 0, &level);
			if (ret || level > 31)
				return -EINVAL;
			*mask |= 1 << level;
		} else
			break;
	}

	return 0;
}

static ssize_t amdgpu_set_pp_dpm_clock(struct device *dev,
		enum pp_clock_type type,
		const char *buf,
		size_t count)
{
	struct drm_device *ddev = dev_get_drvdata(dev);
	struct amdgpu_device *adev = drm_to_adev(ddev);
	int ret;
	uint32_t mask = 0;

	if (amdgpu_in_reset(adev))
		return -EPERM;
	if (adev->in_suspend && !adev->in_runpm)
		return -EPERM;

	ret = amdgpu_read_mask(buf, count, &mask);
	if (ret)
		return ret;

	ret = pm_runtime_get_sync(ddev->dev);
	if (ret < 0) {
		pm_runtime_put_autosuspend(ddev->dev);
		return ret;
	}

	ret = amdgpu_dpm_force_clock_level(adev, type, mask);

	pm_runtime_mark_last_busy(ddev->dev);
	pm_runtime_put_autosuspend(ddev->dev);

	if (ret)
		return -EINVAL;

	return count;
}

static ssize_t amdgpu_get_pp_dpm_sclk(struct device *dev,
		struct device_attribute *attr,
		char *buf)
{
	return amdgpu_get_pp_dpm_clock(dev, PP_SCLK, buf);
}

static ssize_t amdgpu_set_pp_dpm_sclk(struct device *dev,
		struct device_attribute *attr,
		const char *buf,
		size_t count)
{
	return amdgpu_set_pp_dpm_clock(dev, PP_SCLK, buf, count);
}

static ssize_t amdgpu_get_pp_dpm_mclk(struct device *dev,
		struct device_attribute *attr,
		char *buf)
{
	return amdgpu_get_pp_dpm_clock(dev, PP_MCLK, buf);
}

static ssize_t amdgpu_set_pp_dpm_mclk(struct device *dev,
		struct device_attribute *attr,
		const char *buf,
		size_t count)
{
	return amdgpu_set_pp_dpm_clock(dev, PP_MCLK, buf, count);
}

static ssize_t amdgpu_get_pp_dpm_socclk(struct device *dev,
		struct device_attribute *attr,
		char *buf)
{
	return amdgpu_get_pp_dpm_clock(dev, PP_SOCCLK, buf);
}

static ssize_t amdgpu_set_pp_dpm_socclk(struct device *dev,
		struct device_attribute *attr,
		const char *buf,
		size_t count)
{
	return amdgpu_set_pp_dpm_clock(dev, PP_SOCCLK, buf, count);
}

static ssize_t amdgpu_get_pp_dpm_fclk(struct device *dev,
		struct device_attribute *attr,
		char *buf)
{
	return amdgpu_get_pp_dpm_clock(dev, PP_FCLK, buf);
}

static ssize_t amdgpu_set_pp_dpm_fclk(struct device *dev,
		struct device_attribute *attr,
		const char *buf,
		size_t count)
{
	return amdgpu_set_pp_dpm_clock(dev, PP_FCLK, buf, count);
}

static ssize_t amdgpu_get_pp_dpm_vclk(struct device *dev,
		struct device_attribute *attr,
		char *buf)
{
	return amdgpu_get_pp_dpm_clock(dev, PP_VCLK, buf);
}

static ssize_t amdgpu_set_pp_dpm_vclk(struct device *dev,
		struct device_attribute *attr,
		const char *buf,
		size_t count)
{
	return amdgpu_set_pp_dpm_clock(dev, PP_VCLK, buf, count);
}

static ssize_t amdgpu_get_pp_dpm_vclk1(struct device *dev,
		struct device_attribute *attr,
		char *buf)
{
	return amdgpu_get_pp_dpm_clock(dev, PP_VCLK1, buf);
}

static ssize_t amdgpu_set_pp_dpm_vclk1(struct device *dev,
		struct device_attribute *attr,
		const char *buf,
		size_t count)
{
	return amdgpu_set_pp_dpm_clock(dev, PP_VCLK1, buf, count);
}

static ssize_t amdgpu_get_pp_dpm_dclk(struct device *dev,
		struct device_attribute *attr,
		char *buf)
{
	return amdgpu_get_pp_dpm_clock(dev, PP_DCLK, buf);
}

static ssize_t amdgpu_set_pp_dpm_dclk(struct device *dev,
		struct device_attribute *attr,
		const char *buf,
		size_t count)
{
	return amdgpu_set_pp_dpm_clock(dev, PP_DCLK, buf, count);
}

static ssize_t amdgpu_get_pp_dpm_dclk1(struct device *dev,
		struct device_attribute *attr,
		char *buf)
{
	return amdgpu_get_pp_dpm_clock(dev, PP_DCLK1, buf);
}

static ssize_t amdgpu_set_pp_dpm_dclk1(struct device *dev,
		struct device_attribute *attr,
		const char *buf,
		size_t count)
{
	return amdgpu_set_pp_dpm_clock(dev, PP_DCLK1, buf, count);
}

static ssize_t amdgpu_get_pp_dpm_dcefclk(struct device *dev,
		struct device_attribute *attr,
		char *buf)
{
	return amdgpu_get_pp_dpm_clock(dev, PP_DCEFCLK, buf);
}

static ssize_t amdgpu_set_pp_dpm_dcefclk(struct device *dev,
		struct device_attribute *attr,
		const char *buf,
		size_t count)
{
	return amdgpu_set_pp_dpm_clock(dev, PP_DCEFCLK, buf, count);
}

static ssize_t amdgpu_get_pp_dpm_pcie(struct device *dev,
		struct device_attribute *attr,
		char *buf)
{
	return amdgpu_get_pp_dpm_clock(dev, PP_PCIE, buf);
}

static ssize_t amdgpu_set_pp_dpm_pcie(struct device *dev,
		struct device_attribute *attr,
		const char *buf,
		size_t count)
{
	return amdgpu_set_pp_dpm_clock(dev, PP_PCIE, buf, count);
}

static ssize_t amdgpu_get_pp_sclk_od(struct device *dev,
		struct device_attribute *attr,
		char *buf)
{
	struct drm_device *ddev = dev_get_drvdata(dev);
	struct amdgpu_device *adev = drm_to_adev(ddev);
	uint32_t value = 0;
	int ret;

	if (amdgpu_in_reset(adev))
		return -EPERM;
	if (adev->in_suspend && !adev->in_runpm)
		return -EPERM;

	ret = pm_runtime_get_sync(ddev->dev);
	if (ret < 0) {
		pm_runtime_put_autosuspend(ddev->dev);
		return ret;
	}

	value = amdgpu_dpm_get_sclk_od(adev);

	pm_runtime_mark_last_busy(ddev->dev);
	pm_runtime_put_autosuspend(ddev->dev);

	return sysfs_emit(buf, "%d\n", value);
}

static ssize_t amdgpu_set_pp_sclk_od(struct device *dev,
		struct device_attribute *attr,
		const char *buf,
		size_t count)
{
	struct drm_device *ddev = dev_get_drvdata(dev);
	struct amdgpu_device *adev = drm_to_adev(ddev);
	int ret;
	long int value;

	if (amdgpu_in_reset(adev))
		return -EPERM;
	if (adev->in_suspend && !adev->in_runpm)
		return -EPERM;

	ret = kstrtol(buf, 0, &value);

	if (ret)
		return -EINVAL;

	ret = pm_runtime_get_sync(ddev->dev);
	if (ret < 0) {
		pm_runtime_put_autosuspend(ddev->dev);
		return ret;
	}

	amdgpu_dpm_set_sclk_od(adev, (uint32_t)value);

	pm_runtime_mark_last_busy(ddev->dev);
	pm_runtime_put_autosuspend(ddev->dev);

	return count;
}

static ssize_t amdgpu_get_pp_mclk_od(struct device *dev,
		struct device_attribute *attr,
		char *buf)
{
	struct drm_device *ddev = dev_get_drvdata(dev);
	struct amdgpu_device *adev = drm_to_adev(ddev);
	uint32_t value = 0;
	int ret;

	if (amdgpu_in_reset(adev))
		return -EPERM;
	if (adev->in_suspend && !adev->in_runpm)
		return -EPERM;

	ret = pm_runtime_get_sync(ddev->dev);
	if (ret < 0) {
		pm_runtime_put_autosuspend(ddev->dev);
		return ret;
	}

	value = amdgpu_dpm_get_mclk_od(adev);

	pm_runtime_mark_last_busy(ddev->dev);
	pm_runtime_put_autosuspend(ddev->dev);

	return sysfs_emit(buf, "%d\n", value);
}

static ssize_t amdgpu_set_pp_mclk_od(struct device *dev,
		struct device_attribute *attr,
		const char *buf,
		size_t count)
{
	struct drm_device *ddev = dev_get_drvdata(dev);
	struct amdgpu_device *adev = drm_to_adev(ddev);
	int ret;
	long int value;

	if (amdgpu_in_reset(adev))
		return -EPERM;
	if (adev->in_suspend && !adev->in_runpm)
		return -EPERM;

	ret = kstrtol(buf, 0, &value);

	if (ret)
		return -EINVAL;

	ret = pm_runtime_get_sync(ddev->dev);
	if (ret < 0) {
		pm_runtime_put_autosuspend(ddev->dev);
		return ret;
	}

	amdgpu_dpm_set_mclk_od(adev, (uint32_t)value);

	pm_runtime_mark_last_busy(ddev->dev);
	pm_runtime_put_autosuspend(ddev->dev);

	return count;
}

/**
 * DOC: pp_power_profile_mode
 *
 * The amdgpu driver provides a sysfs API for adjusting the heuristics
 * related to switching between power levels in a power state.  The file
 * pp_power_profile_mode is used for this.
 *
 * Reading this file outputs a list of all of the predefined power profiles
 * and the relevant heuristics settings for that profile.
 *
 * To select a profile or create a custom profile, first select manual using
 * power_dpm_force_performance_level.  Writing the number of a predefined
 * profile to pp_power_profile_mode will enable those heuristics.  To
 * create a custom set of heuristics, write a string of numbers to the file
 * starting with the number of the custom profile along with a setting
 * for each heuristic parameter.  Due to differences across asic families
 * the heuristic parameters vary from family to family.
 *
 */

static ssize_t amdgpu_get_pp_power_profile_mode(struct device *dev,
		struct device_attribute *attr,
		char *buf)
{
	struct drm_device *ddev = dev_get_drvdata(dev);
	struct amdgpu_device *adev = drm_to_adev(ddev);
	ssize_t size;
	int ret;

	if (amdgpu_in_reset(adev))
		return -EPERM;
	if (adev->in_suspend && !adev->in_runpm)
		return -EPERM;

	ret = pm_runtime_get_sync(ddev->dev);
	if (ret < 0) {
		pm_runtime_put_autosuspend(ddev->dev);
		return ret;
	}

	size = amdgpu_dpm_get_power_profile_mode(adev, buf);
	if (size <= 0)
		size = sysfs_emit(buf, "\n");

	pm_runtime_mark_last_busy(ddev->dev);
	pm_runtime_put_autosuspend(ddev->dev);

	return size;
}


static ssize_t amdgpu_set_pp_power_profile_mode(struct device *dev,
		struct device_attribute *attr,
		const char *buf,
		size_t count)
{
	int ret;
	struct drm_device *ddev = dev_get_drvdata(dev);
	struct amdgpu_device *adev = drm_to_adev(ddev);
	uint32_t parameter_size = 0;
	long parameter[64];
	char *sub_str, buf_cpy[128];
	char *tmp_str;
	uint32_t i = 0;
	char tmp[2];
	long int profile_mode = 0;
	const char delimiter[3] = {' ', '\n', '\0'};

	if (amdgpu_in_reset(adev))
		return -EPERM;
	if (adev->in_suspend && !adev->in_runpm)
		return -EPERM;

	tmp[0] = *(buf);
	tmp[1] = '\0';
	ret = kstrtol(tmp, 0, &profile_mode);
	if (ret)
		return -EINVAL;

	if (profile_mode == PP_SMC_POWER_PROFILE_CUSTOM) {
		if (count < 2 || count > 127)
			return -EINVAL;
		while (isspace(*++buf))
			i++;
		memcpy(buf_cpy, buf, count-i);
		tmp_str = buf_cpy;
		while ((sub_str = strsep(&tmp_str, delimiter)) != NULL) {
			if (strlen(sub_str) == 0)
				continue;
			ret = kstrtol(sub_str, 0, &parameter[parameter_size]);
			if (ret)
				return -EINVAL;
			parameter_size++;
			while (isspace(*tmp_str))
				tmp_str++;
		}
	}
	parameter[parameter_size] = profile_mode;

	ret = pm_runtime_get_sync(ddev->dev);
	if (ret < 0) {
		pm_runtime_put_autosuspend(ddev->dev);
		return ret;
	}

	ret = amdgpu_dpm_set_power_profile_mode(adev, parameter, parameter_size);

	pm_runtime_mark_last_busy(ddev->dev);
	pm_runtime_put_autosuspend(ddev->dev);

	if (!ret)
		return count;

	return -EINVAL;
}

static int amdgpu_hwmon_get_sensor_generic(struct amdgpu_device *adev,
					   enum amd_pp_sensors sensor,
					   void *query)
{
	int r, size = sizeof(uint32_t);

	if (amdgpu_in_reset(adev))
		return -EPERM;
	if (adev->in_suspend && !adev->in_runpm)
		return -EPERM;

	r = pm_runtime_get_sync(adev_to_drm(adev)->dev);
	if (r < 0) {
		pm_runtime_put_autosuspend(adev_to_drm(adev)->dev);
		return r;
	}

	/* get the sensor value */
	r = amdgpu_dpm_read_sensor(adev, sensor, query, &size);

	pm_runtime_mark_last_busy(adev_to_drm(adev)->dev);
	pm_runtime_put_autosuspend(adev_to_drm(adev)->dev);

	return r;
}

/**
 * DOC: gpu_busy_percent
 *
 * The amdgpu driver provides a sysfs API for reading how busy the GPU
 * is as a percentage.  The file gpu_busy_percent is used for this.
 * The SMU firmware computes a percentage of load based on the
 * aggregate activity level in the IP cores.
 */
static ssize_t amdgpu_get_gpu_busy_percent(struct device *dev,
					   struct device_attribute *attr,
					   char *buf)
{
	struct drm_device *ddev = dev_get_drvdata(dev);
	struct amdgpu_device *adev = drm_to_adev(ddev);
	unsigned int value;
	int r;

	r = amdgpu_hwmon_get_sensor_generic(adev, AMDGPU_PP_SENSOR_GPU_LOAD, &value);
	if (r)
		return r;

	return sysfs_emit(buf, "%d\n", value);
}

/**
 * DOC: mem_busy_percent
 *
 * The amdgpu driver provides a sysfs API for reading how busy the VRAM
 * is as a percentage.  The file mem_busy_percent is used for this.
 * The SMU firmware computes a percentage of load based on the
 * aggregate activity level in the IP cores.
 */
static ssize_t amdgpu_get_mem_busy_percent(struct device *dev,
					   struct device_attribute *attr,
					   char *buf)
{
	struct drm_device *ddev = dev_get_drvdata(dev);
	struct amdgpu_device *adev = drm_to_adev(ddev);
	unsigned int value;
	int r;
<<<<<<< HEAD

	r = amdgpu_hwmon_get_sensor_generic(adev, AMDGPU_PP_SENSOR_MEM_LOAD, &value);
=======

	r = amdgpu_hwmon_get_sensor_generic(adev, AMDGPU_PP_SENSOR_MEM_LOAD, &value);
	if (r)
		return r;

	return sysfs_emit(buf, "%d\n", value);
}

/**
 * DOC: vcn_busy_percent
 *
 * The amdgpu driver provides a sysfs API for reading how busy the VCN
 * is as a percentage.  The file vcn_busy_percent is used for this.
 * The SMU firmware computes a percentage of load based on the
 * aggregate activity level in the IP cores.
 */
static ssize_t amdgpu_get_vcn_busy_percent(struct device *dev,
						  struct device_attribute *attr,
						  char *buf)
{
	struct drm_device *ddev = dev_get_drvdata(dev);
	struct amdgpu_device *adev = drm_to_adev(ddev);
	unsigned int value;
	int r;

	r = amdgpu_hwmon_get_sensor_generic(adev, AMDGPU_PP_SENSOR_VCN_LOAD, &value);
>>>>>>> 0c383648
	if (r)
		return r;

	return sysfs_emit(buf, "%d\n", value);
}

/**
 * DOC: pcie_bw
 *
 * The amdgpu driver provides a sysfs API for estimating how much data
 * has been received and sent by the GPU in the last second through PCIe.
 * The file pcie_bw is used for this.
 * The Perf counters count the number of received and sent messages and return
 * those values, as well as the maximum payload size of a PCIe packet (mps).
 * Note that it is not possible to easily and quickly obtain the size of each
 * packet transmitted, so we output the max payload size (mps) to allow for
 * quick estimation of the PCIe bandwidth usage
 */
static ssize_t amdgpu_get_pcie_bw(struct device *dev,
		struct device_attribute *attr,
		char *buf)
{
	struct drm_device *ddev = dev_get_drvdata(dev);
	struct amdgpu_device *adev = drm_to_adev(ddev);
	uint64_t count0 = 0, count1 = 0;
	int ret;

	if (amdgpu_in_reset(adev))
		return -EPERM;
	if (adev->in_suspend && !adev->in_runpm)
		return -EPERM;

	if (adev->flags & AMD_IS_APU)
		return -ENODATA;

	if (!adev->asic_funcs->get_pcie_usage)
		return -ENODATA;

	ret = pm_runtime_get_sync(ddev->dev);
	if (ret < 0) {
		pm_runtime_put_autosuspend(ddev->dev);
		return ret;
	}

	amdgpu_asic_get_pcie_usage(adev, &count0, &count1);

	pm_runtime_mark_last_busy(ddev->dev);
	pm_runtime_put_autosuspend(ddev->dev);

	return sysfs_emit(buf, "%llu %llu %i\n",
			  count0, count1, pcie_get_mps(adev->pdev));
}

/**
 * DOC: unique_id
 *
 * The amdgpu driver provides a sysfs API for providing a unique ID for the GPU
 * The file unique_id is used for this.
 * This will provide a Unique ID that will persist from machine to machine
 *
 * NOTE: This will only work for GFX9 and newer. This file will be absent
 * on unsupported ASICs (GFX8 and older)
 */
static ssize_t amdgpu_get_unique_id(struct device *dev,
		struct device_attribute *attr,
		char *buf)
{
	struct drm_device *ddev = dev_get_drvdata(dev);
	struct amdgpu_device *adev = drm_to_adev(ddev);

	if (amdgpu_in_reset(adev))
		return -EPERM;
	if (adev->in_suspend && !adev->in_runpm)
		return -EPERM;

	if (adev->unique_id)
		return sysfs_emit(buf, "%016llx\n", adev->unique_id);

	return 0;
}

/**
 * DOC: thermal_throttling_logging
 *
 * Thermal throttling pulls down the clock frequency and thus the performance.
 * It's an useful mechanism to protect the chip from overheating. Since it
 * impacts performance, the user controls whether it is enabled and if so,
 * the log frequency.
 *
 * Reading back the file shows you the status(enabled or disabled) and
 * the interval(in seconds) between each thermal logging.
 *
 * Writing an integer to the file, sets a new logging interval, in seconds.
 * The value should be between 1 and 3600. If the value is less than 1,
 * thermal logging is disabled. Values greater than 3600 are ignored.
 */
static ssize_t amdgpu_get_thermal_throttling_logging(struct device *dev,
						     struct device_attribute *attr,
						     char *buf)
{
	struct drm_device *ddev = dev_get_drvdata(dev);
	struct amdgpu_device *adev = drm_to_adev(ddev);

	return sysfs_emit(buf, "%s: thermal throttling logging %s, with interval %d seconds\n",
			  adev_to_drm(adev)->unique,
			  atomic_read(&adev->throttling_logging_enabled) ? "enabled" : "disabled",
			  adev->throttling_logging_rs.interval / HZ + 1);
}

static ssize_t amdgpu_set_thermal_throttling_logging(struct device *dev,
						     struct device_attribute *attr,
						     const char *buf,
						     size_t count)
{
	struct drm_device *ddev = dev_get_drvdata(dev);
	struct amdgpu_device *adev = drm_to_adev(ddev);
	long throttling_logging_interval;
	unsigned long flags;
	int ret = 0;

	ret = kstrtol(buf, 0, &throttling_logging_interval);
	if (ret)
		return ret;

	if (throttling_logging_interval > 3600)
		return -EINVAL;

	if (throttling_logging_interval > 0) {
		raw_spin_lock_irqsave(&adev->throttling_logging_rs.lock, flags);
		/*
		 * Reset the ratelimit timer internals.
		 * This can effectively restart the timer.
		 */
		adev->throttling_logging_rs.interval =
			(throttling_logging_interval - 1) * HZ;
		adev->throttling_logging_rs.begin = 0;
		adev->throttling_logging_rs.printed = 0;
		adev->throttling_logging_rs.missed = 0;
		raw_spin_unlock_irqrestore(&adev->throttling_logging_rs.lock, flags);

		atomic_set(&adev->throttling_logging_enabled, 1);
	} else {
		atomic_set(&adev->throttling_logging_enabled, 0);
	}

	return count;
}

/**
 * DOC: apu_thermal_cap
 *
 * The amdgpu driver provides a sysfs API for retrieving/updating thermal
 * limit temperature in millidegrees Celsius
 *
 * Reading back the file shows you core limit value
 *
 * Writing an integer to the file, sets a new thermal limit. The value
 * should be between 0 and 100. If the value is less than 0 or greater
 * than 100, then the write request will be ignored.
 */
static ssize_t amdgpu_get_apu_thermal_cap(struct device *dev,
					 struct device_attribute *attr,
					 char *buf)
{
	int ret, size;
	u32 limit;
	struct drm_device *ddev = dev_get_drvdata(dev);
	struct amdgpu_device *adev = drm_to_adev(ddev);

	ret = pm_runtime_get_sync(ddev->dev);
	if (ret < 0) {
		pm_runtime_put_autosuspend(ddev->dev);
		return ret;
	}

	ret = amdgpu_dpm_get_apu_thermal_limit(adev, &limit);
	if (!ret)
		size = sysfs_emit(buf, "%u\n", limit);
	else
		size = sysfs_emit(buf, "failed to get thermal limit\n");

	pm_runtime_mark_last_busy(ddev->dev);
	pm_runtime_put_autosuspend(ddev->dev);

	return size;
}

static ssize_t amdgpu_set_apu_thermal_cap(struct device *dev,
					 struct device_attribute *attr,
					 const char *buf,
					 size_t count)
{
	int ret;
	u32 value;
	struct drm_device *ddev = dev_get_drvdata(dev);
	struct amdgpu_device *adev = drm_to_adev(ddev);

	ret = kstrtou32(buf, 10, &value);
	if (ret)
		return ret;

	if (value > 100) {
		dev_err(dev, "Invalid argument !\n");
		return -EINVAL;
	}

	ret = pm_runtime_get_sync(ddev->dev);
	if (ret < 0) {
		pm_runtime_put_autosuspend(ddev->dev);
		return ret;
	}

	ret = amdgpu_dpm_set_apu_thermal_limit(adev, value);
	if (ret) {
		dev_err(dev, "failed to update thermal limit\n");
		return ret;
	}

	pm_runtime_mark_last_busy(ddev->dev);
	pm_runtime_put_autosuspend(ddev->dev);

	return count;
}

static int amdgpu_pm_metrics_attr_update(struct amdgpu_device *adev,
					 struct amdgpu_device_attr *attr,
					 uint32_t mask,
					 enum amdgpu_device_attr_states *states)
{
	if (amdgpu_dpm_get_pm_metrics(adev, NULL, 0) == -EOPNOTSUPP)
		*states = ATTR_STATE_UNSUPPORTED;

	return 0;
}

static ssize_t amdgpu_get_pm_metrics(struct device *dev,
				     struct device_attribute *attr, char *buf)
{
	struct drm_device *ddev = dev_get_drvdata(dev);
	struct amdgpu_device *adev = drm_to_adev(ddev);
	ssize_t size = 0;
	int ret;

	if (amdgpu_in_reset(adev))
		return -EPERM;
	if (adev->in_suspend && !adev->in_runpm)
		return -EPERM;

	ret = pm_runtime_get_sync(ddev->dev);
	if (ret < 0) {
		pm_runtime_put_autosuspend(ddev->dev);
		return ret;
	}

	size = amdgpu_dpm_get_pm_metrics(adev, buf, PAGE_SIZE);

	pm_runtime_mark_last_busy(ddev->dev);
	pm_runtime_put_autosuspend(ddev->dev);

	return size;
}

/**
 * DOC: gpu_metrics
 *
 * The amdgpu driver provides a sysfs API for retrieving current gpu
 * metrics data. The file gpu_metrics is used for this. Reading the
 * file will dump all the current gpu metrics data.
 *
 * These data include temperature, frequency, engines utilization,
 * power consume, throttler status, fan speed and cpu core statistics(
 * available for APU only). That's it will give a snapshot of all sensors
 * at the same time.
 */
static ssize_t amdgpu_get_gpu_metrics(struct device *dev,
				      struct device_attribute *attr,
				      char *buf)
{
	struct drm_device *ddev = dev_get_drvdata(dev);
	struct amdgpu_device *adev = drm_to_adev(ddev);
	void *gpu_metrics;
	ssize_t size = 0;
	int ret;

	if (amdgpu_in_reset(adev))
		return -EPERM;
	if (adev->in_suspend && !adev->in_runpm)
		return -EPERM;

	ret = pm_runtime_get_sync(ddev->dev);
	if (ret < 0) {
		pm_runtime_put_autosuspend(ddev->dev);
		return ret;
	}

	size = amdgpu_dpm_get_gpu_metrics(adev, &gpu_metrics);
	if (size <= 0)
		goto out;

	if (size >= PAGE_SIZE)
		size = PAGE_SIZE - 1;

	memcpy(buf, gpu_metrics, size);

out:
	pm_runtime_mark_last_busy(ddev->dev);
	pm_runtime_put_autosuspend(ddev->dev);

	return size;
}

static int amdgpu_show_powershift_percent(struct device *dev,
					char *buf, enum amd_pp_sensors sensor)
{
	struct drm_device *ddev = dev_get_drvdata(dev);
	struct amdgpu_device *adev = drm_to_adev(ddev);
	uint32_t ss_power;
	int r = 0, i;

	r = amdgpu_hwmon_get_sensor_generic(adev, sensor, (void *)&ss_power);
	if (r == -EOPNOTSUPP) {
		/* sensor not available on dGPU, try to read from APU */
		adev = NULL;
		mutex_lock(&mgpu_info.mutex);
		for (i = 0; i < mgpu_info.num_gpu; i++) {
			if (mgpu_info.gpu_ins[i].adev->flags & AMD_IS_APU) {
				adev = mgpu_info.gpu_ins[i].adev;
				break;
			}
		}
		mutex_unlock(&mgpu_info.mutex);
		if (adev)
			r = amdgpu_hwmon_get_sensor_generic(adev, sensor, (void *)&ss_power);
	}

	if (r)
		return r;

	return sysfs_emit(buf, "%u%%\n", ss_power);
}

/**
 * DOC: smartshift_apu_power
 *
 * The amdgpu driver provides a sysfs API for reporting APU power
 * shift in percentage if platform supports smartshift. Value 0 means that
 * there is no powershift and values between [1-100] means that the power
 * is shifted to APU, the percentage of boost is with respect to APU power
 * limit on the platform.
 */

static ssize_t amdgpu_get_smartshift_apu_power(struct device *dev, struct device_attribute *attr,
					       char *buf)
{
	return amdgpu_show_powershift_percent(dev, buf, AMDGPU_PP_SENSOR_SS_APU_SHARE);
}

/**
 * DOC: smartshift_dgpu_power
 *
 * The amdgpu driver provides a sysfs API for reporting dGPU power
 * shift in percentage if platform supports smartshift. Value 0 means that
 * there is no powershift and values between [1-100] means that the power is
 * shifted to dGPU, the percentage of boost is with respect to dGPU power
 * limit on the platform.
 */

static ssize_t amdgpu_get_smartshift_dgpu_power(struct device *dev, struct device_attribute *attr,
						char *buf)
{
	return amdgpu_show_powershift_percent(dev, buf, AMDGPU_PP_SENSOR_SS_DGPU_SHARE);
}

/**
 * DOC: smartshift_bias
 *
 * The amdgpu driver provides a sysfs API for reporting the
 * smartshift(SS2.0) bias level. The value ranges from -100 to 100
 * and the default is 0. -100 sets maximum preference to APU
 * and 100 sets max perference to dGPU.
 */

static ssize_t amdgpu_get_smartshift_bias(struct device *dev,
					  struct device_attribute *attr,
					  char *buf)
{
	int r = 0;

	r = sysfs_emit(buf, "%d\n", amdgpu_smartshift_bias);

	return r;
}

static ssize_t amdgpu_set_smartshift_bias(struct device *dev,
					  struct device_attribute *attr,
					  const char *buf, size_t count)
{
	struct drm_device *ddev = dev_get_drvdata(dev);
	struct amdgpu_device *adev = drm_to_adev(ddev);
	int r = 0;
	int bias = 0;

	if (amdgpu_in_reset(adev))
		return -EPERM;
	if (adev->in_suspend && !adev->in_runpm)
		return -EPERM;

	r = pm_runtime_get_sync(ddev->dev);
	if (r < 0) {
		pm_runtime_put_autosuspend(ddev->dev);
		return r;
	}

	r = kstrtoint(buf, 10, &bias);
	if (r)
		goto out;

	if (bias > AMDGPU_SMARTSHIFT_MAX_BIAS)
		bias = AMDGPU_SMARTSHIFT_MAX_BIAS;
	else if (bias < AMDGPU_SMARTSHIFT_MIN_BIAS)
		bias = AMDGPU_SMARTSHIFT_MIN_BIAS;

	amdgpu_smartshift_bias = bias;
	r = count;

	/* TODO: update bias level with SMU message */

out:
	pm_runtime_mark_last_busy(ddev->dev);
	pm_runtime_put_autosuspend(ddev->dev);
	return r;
}

static int ss_power_attr_update(struct amdgpu_device *adev, struct amdgpu_device_attr *attr,
				uint32_t mask, enum amdgpu_device_attr_states *states)
{
	if (!amdgpu_device_supports_smart_shift(adev_to_drm(adev)))
		*states = ATTR_STATE_UNSUPPORTED;

	return 0;
}

static int ss_bias_attr_update(struct amdgpu_device *adev, struct amdgpu_device_attr *attr,
			       uint32_t mask, enum amdgpu_device_attr_states *states)
{
	uint32_t ss_power;

	if (!amdgpu_device_supports_smart_shift(adev_to_drm(adev)))
		*states = ATTR_STATE_UNSUPPORTED;
	else if (amdgpu_hwmon_get_sensor_generic(adev, AMDGPU_PP_SENSOR_SS_APU_SHARE,
		 (void *)&ss_power))
<<<<<<< HEAD
		*states = ATTR_STATE_UNSUPPORTED;
	else if (amdgpu_hwmon_get_sensor_generic(adev, AMDGPU_PP_SENSOR_SS_DGPU_SHARE,
		 (void *)&ss_power))
		*states = ATTR_STATE_UNSUPPORTED;

	return 0;
}

static int pp_od_clk_voltage_attr_update(struct amdgpu_device *adev, struct amdgpu_device_attr *attr,
					 uint32_t mask, enum amdgpu_device_attr_states *states)
{
	uint32_t gc_ver = amdgpu_ip_version(adev, GC_HWIP, 0);

	*states = ATTR_STATE_SUPPORTED;

	if (!amdgpu_dpm_is_overdrive_supported(adev)) {
		*states = ATTR_STATE_UNSUPPORTED;
		return 0;
	}

	/* Enable pp_od_clk_voltage node for gc 9.4.3 SRIOV/BM support */
	if (gc_ver == IP_VERSION(9, 4, 3)) {
		if (amdgpu_sriov_vf(adev) && !amdgpu_sriov_is_pp_one_vf(adev))
			*states = ATTR_STATE_UNSUPPORTED;
		return 0;
	}

	if (!(attr->flags & mask))
		*states = ATTR_STATE_UNSUPPORTED;

	return 0;
}

static int pp_dpm_dcefclk_attr_update(struct amdgpu_device *adev, struct amdgpu_device_attr *attr,
				      uint32_t mask, enum amdgpu_device_attr_states *states)
{
	struct device_attribute *dev_attr = &attr->dev_attr;
	uint32_t gc_ver;

	*states = ATTR_STATE_SUPPORTED;

	if (!(attr->flags & mask)) {
		*states = ATTR_STATE_UNSUPPORTED;
		return 0;
	}

	gc_ver = amdgpu_ip_version(adev, GC_HWIP, 0);
	/* dcefclk node is not available on gfx 11.0.3 sriov */
	if ((gc_ver == IP_VERSION(11, 0, 3) && amdgpu_sriov_is_pp_one_vf(adev)) ||
	    gc_ver < IP_VERSION(9, 0, 0) ||
	    !amdgpu_device_has_display_hardware(adev))
=======
		*states = ATTR_STATE_UNSUPPORTED;
	else if (amdgpu_hwmon_get_sensor_generic(adev, AMDGPU_PP_SENSOR_SS_DGPU_SHARE,
		 (void *)&ss_power))
>>>>>>> 0c383648
		*states = ATTR_STATE_UNSUPPORTED;

	/* SMU MP1 does not support dcefclk level setting,
	 * setting should not be allowed from VF if not in one VF mode.
	 */
	if (gc_ver >= IP_VERSION(10, 0, 0) ||
	    (amdgpu_sriov_vf(adev) && !amdgpu_sriov_is_pp_one_vf(adev))) {
		dev_attr->attr.mode &= ~S_IWUGO;
		dev_attr->store = NULL;
	}

	return 0;
}

<<<<<<< HEAD
/* Following items will be read out to indicate current plpd policy:
 *  - -1: none
 *  - 0: disallow
 *  - 1: default
 *  - 2: optimized
 */
static ssize_t amdgpu_get_xgmi_plpd_policy(struct device *dev,
					   struct device_attribute *attr,
					   char *buf)
{
	struct drm_device *ddev = dev_get_drvdata(dev);
	struct amdgpu_device *adev = drm_to_adev(ddev);
	char *mode_desc = "none";
	int mode;

	if (amdgpu_in_reset(adev))
		return -EPERM;
	if (adev->in_suspend && !adev->in_runpm)
		return -EPERM;

	mode = amdgpu_dpm_get_xgmi_plpd_mode(adev, &mode_desc);

	return sysfs_emit(buf, "%d: %s\n", mode, mode_desc);
}

/* Following argument value is expected from user to change plpd policy
 *  - arg 0: disallow plpd
 *  - arg 1: default policy
 *  - arg 2: optimized policy
 */
static ssize_t amdgpu_set_xgmi_plpd_policy(struct device *dev,
					   struct device_attribute *attr,
					   const char *buf, size_t count)
{
	struct drm_device *ddev = dev_get_drvdata(dev);
	struct amdgpu_device *adev = drm_to_adev(ddev);
	int mode, ret;

	if (amdgpu_in_reset(adev))
		return -EPERM;
	if (adev->in_suspend && !adev->in_runpm)
		return -EPERM;

	ret = kstrtos32(buf, 0, &mode);
	if (ret)
		return -EINVAL;

	ret = pm_runtime_get_sync(ddev->dev);
	if (ret < 0) {
		pm_runtime_put_autosuspend(ddev->dev);
		return ret;
	}

	ret = amdgpu_dpm_set_xgmi_plpd_mode(adev, mode);

	pm_runtime_mark_last_busy(ddev->dev);
	pm_runtime_put_autosuspend(ddev->dev);

	if (ret)
		return ret;

	return count;
}

static struct amdgpu_device_attr amdgpu_device_attrs[] = {
	AMDGPU_DEVICE_ATTR_RW(power_dpm_state,				ATTR_FLAG_BASIC|ATTR_FLAG_ONEVF),
	AMDGPU_DEVICE_ATTR_RW(power_dpm_force_performance_level,	ATTR_FLAG_BASIC|ATTR_FLAG_ONEVF),
	AMDGPU_DEVICE_ATTR_RO(pp_num_states,				ATTR_FLAG_BASIC|ATTR_FLAG_ONEVF),
	AMDGPU_DEVICE_ATTR_RO(pp_cur_state,				ATTR_FLAG_BASIC|ATTR_FLAG_ONEVF),
	AMDGPU_DEVICE_ATTR_RW(pp_force_state,				ATTR_FLAG_BASIC|ATTR_FLAG_ONEVF),
	AMDGPU_DEVICE_ATTR_RW(pp_table,					ATTR_FLAG_BASIC|ATTR_FLAG_ONEVF),
	AMDGPU_DEVICE_ATTR_RW(pp_dpm_sclk,				ATTR_FLAG_BASIC|ATTR_FLAG_ONEVF),
	AMDGPU_DEVICE_ATTR_RW(pp_dpm_mclk,				ATTR_FLAG_BASIC|ATTR_FLAG_ONEVF),
	AMDGPU_DEVICE_ATTR_RW(pp_dpm_socclk,				ATTR_FLAG_BASIC|ATTR_FLAG_ONEVF),
	AMDGPU_DEVICE_ATTR_RW(pp_dpm_fclk,				ATTR_FLAG_BASIC|ATTR_FLAG_ONEVF),
	AMDGPU_DEVICE_ATTR_RW(pp_dpm_vclk,				ATTR_FLAG_BASIC|ATTR_FLAG_ONEVF),
	AMDGPU_DEVICE_ATTR_RW(pp_dpm_vclk1,				ATTR_FLAG_BASIC|ATTR_FLAG_ONEVF),
	AMDGPU_DEVICE_ATTR_RW(pp_dpm_dclk,				ATTR_FLAG_BASIC|ATTR_FLAG_ONEVF),
	AMDGPU_DEVICE_ATTR_RW(pp_dpm_dclk1,				ATTR_FLAG_BASIC|ATTR_FLAG_ONEVF),
	AMDGPU_DEVICE_ATTR_RW(pp_dpm_dcefclk,				ATTR_FLAG_BASIC|ATTR_FLAG_ONEVF,
			      .attr_update = pp_dpm_dcefclk_attr_update),
	AMDGPU_DEVICE_ATTR_RW(pp_dpm_pcie,				ATTR_FLAG_BASIC|ATTR_FLAG_ONEVF),
	AMDGPU_DEVICE_ATTR_RW(pp_sclk_od,				ATTR_FLAG_BASIC),
	AMDGPU_DEVICE_ATTR_RW(pp_mclk_od,				ATTR_FLAG_BASIC),
	AMDGPU_DEVICE_ATTR_RW(pp_power_profile_mode,			ATTR_FLAG_BASIC|ATTR_FLAG_ONEVF),
	AMDGPU_DEVICE_ATTR_RW(pp_od_clk_voltage,			ATTR_FLAG_BASIC,
			      .attr_update = pp_od_clk_voltage_attr_update),
	AMDGPU_DEVICE_ATTR_RO(gpu_busy_percent,				ATTR_FLAG_BASIC|ATTR_FLAG_ONEVF),
	AMDGPU_DEVICE_ATTR_RO(mem_busy_percent,				ATTR_FLAG_BASIC|ATTR_FLAG_ONEVF),
	AMDGPU_DEVICE_ATTR_RO(pcie_bw,					ATTR_FLAG_BASIC),
	AMDGPU_DEVICE_ATTR_RW(pp_features,				ATTR_FLAG_BASIC|ATTR_FLAG_ONEVF),
	AMDGPU_DEVICE_ATTR_RO(unique_id,				ATTR_FLAG_BASIC|ATTR_FLAG_ONEVF),
	AMDGPU_DEVICE_ATTR_RW(thermal_throttling_logging,		ATTR_FLAG_BASIC|ATTR_FLAG_ONEVF),
	AMDGPU_DEVICE_ATTR_RW(apu_thermal_cap,				ATTR_FLAG_BASIC|ATTR_FLAG_ONEVF),
	AMDGPU_DEVICE_ATTR_RO(gpu_metrics,				ATTR_FLAG_BASIC|ATTR_FLAG_ONEVF),
	AMDGPU_DEVICE_ATTR_RO(smartshift_apu_power,			ATTR_FLAG_BASIC,
			      .attr_update = ss_power_attr_update),
	AMDGPU_DEVICE_ATTR_RO(smartshift_dgpu_power,			ATTR_FLAG_BASIC,
			      .attr_update = ss_power_attr_update),
	AMDGPU_DEVICE_ATTR_RW(smartshift_bias,				ATTR_FLAG_BASIC,
			      .attr_update = ss_bias_attr_update),
	AMDGPU_DEVICE_ATTR_RW(xgmi_plpd_policy,				ATTR_FLAG_BASIC),
	AMDGPU_DEVICE_ATTR_RO(pm_metrics,				ATTR_FLAG_BASIC,
			      .attr_update = amdgpu_pm_metrics_attr_update),
};
=======
static int pp_od_clk_voltage_attr_update(struct amdgpu_device *adev, struct amdgpu_device_attr *attr,
					 uint32_t mask, enum amdgpu_device_attr_states *states)
{
	uint32_t gc_ver = amdgpu_ip_version(adev, GC_HWIP, 0);
>>>>>>> 0c383648

	*states = ATTR_STATE_SUPPORTED;

	if (!amdgpu_dpm_is_overdrive_supported(adev)) {
		*states = ATTR_STATE_UNSUPPORTED;
		return 0;
	}

	/* Enable pp_od_clk_voltage node for gc 9.4.3 SRIOV/BM support */
	if (gc_ver == IP_VERSION(9, 4, 3)) {
		if (amdgpu_sriov_vf(adev) && !amdgpu_sriov_is_pp_one_vf(adev))
			*states = ATTR_STATE_UNSUPPORTED;
		return 0;
	}

	if (!(attr->flags & mask))
		*states = ATTR_STATE_UNSUPPORTED;

	return 0;
}

static int pp_dpm_dcefclk_attr_update(struct amdgpu_device *adev, struct amdgpu_device_attr *attr,
				      uint32_t mask, enum amdgpu_device_attr_states *states)
{
	struct device_attribute *dev_attr = &attr->dev_attr;
<<<<<<< HEAD
	uint32_t mp1_ver = amdgpu_ip_version(adev, MP1_HWIP, 0);
	uint32_t gc_ver = amdgpu_ip_version(adev, GC_HWIP, 0);
	const char *attr_name = dev_attr->attr.name;
=======
	uint32_t gc_ver;

	*states = ATTR_STATE_SUPPORTED;
>>>>>>> 0c383648

	if (!(attr->flags & mask)) {
		*states = ATTR_STATE_UNSUPPORTED;
		return 0;
	}

	gc_ver = amdgpu_ip_version(adev, GC_HWIP, 0);
	/* dcefclk node is not available on gfx 11.0.3 sriov */
	if ((gc_ver == IP_VERSION(11, 0, 3) && amdgpu_sriov_is_pp_one_vf(adev)) ||
	    gc_ver < IP_VERSION(9, 0, 0) ||
	    !amdgpu_device_has_display_hardware(adev))
		*states = ATTR_STATE_UNSUPPORTED;

	/* SMU MP1 does not support dcefclk level setting,
	 * setting should not be allowed from VF if not in one VF mode.
	 */
	if (gc_ver >= IP_VERSION(10, 0, 0) ||
	    (amdgpu_sriov_vf(adev) && !amdgpu_sriov_is_pp_one_vf(adev))) {
		dev_attr->attr.mode &= ~S_IWUGO;
		dev_attr->store = NULL;
	}

	return 0;
}

static int pp_dpm_clk_default_attr_update(struct amdgpu_device *adev, struct amdgpu_device_attr *attr,
					  uint32_t mask, enum amdgpu_device_attr_states *states)
{
	struct device_attribute *dev_attr = &attr->dev_attr;
	enum amdgpu_device_attr_id attr_id = attr->attr_id;
	uint32_t mp1_ver = amdgpu_ip_version(adev, MP1_HWIP, 0);
	uint32_t gc_ver = amdgpu_ip_version(adev, GC_HWIP, 0);

	*states = ATTR_STATE_SUPPORTED;

	if (!(attr->flags & mask)) {
		*states = ATTR_STATE_UNSUPPORTED;
		return 0;
	}

	if (DEVICE_ATTR_IS(pp_dpm_socclk)) {
		if (gc_ver < IP_VERSION(9, 0, 0))
			*states = ATTR_STATE_UNSUPPORTED;
	} else if (DEVICE_ATTR_IS(pp_dpm_fclk)) {
		if (mp1_ver < IP_VERSION(10, 0, 0))
			*states = ATTR_STATE_UNSUPPORTED;
<<<<<<< HEAD
	} else if (DEVICE_ATTR_IS(mem_busy_percent)) {
		if ((adev->flags & AMD_IS_APU &&
		     gc_ver != IP_VERSION(9, 4, 3)) ||
		    gc_ver == IP_VERSION(9, 0, 1))
			*states = ATTR_STATE_UNSUPPORTED;
	} else if (DEVICE_ATTR_IS(pcie_bw)) {
		/* PCIe Perf counters won't work on APU nodes */
		if (adev->flags & AMD_IS_APU ||
		    !adev->asic_funcs->get_pcie_usage)
			*states = ATTR_STATE_UNSUPPORTED;
	} else if (DEVICE_ATTR_IS(unique_id)) {
		switch (gc_ver) {
		case IP_VERSION(9, 0, 1):
		case IP_VERSION(9, 4, 0):
		case IP_VERSION(9, 4, 1):
		case IP_VERSION(9, 4, 2):
		case IP_VERSION(9, 4, 3):
		case IP_VERSION(10, 3, 0):
		case IP_VERSION(11, 0, 0):
		case IP_VERSION(11, 0, 1):
		case IP_VERSION(11, 0, 2):
		case IP_VERSION(11, 0, 3):
			*states = ATTR_STATE_SUPPORTED;
			break;
		default:
			*states = ATTR_STATE_UNSUPPORTED;
		}
	} else if (DEVICE_ATTR_IS(pp_features)) {
		if ((adev->flags & AMD_IS_APU &&
		     gc_ver != IP_VERSION(9, 4, 3)) ||
		    gc_ver < IP_VERSION(9, 0, 0))
			*states = ATTR_STATE_UNSUPPORTED;
	} else if (DEVICE_ATTR_IS(gpu_metrics)) {
		if (gc_ver < IP_VERSION(9, 1, 0))
			*states = ATTR_STATE_UNSUPPORTED;
=======
>>>>>>> 0c383648
	} else if (DEVICE_ATTR_IS(pp_dpm_vclk)) {
		if (!(gc_ver == IP_VERSION(10, 3, 1) ||
		      gc_ver == IP_VERSION(10, 3, 3) ||
		      gc_ver == IP_VERSION(10, 3, 6) ||
		      gc_ver == IP_VERSION(10, 3, 7) ||
		      gc_ver == IP_VERSION(10, 3, 0) ||
		      gc_ver == IP_VERSION(10, 1, 2) ||
		      gc_ver == IP_VERSION(11, 0, 0) ||
		      gc_ver == IP_VERSION(11, 0, 1) ||
		      gc_ver == IP_VERSION(11, 0, 4) ||
		      gc_ver == IP_VERSION(11, 5, 0) ||
		      gc_ver == IP_VERSION(11, 0, 2) ||
		      gc_ver == IP_VERSION(11, 0, 3) ||
		      gc_ver == IP_VERSION(9, 4, 3)))
			*states = ATTR_STATE_UNSUPPORTED;
	} else if (DEVICE_ATTR_IS(pp_dpm_vclk1)) {
		if (!((gc_ver == IP_VERSION(10, 3, 1) ||
		       gc_ver == IP_VERSION(10, 3, 0) ||
		       gc_ver == IP_VERSION(11, 0, 2) ||
		       gc_ver == IP_VERSION(11, 0, 3)) && adev->vcn.num_vcn_inst >= 2))
			*states = ATTR_STATE_UNSUPPORTED;
	} else if (DEVICE_ATTR_IS(pp_dpm_dclk)) {
		if (!(gc_ver == IP_VERSION(10, 3, 1) ||
		      gc_ver == IP_VERSION(10, 3, 3) ||
		      gc_ver == IP_VERSION(10, 3, 6) ||
		      gc_ver == IP_VERSION(10, 3, 7) ||
		      gc_ver == IP_VERSION(10, 3, 0) ||
		      gc_ver == IP_VERSION(10, 1, 2) ||
		      gc_ver == IP_VERSION(11, 0, 0) ||
		      gc_ver == IP_VERSION(11, 0, 1) ||
		      gc_ver == IP_VERSION(11, 0, 4) ||
		      gc_ver == IP_VERSION(11, 5, 0) ||
		      gc_ver == IP_VERSION(11, 0, 2) ||
		      gc_ver == IP_VERSION(11, 0, 3) ||
		      gc_ver == IP_VERSION(9, 4, 3)))
			*states = ATTR_STATE_UNSUPPORTED;
	} else if (DEVICE_ATTR_IS(pp_dpm_dclk1)) {
		if (!((gc_ver == IP_VERSION(10, 3, 1) ||
		       gc_ver == IP_VERSION(10, 3, 0) ||
		       gc_ver == IP_VERSION(11, 0, 2) ||
		       gc_ver == IP_VERSION(11, 0, 3)) && adev->vcn.num_vcn_inst >= 2))
			*states = ATTR_STATE_UNSUPPORTED;
<<<<<<< HEAD
		else if ((gc_ver == IP_VERSION(10, 3, 0) ||
			  gc_ver == IP_VERSION(11, 0, 3)) && amdgpu_sriov_vf(adev))
			*states = ATTR_STATE_UNSUPPORTED;
	} else if (DEVICE_ATTR_IS(xgmi_plpd_policy)) {
		if (amdgpu_dpm_get_xgmi_plpd_mode(adev, NULL) == XGMI_PLPD_NONE)
			*states = ATTR_STATE_UNSUPPORTED;
	} else if (DEVICE_ATTR_IS(pp_mclk_od)) {
		if (amdgpu_dpm_get_mclk_od(adev) == -EOPNOTSUPP)
			*states = ATTR_STATE_UNSUPPORTED;
	} else if (DEVICE_ATTR_IS(pp_sclk_od)) {
		if (amdgpu_dpm_get_sclk_od(adev) == -EOPNOTSUPP)
			*states = ATTR_STATE_UNSUPPORTED;
	} else if (DEVICE_ATTR_IS(apu_thermal_cap)) {
		u32 limit;

		if (amdgpu_dpm_get_apu_thermal_limit(adev, &limit) ==
		    -EOPNOTSUPP)
			*states = ATTR_STATE_UNSUPPORTED;
=======
>>>>>>> 0c383648
	} else if (DEVICE_ATTR_IS(pp_dpm_pcie)) {
		if (gc_ver == IP_VERSION(9, 4, 2) ||
		    gc_ver == IP_VERSION(9, 4, 3))
			*states = ATTR_STATE_UNSUPPORTED;
	}

	switch (gc_ver) {
	case IP_VERSION(9, 4, 1):
	case IP_VERSION(9, 4, 2):
		/* the Mi series card does not support standalone mclk/socclk/fclk level setting */
		if (DEVICE_ATTR_IS(pp_dpm_mclk) ||
		    DEVICE_ATTR_IS(pp_dpm_socclk) ||
		    DEVICE_ATTR_IS(pp_dpm_fclk)) {
			dev_attr->attr.mode &= ~S_IWUGO;
			dev_attr->store = NULL;
		}
		break;
	default:
		break;
	}

	/* setting should not be allowed from VF if not in one VF mode */
	if (amdgpu_sriov_vf(adev) && amdgpu_sriov_is_pp_one_vf(adev)) {
		dev_attr->attr.mode &= ~S_IWUGO;
		dev_attr->store = NULL;
	}

	return 0;
}

/* Following items will be read out to indicate current plpd policy:
 *  - -1: none
 *  - 0: disallow
 *  - 1: default
 *  - 2: optimized
 */
static ssize_t amdgpu_get_xgmi_plpd_policy(struct device *dev,
					   struct device_attribute *attr,
					   char *buf)
{
<<<<<<< HEAD
=======
	struct drm_device *ddev = dev_get_drvdata(dev);
	struct amdgpu_device *adev = drm_to_adev(ddev);
	char *mode_desc = "none";
	int mode;

	if (amdgpu_in_reset(adev))
		return -EPERM;
	if (adev->in_suspend && !adev->in_runpm)
		return -EPERM;

	mode = amdgpu_dpm_get_xgmi_plpd_mode(adev, &mode_desc);

	return sysfs_emit(buf, "%d: %s\n", mode, mode_desc);
}

/* Following argument value is expected from user to change plpd policy
 *  - arg 0: disallow plpd
 *  - arg 1: default policy
 *  - arg 2: optimized policy
 */
static ssize_t amdgpu_set_xgmi_plpd_policy(struct device *dev,
					   struct device_attribute *attr,
					   const char *buf, size_t count)
{
	struct drm_device *ddev = dev_get_drvdata(dev);
	struct amdgpu_device *adev = drm_to_adev(ddev);
	int mode, ret;

	if (amdgpu_in_reset(adev))
		return -EPERM;
	if (adev->in_suspend && !adev->in_runpm)
		return -EPERM;

	ret = kstrtos32(buf, 0, &mode);
	if (ret)
		return -EINVAL;

	ret = pm_runtime_get_sync(ddev->dev);
	if (ret < 0) {
		pm_runtime_put_autosuspend(ddev->dev);
		return ret;
	}

	ret = amdgpu_dpm_set_xgmi_plpd_mode(adev, mode);

	pm_runtime_mark_last_busy(ddev->dev);
	pm_runtime_put_autosuspend(ddev->dev);

	if (ret)
		return ret;

	return count;
}

static struct amdgpu_device_attr amdgpu_device_attrs[] = {
	AMDGPU_DEVICE_ATTR_RW(power_dpm_state,				ATTR_FLAG_BASIC|ATTR_FLAG_ONEVF),
	AMDGPU_DEVICE_ATTR_RW(power_dpm_force_performance_level,	ATTR_FLAG_BASIC|ATTR_FLAG_ONEVF),
	AMDGPU_DEVICE_ATTR_RO(pp_num_states,				ATTR_FLAG_BASIC|ATTR_FLAG_ONEVF),
	AMDGPU_DEVICE_ATTR_RO(pp_cur_state,				ATTR_FLAG_BASIC|ATTR_FLAG_ONEVF),
	AMDGPU_DEVICE_ATTR_RW(pp_force_state,				ATTR_FLAG_BASIC|ATTR_FLAG_ONEVF),
	AMDGPU_DEVICE_ATTR_RW(pp_table,					ATTR_FLAG_BASIC|ATTR_FLAG_ONEVF),
	AMDGPU_DEVICE_ATTR_RW(pp_dpm_sclk,				ATTR_FLAG_BASIC|ATTR_FLAG_ONEVF,
			      .attr_update = pp_dpm_clk_default_attr_update),
	AMDGPU_DEVICE_ATTR_RW(pp_dpm_mclk,				ATTR_FLAG_BASIC|ATTR_FLAG_ONEVF,
			      .attr_update = pp_dpm_clk_default_attr_update),
	AMDGPU_DEVICE_ATTR_RW(pp_dpm_socclk,				ATTR_FLAG_BASIC|ATTR_FLAG_ONEVF,
			      .attr_update = pp_dpm_clk_default_attr_update),
	AMDGPU_DEVICE_ATTR_RW(pp_dpm_fclk,				ATTR_FLAG_BASIC|ATTR_FLAG_ONEVF,
			      .attr_update = pp_dpm_clk_default_attr_update),
	AMDGPU_DEVICE_ATTR_RW(pp_dpm_vclk,				ATTR_FLAG_BASIC|ATTR_FLAG_ONEVF,
			      .attr_update = pp_dpm_clk_default_attr_update),
	AMDGPU_DEVICE_ATTR_RW(pp_dpm_vclk1,				ATTR_FLAG_BASIC|ATTR_FLAG_ONEVF,
			      .attr_update = pp_dpm_clk_default_attr_update),
	AMDGPU_DEVICE_ATTR_RW(pp_dpm_dclk,				ATTR_FLAG_BASIC|ATTR_FLAG_ONEVF,
			      .attr_update = pp_dpm_clk_default_attr_update),
	AMDGPU_DEVICE_ATTR_RW(pp_dpm_dclk1,				ATTR_FLAG_BASIC|ATTR_FLAG_ONEVF,
			      .attr_update = pp_dpm_clk_default_attr_update),
	AMDGPU_DEVICE_ATTR_RW(pp_dpm_dcefclk,				ATTR_FLAG_BASIC|ATTR_FLAG_ONEVF,
			      .attr_update = pp_dpm_dcefclk_attr_update),
	AMDGPU_DEVICE_ATTR_RW(pp_dpm_pcie,				ATTR_FLAG_BASIC|ATTR_FLAG_ONEVF,
			      .attr_update = pp_dpm_clk_default_attr_update),
	AMDGPU_DEVICE_ATTR_RW(pp_sclk_od,				ATTR_FLAG_BASIC),
	AMDGPU_DEVICE_ATTR_RW(pp_mclk_od,				ATTR_FLAG_BASIC),
	AMDGPU_DEVICE_ATTR_RW(pp_power_profile_mode,			ATTR_FLAG_BASIC|ATTR_FLAG_ONEVF),
	AMDGPU_DEVICE_ATTR_RW(pp_od_clk_voltage,			ATTR_FLAG_BASIC,
			      .attr_update = pp_od_clk_voltage_attr_update),
	AMDGPU_DEVICE_ATTR_RO(gpu_busy_percent,				ATTR_FLAG_BASIC|ATTR_FLAG_ONEVF),
	AMDGPU_DEVICE_ATTR_RO(mem_busy_percent,				ATTR_FLAG_BASIC|ATTR_FLAG_ONEVF),
	AMDGPU_DEVICE_ATTR_RO(vcn_busy_percent,				ATTR_FLAG_BASIC|ATTR_FLAG_ONEVF),
	AMDGPU_DEVICE_ATTR_RO(pcie_bw,					ATTR_FLAG_BASIC),
	AMDGPU_DEVICE_ATTR_RW(pp_features,				ATTR_FLAG_BASIC|ATTR_FLAG_ONEVF),
	AMDGPU_DEVICE_ATTR_RO(unique_id,				ATTR_FLAG_BASIC|ATTR_FLAG_ONEVF),
	AMDGPU_DEVICE_ATTR_RW(thermal_throttling_logging,		ATTR_FLAG_BASIC|ATTR_FLAG_ONEVF),
	AMDGPU_DEVICE_ATTR_RW(apu_thermal_cap,				ATTR_FLAG_BASIC|ATTR_FLAG_ONEVF),
	AMDGPU_DEVICE_ATTR_RO(gpu_metrics,				ATTR_FLAG_BASIC|ATTR_FLAG_ONEVF),
	AMDGPU_DEVICE_ATTR_RO(smartshift_apu_power,			ATTR_FLAG_BASIC,
			      .attr_update = ss_power_attr_update),
	AMDGPU_DEVICE_ATTR_RO(smartshift_dgpu_power,			ATTR_FLAG_BASIC,
			      .attr_update = ss_power_attr_update),
	AMDGPU_DEVICE_ATTR_RW(smartshift_bias,				ATTR_FLAG_BASIC,
			      .attr_update = ss_bias_attr_update),
	AMDGPU_DEVICE_ATTR_RW(xgmi_plpd_policy,				ATTR_FLAG_BASIC),
	AMDGPU_DEVICE_ATTR_RO(pm_metrics,				ATTR_FLAG_BASIC,
			      .attr_update = amdgpu_pm_metrics_attr_update),
};

static int default_attr_update(struct amdgpu_device *adev, struct amdgpu_device_attr *attr,
			       uint32_t mask, enum amdgpu_device_attr_states *states)
{
	struct device_attribute *dev_attr = &attr->dev_attr;
	enum amdgpu_device_attr_id attr_id = attr->attr_id;
	uint32_t gc_ver = amdgpu_ip_version(adev, GC_HWIP, 0);

	if (!(attr->flags & mask)) {
		*states = ATTR_STATE_UNSUPPORTED;
		return 0;
	}

	if (DEVICE_ATTR_IS(mem_busy_percent)) {
		if ((adev->flags & AMD_IS_APU &&
		     gc_ver != IP_VERSION(9, 4, 3)) ||
		    gc_ver == IP_VERSION(9, 0, 1))
			*states = ATTR_STATE_UNSUPPORTED;
	} else if (DEVICE_ATTR_IS(vcn_busy_percent)) {
		if (!(gc_ver == IP_VERSION(10, 3, 1) ||
			  gc_ver == IP_VERSION(10, 3, 3) ||
			  gc_ver == IP_VERSION(10, 3, 6) ||
			  gc_ver == IP_VERSION(10, 3, 7) ||
			  gc_ver == IP_VERSION(11, 0, 1) ||
			  gc_ver == IP_VERSION(11, 0, 4) ||
			  gc_ver == IP_VERSION(11, 5, 0)))
			*states = ATTR_STATE_UNSUPPORTED;
	} else if (DEVICE_ATTR_IS(pcie_bw)) {
		/* PCIe Perf counters won't work on APU nodes */
		if (adev->flags & AMD_IS_APU ||
		    !adev->asic_funcs->get_pcie_usage)
			*states = ATTR_STATE_UNSUPPORTED;
	} else if (DEVICE_ATTR_IS(unique_id)) {
		switch (gc_ver) {
		case IP_VERSION(9, 0, 1):
		case IP_VERSION(9, 4, 0):
		case IP_VERSION(9, 4, 1):
		case IP_VERSION(9, 4, 2):
		case IP_VERSION(9, 4, 3):
		case IP_VERSION(10, 3, 0):
		case IP_VERSION(11, 0, 0):
		case IP_VERSION(11, 0, 1):
		case IP_VERSION(11, 0, 2):
		case IP_VERSION(11, 0, 3):
			*states = ATTR_STATE_SUPPORTED;
			break;
		default:
			*states = ATTR_STATE_UNSUPPORTED;
		}
	} else if (DEVICE_ATTR_IS(pp_features)) {
		if ((adev->flags & AMD_IS_APU &&
		     gc_ver != IP_VERSION(9, 4, 3)) ||
		    gc_ver < IP_VERSION(9, 0, 0))
			*states = ATTR_STATE_UNSUPPORTED;
	} else if (DEVICE_ATTR_IS(gpu_metrics)) {
		if (gc_ver < IP_VERSION(9, 1, 0))
			*states = ATTR_STATE_UNSUPPORTED;
	} else if (DEVICE_ATTR_IS(pp_power_profile_mode)) {
		if (amdgpu_dpm_get_power_profile_mode(adev, NULL) == -EOPNOTSUPP)
			*states = ATTR_STATE_UNSUPPORTED;
		else if ((gc_ver == IP_VERSION(10, 3, 0) ||
			  gc_ver == IP_VERSION(11, 0, 3)) && amdgpu_sriov_vf(adev))
			*states = ATTR_STATE_UNSUPPORTED;
	} else if (DEVICE_ATTR_IS(xgmi_plpd_policy)) {
		if (amdgpu_dpm_get_xgmi_plpd_mode(adev, NULL) == XGMI_PLPD_NONE)
			*states = ATTR_STATE_UNSUPPORTED;
	} else if (DEVICE_ATTR_IS(pp_mclk_od)) {
		if (amdgpu_dpm_get_mclk_od(adev) == -EOPNOTSUPP)
			*states = ATTR_STATE_UNSUPPORTED;
	} else if (DEVICE_ATTR_IS(pp_sclk_od)) {
		if (amdgpu_dpm_get_sclk_od(adev) == -EOPNOTSUPP)
			*states = ATTR_STATE_UNSUPPORTED;
	} else if (DEVICE_ATTR_IS(apu_thermal_cap)) {
		u32 limit;

		if (amdgpu_dpm_get_apu_thermal_limit(adev, &limit) ==
		    -EOPNOTSUPP)
			*states = ATTR_STATE_UNSUPPORTED;
	}

	switch (gc_ver) {
	case IP_VERSION(10, 3, 0):
		if (DEVICE_ATTR_IS(power_dpm_force_performance_level) &&
		    amdgpu_sriov_vf(adev)) {
			dev_attr->attr.mode &= ~0222;
			dev_attr->store = NULL;
		}
		break;
	default:
		break;
	}

	return 0;
}


static int amdgpu_device_attr_create(struct amdgpu_device *adev,
				     struct amdgpu_device_attr *attr,
				     uint32_t mask, struct list_head *attr_list)
{
>>>>>>> 0c383648
	int ret = 0;
	enum amdgpu_device_attr_states attr_states = ATTR_STATE_SUPPORTED;
	struct amdgpu_device_attr_entry *attr_entry;
	struct device_attribute *dev_attr;
	const char *name;

	int (*attr_update)(struct amdgpu_device *adev, struct amdgpu_device_attr *attr,
			   uint32_t mask, enum amdgpu_device_attr_states *states) = default_attr_update;

	if (!attr)
		return -EINVAL;

	dev_attr = &attr->dev_attr;
	name = dev_attr->attr.name;

	attr_update = attr->attr_update ? attr->attr_update : default_attr_update;

	ret = attr_update(adev, attr, mask, &attr_states);
	if (ret) {
		dev_err(adev->dev, "failed to update device file %s, ret = %d\n",
			name, ret);
		return ret;
	}

	if (attr_states == ATTR_STATE_UNSUPPORTED)
		return 0;

	ret = device_create_file(adev->dev, dev_attr);
	if (ret) {
		dev_err(adev->dev, "failed to create device file %s, ret = %d\n",
			name, ret);
	}

	attr_entry = kmalloc(sizeof(*attr_entry), GFP_KERNEL);
	if (!attr_entry)
		return -ENOMEM;

	attr_entry->attr = attr;
	INIT_LIST_HEAD(&attr_entry->entry);

	list_add_tail(&attr_entry->entry, attr_list);

	return ret;
}

static void amdgpu_device_attr_remove(struct amdgpu_device *adev, struct amdgpu_device_attr *attr)
{
	struct device_attribute *dev_attr = &attr->dev_attr;

	device_remove_file(adev->dev, dev_attr);
}

static void amdgpu_device_attr_remove_groups(struct amdgpu_device *adev,
					     struct list_head *attr_list);

static int amdgpu_device_attr_create_groups(struct amdgpu_device *adev,
					    struct amdgpu_device_attr *attrs,
					    uint32_t counts,
					    uint32_t mask,
					    struct list_head *attr_list)
{
	int ret = 0;
	uint32_t i = 0;

	for (i = 0; i < counts; i++) {
		ret = amdgpu_device_attr_create(adev, &attrs[i], mask, attr_list);
		if (ret)
			goto failed;
	}

	return 0;

failed:
	amdgpu_device_attr_remove_groups(adev, attr_list);

	return ret;
}

static void amdgpu_device_attr_remove_groups(struct amdgpu_device *adev,
					     struct list_head *attr_list)
{
	struct amdgpu_device_attr_entry *entry, *entry_tmp;

	if (list_empty(attr_list))
		return ;

	list_for_each_entry_safe(entry, entry_tmp, attr_list, entry) {
		amdgpu_device_attr_remove(adev, entry->attr);
		list_del(&entry->entry);
		kfree(entry);
	}
}

static ssize_t amdgpu_hwmon_show_temp(struct device *dev,
				      struct device_attribute *attr,
				      char *buf)
{
	struct amdgpu_device *adev = dev_get_drvdata(dev);
	int channel = to_sensor_dev_attr(attr)->index;
	int r, temp = 0;

	if (channel >= PP_TEMP_MAX)
		return -EINVAL;

	switch (channel) {
	case PP_TEMP_JUNCTION:
		/* get current junction temperature */
		r = amdgpu_hwmon_get_sensor_generic(adev, AMDGPU_PP_SENSOR_HOTSPOT_TEMP,
					   (void *)&temp);
		break;
	case PP_TEMP_EDGE:
		/* get current edge temperature */
		r = amdgpu_hwmon_get_sensor_generic(adev, AMDGPU_PP_SENSOR_EDGE_TEMP,
					   (void *)&temp);
		break;
	case PP_TEMP_MEM:
		/* get current memory temperature */
		r = amdgpu_hwmon_get_sensor_generic(adev, AMDGPU_PP_SENSOR_MEM_TEMP,
					   (void *)&temp);
		break;
	default:
		r = -EINVAL;
		break;
	}

	if (r)
		return r;

	return sysfs_emit(buf, "%d\n", temp);
}

static ssize_t amdgpu_hwmon_show_temp_thresh(struct device *dev,
					     struct device_attribute *attr,
					     char *buf)
{
	struct amdgpu_device *adev = dev_get_drvdata(dev);
	int hyst = to_sensor_dev_attr(attr)->index;
	int temp;

	if (hyst)
		temp = adev->pm.dpm.thermal.min_temp;
	else
		temp = adev->pm.dpm.thermal.max_temp;

	return sysfs_emit(buf, "%d\n", temp);
}

static ssize_t amdgpu_hwmon_show_hotspot_temp_thresh(struct device *dev,
					     struct device_attribute *attr,
					     char *buf)
{
	struct amdgpu_device *adev = dev_get_drvdata(dev);
	int hyst = to_sensor_dev_attr(attr)->index;
	int temp;

	if (hyst)
		temp = adev->pm.dpm.thermal.min_hotspot_temp;
	else
		temp = adev->pm.dpm.thermal.max_hotspot_crit_temp;

	return sysfs_emit(buf, "%d\n", temp);
}

static ssize_t amdgpu_hwmon_show_mem_temp_thresh(struct device *dev,
					     struct device_attribute *attr,
					     char *buf)
{
	struct amdgpu_device *adev = dev_get_drvdata(dev);
	int hyst = to_sensor_dev_attr(attr)->index;
	int temp;

	if (hyst)
		temp = adev->pm.dpm.thermal.min_mem_temp;
	else
		temp = adev->pm.dpm.thermal.max_mem_crit_temp;

	return sysfs_emit(buf, "%d\n", temp);
}

static ssize_t amdgpu_hwmon_show_temp_label(struct device *dev,
					     struct device_attribute *attr,
					     char *buf)
{
	int channel = to_sensor_dev_attr(attr)->index;

	if (channel >= PP_TEMP_MAX)
		return -EINVAL;

	return sysfs_emit(buf, "%s\n", temp_label[channel].label);
}

static ssize_t amdgpu_hwmon_show_temp_emergency(struct device *dev,
					     struct device_attribute *attr,
					     char *buf)
{
	struct amdgpu_device *adev = dev_get_drvdata(dev);
	int channel = to_sensor_dev_attr(attr)->index;
	int temp = 0;

	if (channel >= PP_TEMP_MAX)
		return -EINVAL;

	switch (channel) {
	case PP_TEMP_JUNCTION:
		temp = adev->pm.dpm.thermal.max_hotspot_emergency_temp;
		break;
	case PP_TEMP_EDGE:
		temp = adev->pm.dpm.thermal.max_edge_emergency_temp;
		break;
	case PP_TEMP_MEM:
		temp = adev->pm.dpm.thermal.max_mem_emergency_temp;
		break;
	}

	return sysfs_emit(buf, "%d\n", temp);
}

static ssize_t amdgpu_hwmon_get_pwm1_enable(struct device *dev,
					    struct device_attribute *attr,
					    char *buf)
{
	struct amdgpu_device *adev = dev_get_drvdata(dev);
	u32 pwm_mode = 0;
	int ret;

	if (amdgpu_in_reset(adev))
		return -EPERM;
	if (adev->in_suspend && !adev->in_runpm)
		return -EPERM;

	ret = pm_runtime_get_sync(adev_to_drm(adev)->dev);
	if (ret < 0) {
		pm_runtime_put_autosuspend(adev_to_drm(adev)->dev);
		return ret;
	}

	ret = amdgpu_dpm_get_fan_control_mode(adev, &pwm_mode);

	pm_runtime_mark_last_busy(adev_to_drm(adev)->dev);
	pm_runtime_put_autosuspend(adev_to_drm(adev)->dev);

	if (ret)
		return -EINVAL;

	return sysfs_emit(buf, "%u\n", pwm_mode);
}

static ssize_t amdgpu_hwmon_set_pwm1_enable(struct device *dev,
					    struct device_attribute *attr,
					    const char *buf,
					    size_t count)
{
	struct amdgpu_device *adev = dev_get_drvdata(dev);
	int err, ret;
	u32 pwm_mode;
	int value;

	if (amdgpu_in_reset(adev))
		return -EPERM;
	if (adev->in_suspend && !adev->in_runpm)
		return -EPERM;

	err = kstrtoint(buf, 10, &value);
	if (err)
		return err;

	if (value == 0)
		pwm_mode = AMD_FAN_CTRL_NONE;
	else if (value == 1)
		pwm_mode = AMD_FAN_CTRL_MANUAL;
	else if (value == 2)
		pwm_mode = AMD_FAN_CTRL_AUTO;
	else
		return -EINVAL;

	ret = pm_runtime_get_sync(adev_to_drm(adev)->dev);
	if (ret < 0) {
		pm_runtime_put_autosuspend(adev_to_drm(adev)->dev);
		return ret;
	}

	ret = amdgpu_dpm_set_fan_control_mode(adev, pwm_mode);

	pm_runtime_mark_last_busy(adev_to_drm(adev)->dev);
	pm_runtime_put_autosuspend(adev_to_drm(adev)->dev);

	if (ret)
		return -EINVAL;

	return count;
}

static ssize_t amdgpu_hwmon_get_pwm1_min(struct device *dev,
					 struct device_attribute *attr,
					 char *buf)
{
	return sysfs_emit(buf, "%i\n", 0);
}

static ssize_t amdgpu_hwmon_get_pwm1_max(struct device *dev,
					 struct device_attribute *attr,
					 char *buf)
{
	return sysfs_emit(buf, "%i\n", 255);
}

static ssize_t amdgpu_hwmon_set_pwm1(struct device *dev,
				     struct device_attribute *attr,
				     const char *buf, size_t count)
{
	struct amdgpu_device *adev = dev_get_drvdata(dev);
	int err;
	u32 value;
	u32 pwm_mode;

	if (amdgpu_in_reset(adev))
		return -EPERM;
	if (adev->in_suspend && !adev->in_runpm)
		return -EPERM;

	err = kstrtou32(buf, 10, &value);
	if (err)
		return err;

	err = pm_runtime_get_sync(adev_to_drm(adev)->dev);
	if (err < 0) {
		pm_runtime_put_autosuspend(adev_to_drm(adev)->dev);
		return err;
	}

	err = amdgpu_dpm_get_fan_control_mode(adev, &pwm_mode);
	if (err)
		goto out;

	if (pwm_mode != AMD_FAN_CTRL_MANUAL) {
		pr_info("manual fan speed control should be enabled first\n");
		err = -EINVAL;
		goto out;
	}

	err = amdgpu_dpm_set_fan_speed_pwm(adev, value);

out:
	pm_runtime_mark_last_busy(adev_to_drm(adev)->dev);
	pm_runtime_put_autosuspend(adev_to_drm(adev)->dev);

	if (err)
		return err;

	return count;
}

static ssize_t amdgpu_hwmon_get_pwm1(struct device *dev,
				     struct device_attribute *attr,
				     char *buf)
{
	struct amdgpu_device *adev = dev_get_drvdata(dev);
	int err;
	u32 speed = 0;

	if (amdgpu_in_reset(adev))
		return -EPERM;
	if (adev->in_suspend && !adev->in_runpm)
		return -EPERM;

	err = pm_runtime_get_sync(adev_to_drm(adev)->dev);
	if (err < 0) {
		pm_runtime_put_autosuspend(adev_to_drm(adev)->dev);
		return err;
	}

	err = amdgpu_dpm_get_fan_speed_pwm(adev, &speed);

	pm_runtime_mark_last_busy(adev_to_drm(adev)->dev);
	pm_runtime_put_autosuspend(adev_to_drm(adev)->dev);

	if (err)
		return err;

	return sysfs_emit(buf, "%i\n", speed);
}

static ssize_t amdgpu_hwmon_get_fan1_input(struct device *dev,
					   struct device_attribute *attr,
					   char *buf)
{
	struct amdgpu_device *adev = dev_get_drvdata(dev);
	int err;
	u32 speed = 0;

	if (amdgpu_in_reset(adev))
		return -EPERM;
	if (adev->in_suspend && !adev->in_runpm)
		return -EPERM;

	err = pm_runtime_get_sync(adev_to_drm(adev)->dev);
	if (err < 0) {
		pm_runtime_put_autosuspend(adev_to_drm(adev)->dev);
		return err;
	}

	err = amdgpu_dpm_get_fan_speed_rpm(adev, &speed);

	pm_runtime_mark_last_busy(adev_to_drm(adev)->dev);
	pm_runtime_put_autosuspend(adev_to_drm(adev)->dev);

	if (err)
		return err;

	return sysfs_emit(buf, "%i\n", speed);
}

static ssize_t amdgpu_hwmon_get_fan1_min(struct device *dev,
					 struct device_attribute *attr,
					 char *buf)
{
	struct amdgpu_device *adev = dev_get_drvdata(dev);
	u32 min_rpm = 0;
	int r;

	r = amdgpu_hwmon_get_sensor_generic(adev, AMDGPU_PP_SENSOR_MIN_FAN_RPM,
				   (void *)&min_rpm);

	if (r)
		return r;

	return sysfs_emit(buf, "%d\n", min_rpm);
}

static ssize_t amdgpu_hwmon_get_fan1_max(struct device *dev,
					 struct device_attribute *attr,
					 char *buf)
{
	struct amdgpu_device *adev = dev_get_drvdata(dev);
	u32 max_rpm = 0;
	int r;

	r = amdgpu_hwmon_get_sensor_generic(adev, AMDGPU_PP_SENSOR_MAX_FAN_RPM,
				   (void *)&max_rpm);

	if (r)
		return r;

	return sysfs_emit(buf, "%d\n", max_rpm);
}

static ssize_t amdgpu_hwmon_get_fan1_target(struct device *dev,
					   struct device_attribute *attr,
					   char *buf)
{
	struct amdgpu_device *adev = dev_get_drvdata(dev);
	int err;
	u32 rpm = 0;

	if (amdgpu_in_reset(adev))
		return -EPERM;
	if (adev->in_suspend && !adev->in_runpm)
		return -EPERM;

	err = pm_runtime_get_sync(adev_to_drm(adev)->dev);
	if (err < 0) {
		pm_runtime_put_autosuspend(adev_to_drm(adev)->dev);
		return err;
	}

	err = amdgpu_dpm_get_fan_speed_rpm(adev, &rpm);

	pm_runtime_mark_last_busy(adev_to_drm(adev)->dev);
	pm_runtime_put_autosuspend(adev_to_drm(adev)->dev);

	if (err)
		return err;

	return sysfs_emit(buf, "%i\n", rpm);
}

static ssize_t amdgpu_hwmon_set_fan1_target(struct device *dev,
				     struct device_attribute *attr,
				     const char *buf, size_t count)
{
	struct amdgpu_device *adev = dev_get_drvdata(dev);
	int err;
	u32 value;
	u32 pwm_mode;

	if (amdgpu_in_reset(adev))
		return -EPERM;
	if (adev->in_suspend && !adev->in_runpm)
		return -EPERM;

	err = kstrtou32(buf, 10, &value);
	if (err)
		return err;

	err = pm_runtime_get_sync(adev_to_drm(adev)->dev);
	if (err < 0) {
		pm_runtime_put_autosuspend(adev_to_drm(adev)->dev);
		return err;
	}

	err = amdgpu_dpm_get_fan_control_mode(adev, &pwm_mode);
	if (err)
		goto out;

	if (pwm_mode != AMD_FAN_CTRL_MANUAL) {
		err = -ENODATA;
		goto out;
	}

	err = amdgpu_dpm_set_fan_speed_rpm(adev, value);

out:
	pm_runtime_mark_last_busy(adev_to_drm(adev)->dev);
	pm_runtime_put_autosuspend(adev_to_drm(adev)->dev);

	if (err)
		return err;

	return count;
}

static ssize_t amdgpu_hwmon_get_fan1_enable(struct device *dev,
					    struct device_attribute *attr,
					    char *buf)
{
	struct amdgpu_device *adev = dev_get_drvdata(dev);
	u32 pwm_mode = 0;
	int ret;

	if (amdgpu_in_reset(adev))
		return -EPERM;
	if (adev->in_suspend && !adev->in_runpm)
		return -EPERM;

	ret = pm_runtime_get_sync(adev_to_drm(adev)->dev);
	if (ret < 0) {
		pm_runtime_put_autosuspend(adev_to_drm(adev)->dev);
		return ret;
	}

	ret = amdgpu_dpm_get_fan_control_mode(adev, &pwm_mode);

	pm_runtime_mark_last_busy(adev_to_drm(adev)->dev);
	pm_runtime_put_autosuspend(adev_to_drm(adev)->dev);

	if (ret)
		return -EINVAL;

	return sysfs_emit(buf, "%i\n", pwm_mode == AMD_FAN_CTRL_AUTO ? 0 : 1);
}

static ssize_t amdgpu_hwmon_set_fan1_enable(struct device *dev,
					    struct device_attribute *attr,
					    const char *buf,
					    size_t count)
{
	struct amdgpu_device *adev = dev_get_drvdata(dev);
	int err;
	int value;
	u32 pwm_mode;

	if (amdgpu_in_reset(adev))
		return -EPERM;
	if (adev->in_suspend && !adev->in_runpm)
		return -EPERM;

	err = kstrtoint(buf, 10, &value);
	if (err)
		return err;

	if (value == 0)
		pwm_mode = AMD_FAN_CTRL_AUTO;
	else if (value == 1)
		pwm_mode = AMD_FAN_CTRL_MANUAL;
	else
		return -EINVAL;

	err = pm_runtime_get_sync(adev_to_drm(adev)->dev);
	if (err < 0) {
		pm_runtime_put_autosuspend(adev_to_drm(adev)->dev);
		return err;
	}

	err = amdgpu_dpm_set_fan_control_mode(adev, pwm_mode);

	pm_runtime_mark_last_busy(adev_to_drm(adev)->dev);
	pm_runtime_put_autosuspend(adev_to_drm(adev)->dev);

	if (err)
		return -EINVAL;

	return count;
}

static ssize_t amdgpu_hwmon_show_vddgfx(struct device *dev,
					struct device_attribute *attr,
					char *buf)
{
	struct amdgpu_device *adev = dev_get_drvdata(dev);
	u32 vddgfx;
	int r;

	/* get the voltage */
	r = amdgpu_hwmon_get_sensor_generic(adev, AMDGPU_PP_SENSOR_VDDGFX,
				   (void *)&vddgfx);
	if (r)
		return r;

	return sysfs_emit(buf, "%d\n", vddgfx);
}

static ssize_t amdgpu_hwmon_show_vddgfx_label(struct device *dev,
					      struct device_attribute *attr,
					      char *buf)
{
	return sysfs_emit(buf, "vddgfx\n");
}

static ssize_t amdgpu_hwmon_show_vddnb(struct device *dev,
				       struct device_attribute *attr,
				       char *buf)
{
	struct amdgpu_device *adev = dev_get_drvdata(dev);
	u32 vddnb;
	int r;

	/* only APUs have vddnb */
	if  (!(adev->flags & AMD_IS_APU))
		return -EINVAL;

	/* get the voltage */
	r = amdgpu_hwmon_get_sensor_generic(adev, AMDGPU_PP_SENSOR_VDDNB,
				   (void *)&vddnb);
	if (r)
		return r;

	return sysfs_emit(buf, "%d\n", vddnb);
}

static ssize_t amdgpu_hwmon_show_vddnb_label(struct device *dev,
					      struct device_attribute *attr,
					      char *buf)
{
	return sysfs_emit(buf, "vddnb\n");
}

static int amdgpu_hwmon_get_power(struct device *dev,
				  enum amd_pp_sensors sensor)
{
	struct amdgpu_device *adev = dev_get_drvdata(dev);
	unsigned int uw;
	u32 query = 0;
	int r;

	r = amdgpu_hwmon_get_sensor_generic(adev, sensor, (void *)&query);
	if (r)
		return r;

	/* convert to microwatts */
	uw = (query >> 8) * 1000000 + (query & 0xff) * 1000;

	return uw;
}

static ssize_t amdgpu_hwmon_show_power_avg(struct device *dev,
					   struct device_attribute *attr,
					   char *buf)
{
	ssize_t val;
<<<<<<< HEAD

	val = amdgpu_hwmon_get_power(dev, AMDGPU_PP_SENSOR_GPU_AVG_POWER);
	if (val < 0)
		return val;

	return sysfs_emit(buf, "%zd\n", val);
}

static ssize_t amdgpu_hwmon_show_power_input(struct device *dev,
					     struct device_attribute *attr,
					     char *buf)
{
	ssize_t val;

	val = amdgpu_hwmon_get_power(dev, AMDGPU_PP_SENSOR_GPU_INPUT_POWER);
	if (val < 0)
		return val;

	return sysfs_emit(buf, "%zd\n", val);
}
=======

	val = amdgpu_hwmon_get_power(dev, AMDGPU_PP_SENSOR_GPU_AVG_POWER);
	if (val < 0)
		return val;
>>>>>>> 0c383648

	return sysfs_emit(buf, "%zd\n", val);
}

static ssize_t amdgpu_hwmon_show_power_input(struct device *dev,
					     struct device_attribute *attr,
					     char *buf)
{
	ssize_t val;

	val = amdgpu_hwmon_get_power(dev, AMDGPU_PP_SENSOR_GPU_INPUT_POWER);
	if (val < 0)
		return val;

	return sysfs_emit(buf, "%zd\n", val);
}

static ssize_t amdgpu_hwmon_show_power_cap_generic(struct device *dev,
					struct device_attribute *attr,
					char *buf,
					enum pp_power_limit_level pp_limit_level)
{
	struct amdgpu_device *adev = dev_get_drvdata(dev);
	enum pp_power_type power_type = to_sensor_dev_attr(attr)->index;
	uint32_t limit;
	ssize_t size;
	int r;

	if (amdgpu_in_reset(adev))
		return -EPERM;
	if (adev->in_suspend && !adev->in_runpm)
		return -EPERM;

	r = pm_runtime_get_sync(adev_to_drm(adev)->dev);
	if (r < 0) {
		pm_runtime_put_autosuspend(adev_to_drm(adev)->dev);
		return r;
	}

	r = amdgpu_dpm_get_power_limit(adev, &limit,
				      pp_limit_level, power_type);

	if (!r)
		size = sysfs_emit(buf, "%u\n", limit * 1000000);
	else
		size = sysfs_emit(buf, "\n");

	pm_runtime_mark_last_busy(adev_to_drm(adev)->dev);
	pm_runtime_put_autosuspend(adev_to_drm(adev)->dev);

	return size;
}

static ssize_t amdgpu_hwmon_show_power_cap_min(struct device *dev,
					 struct device_attribute *attr,
					 char *buf)
{
	return amdgpu_hwmon_show_power_cap_generic(dev, attr, buf, PP_PWR_LIMIT_MIN);
}

static ssize_t amdgpu_hwmon_show_power_cap_max(struct device *dev,
					 struct device_attribute *attr,
					 char *buf)
{
	return amdgpu_hwmon_show_power_cap_generic(dev, attr, buf, PP_PWR_LIMIT_MAX);

}

static ssize_t amdgpu_hwmon_show_power_cap(struct device *dev,
					 struct device_attribute *attr,
					 char *buf)
{
	return amdgpu_hwmon_show_power_cap_generic(dev, attr, buf, PP_PWR_LIMIT_CURRENT);

}

static ssize_t amdgpu_hwmon_show_power_cap_default(struct device *dev,
					 struct device_attribute *attr,
					 char *buf)
{
	return amdgpu_hwmon_show_power_cap_generic(dev, attr, buf, PP_PWR_LIMIT_DEFAULT);

}

static ssize_t amdgpu_hwmon_show_power_label(struct device *dev,
					 struct device_attribute *attr,
					 char *buf)
{
	struct amdgpu_device *adev = dev_get_drvdata(dev);
	uint32_t gc_ver = amdgpu_ip_version(adev, GC_HWIP, 0);

	if (gc_ver == IP_VERSION(10, 3, 1))
		return sysfs_emit(buf, "%s\n",
				  to_sensor_dev_attr(attr)->index == PP_PWR_TYPE_FAST ?
				  "fastPPT" : "slowPPT");
	else
		return sysfs_emit(buf, "PPT\n");
}

static ssize_t amdgpu_hwmon_set_power_cap(struct device *dev,
		struct device_attribute *attr,
		const char *buf,
		size_t count)
{
	struct amdgpu_device *adev = dev_get_drvdata(dev);
	int limit_type = to_sensor_dev_attr(attr)->index;
	int err;
	u32 value;

	if (amdgpu_in_reset(adev))
		return -EPERM;
	if (adev->in_suspend && !adev->in_runpm)
		return -EPERM;

	if (amdgpu_sriov_vf(adev))
		return -EINVAL;

	err = kstrtou32(buf, 10, &value);
	if (err)
		return err;

	value = value / 1000000; /* convert to Watt */
	value |= limit_type << 24;

	err = pm_runtime_get_sync(adev_to_drm(adev)->dev);
	if (err < 0) {
		pm_runtime_put_autosuspend(adev_to_drm(adev)->dev);
		return err;
	}

	err = amdgpu_dpm_set_power_limit(adev, value);

	pm_runtime_mark_last_busy(adev_to_drm(adev)->dev);
	pm_runtime_put_autosuspend(adev_to_drm(adev)->dev);

	if (err)
		return err;

	return count;
}

static ssize_t amdgpu_hwmon_show_sclk(struct device *dev,
				      struct device_attribute *attr,
				      char *buf)
{
	struct amdgpu_device *adev = dev_get_drvdata(dev);
	uint32_t sclk;
	int r;

	/* get the sclk */
	r = amdgpu_hwmon_get_sensor_generic(adev, AMDGPU_PP_SENSOR_GFX_SCLK,
				   (void *)&sclk);
	if (r)
		return r;

	return sysfs_emit(buf, "%u\n", sclk * 10 * 1000);
}

static ssize_t amdgpu_hwmon_show_sclk_label(struct device *dev,
					    struct device_attribute *attr,
					    char *buf)
{
	return sysfs_emit(buf, "sclk\n");
}

static ssize_t amdgpu_hwmon_show_mclk(struct device *dev,
				      struct device_attribute *attr,
				      char *buf)
{
	struct amdgpu_device *adev = dev_get_drvdata(dev);
	uint32_t mclk;
	int r;

	/* get the sclk */
	r = amdgpu_hwmon_get_sensor_generic(adev, AMDGPU_PP_SENSOR_GFX_MCLK,
				   (void *)&mclk);
	if (r)
		return r;

	return sysfs_emit(buf, "%u\n", mclk * 10 * 1000);
}

static ssize_t amdgpu_hwmon_show_mclk_label(struct device *dev,
					    struct device_attribute *attr,
					    char *buf)
{
	return sysfs_emit(buf, "mclk\n");
}

/**
 * DOC: hwmon
 *
 * The amdgpu driver exposes the following sensor interfaces:
 *
 * - GPU temperature (via the on-die sensor)
 *
 * - GPU voltage
 *
 * - Northbridge voltage (APUs only)
 *
 * - GPU power
 *
 * - GPU fan
 *
 * - GPU gfx/compute engine clock
 *
 * - GPU memory clock (dGPU only)
 *
 * hwmon interfaces for GPU temperature:
 *
 * - temp[1-3]_input: the on die GPU temperature in millidegrees Celsius
 *   - temp2_input and temp3_input are supported on SOC15 dGPUs only
 *
 * - temp[1-3]_label: temperature channel label
 *   - temp2_label and temp3_label are supported on SOC15 dGPUs only
 *
 * - temp[1-3]_crit: temperature critical max value in millidegrees Celsius
 *   - temp2_crit and temp3_crit are supported on SOC15 dGPUs only
 *
 * - temp[1-3]_crit_hyst: temperature hysteresis for critical limit in millidegrees Celsius
 *   - temp2_crit_hyst and temp3_crit_hyst are supported on SOC15 dGPUs only
 *
 * - temp[1-3]_emergency: temperature emergency max value(asic shutdown) in millidegrees Celsius
 *   - these are supported on SOC15 dGPUs only
 *
 * hwmon interfaces for GPU voltage:
 *
 * - in0_input: the voltage on the GPU in millivolts
 *
 * - in1_input: the voltage on the Northbridge in millivolts
 *
 * hwmon interfaces for GPU power:
 *
 * - power1_average: average power used by the SoC in microWatts.  On APUs this includes the CPU.
 *
 * - power1_input: instantaneous power used by the SoC in microWatts.  On APUs this includes the CPU.
 *
 * - power1_cap_min: minimum cap supported in microWatts
 *
 * - power1_cap_max: maximum cap supported in microWatts
 *
 * - power1_cap: selected power cap in microWatts
 *
 * hwmon interfaces for GPU fan:
 *
 * - pwm1: pulse width modulation fan level (0-255)
 *
 * - pwm1_enable: pulse width modulation fan control method (0: no fan speed control, 1: manual fan speed control using pwm interface, 2: automatic fan speed control)
 *
 * - pwm1_min: pulse width modulation fan control minimum level (0)
 *
 * - pwm1_max: pulse width modulation fan control maximum level (255)
 *
 * - fan1_min: a minimum value Unit: revolution/min (RPM)
 *
 * - fan1_max: a maximum value Unit: revolution/max (RPM)
 *
 * - fan1_input: fan speed in RPM
 *
 * - fan[1-\*]_target: Desired fan speed Unit: revolution/min (RPM)
 *
 * - fan[1-\*]_enable: Enable or disable the sensors.1: Enable 0: Disable
 *
 * NOTE: DO NOT set the fan speed via "pwm1" and "fan[1-\*]_target" interfaces at the same time.
 *       That will get the former one overridden.
 *
 * hwmon interfaces for GPU clocks:
 *
 * - freq1_input: the gfx/compute clock in hertz
 *
 * - freq2_input: the memory clock in hertz
 *
 * You can use hwmon tools like sensors to view this information on your system.
 *
 */

static SENSOR_DEVICE_ATTR(temp1_input, S_IRUGO, amdgpu_hwmon_show_temp, NULL, PP_TEMP_EDGE);
static SENSOR_DEVICE_ATTR(temp1_crit, S_IRUGO, amdgpu_hwmon_show_temp_thresh, NULL, 0);
static SENSOR_DEVICE_ATTR(temp1_crit_hyst, S_IRUGO, amdgpu_hwmon_show_temp_thresh, NULL, 1);
static SENSOR_DEVICE_ATTR(temp1_emergency, S_IRUGO, amdgpu_hwmon_show_temp_emergency, NULL, PP_TEMP_EDGE);
static SENSOR_DEVICE_ATTR(temp2_input, S_IRUGO, amdgpu_hwmon_show_temp, NULL, PP_TEMP_JUNCTION);
static SENSOR_DEVICE_ATTR(temp2_crit, S_IRUGO, amdgpu_hwmon_show_hotspot_temp_thresh, NULL, 0);
static SENSOR_DEVICE_ATTR(temp2_crit_hyst, S_IRUGO, amdgpu_hwmon_show_hotspot_temp_thresh, NULL, 1);
static SENSOR_DEVICE_ATTR(temp2_emergency, S_IRUGO, amdgpu_hwmon_show_temp_emergency, NULL, PP_TEMP_JUNCTION);
static SENSOR_DEVICE_ATTR(temp3_input, S_IRUGO, amdgpu_hwmon_show_temp, NULL, PP_TEMP_MEM);
static SENSOR_DEVICE_ATTR(temp3_crit, S_IRUGO, amdgpu_hwmon_show_mem_temp_thresh, NULL, 0);
static SENSOR_DEVICE_ATTR(temp3_crit_hyst, S_IRUGO, amdgpu_hwmon_show_mem_temp_thresh, NULL, 1);
static SENSOR_DEVICE_ATTR(temp3_emergency, S_IRUGO, amdgpu_hwmon_show_temp_emergency, NULL, PP_TEMP_MEM);
static SENSOR_DEVICE_ATTR(temp1_label, S_IRUGO, amdgpu_hwmon_show_temp_label, NULL, PP_TEMP_EDGE);
static SENSOR_DEVICE_ATTR(temp2_label, S_IRUGO, amdgpu_hwmon_show_temp_label, NULL, PP_TEMP_JUNCTION);
static SENSOR_DEVICE_ATTR(temp3_label, S_IRUGO, amdgpu_hwmon_show_temp_label, NULL, PP_TEMP_MEM);
static SENSOR_DEVICE_ATTR(pwm1, S_IRUGO | S_IWUSR, amdgpu_hwmon_get_pwm1, amdgpu_hwmon_set_pwm1, 0);
static SENSOR_DEVICE_ATTR(pwm1_enable, S_IRUGO | S_IWUSR, amdgpu_hwmon_get_pwm1_enable, amdgpu_hwmon_set_pwm1_enable, 0);
static SENSOR_DEVICE_ATTR(pwm1_min, S_IRUGO, amdgpu_hwmon_get_pwm1_min, NULL, 0);
static SENSOR_DEVICE_ATTR(pwm1_max, S_IRUGO, amdgpu_hwmon_get_pwm1_max, NULL, 0);
static SENSOR_DEVICE_ATTR(fan1_input, S_IRUGO, amdgpu_hwmon_get_fan1_input, NULL, 0);
static SENSOR_DEVICE_ATTR(fan1_min, S_IRUGO, amdgpu_hwmon_get_fan1_min, NULL, 0);
static SENSOR_DEVICE_ATTR(fan1_max, S_IRUGO, amdgpu_hwmon_get_fan1_max, NULL, 0);
static SENSOR_DEVICE_ATTR(fan1_target, S_IRUGO | S_IWUSR, amdgpu_hwmon_get_fan1_target, amdgpu_hwmon_set_fan1_target, 0);
static SENSOR_DEVICE_ATTR(fan1_enable, S_IRUGO | S_IWUSR, amdgpu_hwmon_get_fan1_enable, amdgpu_hwmon_set_fan1_enable, 0);
static SENSOR_DEVICE_ATTR(in0_input, S_IRUGO, amdgpu_hwmon_show_vddgfx, NULL, 0);
static SENSOR_DEVICE_ATTR(in0_label, S_IRUGO, amdgpu_hwmon_show_vddgfx_label, NULL, 0);
static SENSOR_DEVICE_ATTR(in1_input, S_IRUGO, amdgpu_hwmon_show_vddnb, NULL, 0);
static SENSOR_DEVICE_ATTR(in1_label, S_IRUGO, amdgpu_hwmon_show_vddnb_label, NULL, 0);
static SENSOR_DEVICE_ATTR(power1_average, S_IRUGO, amdgpu_hwmon_show_power_avg, NULL, 0);
static SENSOR_DEVICE_ATTR(power1_input, S_IRUGO, amdgpu_hwmon_show_power_input, NULL, 0);
static SENSOR_DEVICE_ATTR(power1_cap_max, S_IRUGO, amdgpu_hwmon_show_power_cap_max, NULL, 0);
static SENSOR_DEVICE_ATTR(power1_cap_min, S_IRUGO, amdgpu_hwmon_show_power_cap_min, NULL, 0);
static SENSOR_DEVICE_ATTR(power1_cap, S_IRUGO | S_IWUSR, amdgpu_hwmon_show_power_cap, amdgpu_hwmon_set_power_cap, 0);
static SENSOR_DEVICE_ATTR(power1_cap_default, S_IRUGO, amdgpu_hwmon_show_power_cap_default, NULL, 0);
static SENSOR_DEVICE_ATTR(power1_label, S_IRUGO, amdgpu_hwmon_show_power_label, NULL, 0);
static SENSOR_DEVICE_ATTR(power2_average, S_IRUGO, amdgpu_hwmon_show_power_avg, NULL, 1);
static SENSOR_DEVICE_ATTR(power2_cap_max, S_IRUGO, amdgpu_hwmon_show_power_cap_max, NULL, 1);
static SENSOR_DEVICE_ATTR(power2_cap_min, S_IRUGO, amdgpu_hwmon_show_power_cap_min, NULL, 1);
static SENSOR_DEVICE_ATTR(power2_cap, S_IRUGO | S_IWUSR, amdgpu_hwmon_show_power_cap, amdgpu_hwmon_set_power_cap, 1);
static SENSOR_DEVICE_ATTR(power2_cap_default, S_IRUGO, amdgpu_hwmon_show_power_cap_default, NULL, 1);
static SENSOR_DEVICE_ATTR(power2_label, S_IRUGO, amdgpu_hwmon_show_power_label, NULL, 1);
static SENSOR_DEVICE_ATTR(freq1_input, S_IRUGO, amdgpu_hwmon_show_sclk, NULL, 0);
static SENSOR_DEVICE_ATTR(freq1_label, S_IRUGO, amdgpu_hwmon_show_sclk_label, NULL, 0);
static SENSOR_DEVICE_ATTR(freq2_input, S_IRUGO, amdgpu_hwmon_show_mclk, NULL, 0);
static SENSOR_DEVICE_ATTR(freq2_label, S_IRUGO, amdgpu_hwmon_show_mclk_label, NULL, 0);

static struct attribute *hwmon_attributes[] = {
	&sensor_dev_attr_temp1_input.dev_attr.attr,
	&sensor_dev_attr_temp1_crit.dev_attr.attr,
	&sensor_dev_attr_temp1_crit_hyst.dev_attr.attr,
	&sensor_dev_attr_temp2_input.dev_attr.attr,
	&sensor_dev_attr_temp2_crit.dev_attr.attr,
	&sensor_dev_attr_temp2_crit_hyst.dev_attr.attr,
	&sensor_dev_attr_temp3_input.dev_attr.attr,
	&sensor_dev_attr_temp3_crit.dev_attr.attr,
	&sensor_dev_attr_temp3_crit_hyst.dev_attr.attr,
	&sensor_dev_attr_temp1_emergency.dev_attr.attr,
	&sensor_dev_attr_temp2_emergency.dev_attr.attr,
	&sensor_dev_attr_temp3_emergency.dev_attr.attr,
	&sensor_dev_attr_temp1_label.dev_attr.attr,
	&sensor_dev_attr_temp2_label.dev_attr.attr,
	&sensor_dev_attr_temp3_label.dev_attr.attr,
	&sensor_dev_attr_pwm1.dev_attr.attr,
	&sensor_dev_attr_pwm1_enable.dev_attr.attr,
	&sensor_dev_attr_pwm1_min.dev_attr.attr,
	&sensor_dev_attr_pwm1_max.dev_attr.attr,
	&sensor_dev_attr_fan1_input.dev_attr.attr,
	&sensor_dev_attr_fan1_min.dev_attr.attr,
	&sensor_dev_attr_fan1_max.dev_attr.attr,
	&sensor_dev_attr_fan1_target.dev_attr.attr,
	&sensor_dev_attr_fan1_enable.dev_attr.attr,
	&sensor_dev_attr_in0_input.dev_attr.attr,
	&sensor_dev_attr_in0_label.dev_attr.attr,
	&sensor_dev_attr_in1_input.dev_attr.attr,
	&sensor_dev_attr_in1_label.dev_attr.attr,
	&sensor_dev_attr_power1_average.dev_attr.attr,
	&sensor_dev_attr_power1_input.dev_attr.attr,
	&sensor_dev_attr_power1_cap_max.dev_attr.attr,
	&sensor_dev_attr_power1_cap_min.dev_attr.attr,
	&sensor_dev_attr_power1_cap.dev_attr.attr,
	&sensor_dev_attr_power1_cap_default.dev_attr.attr,
	&sensor_dev_attr_power1_label.dev_attr.attr,
	&sensor_dev_attr_power2_average.dev_attr.attr,
	&sensor_dev_attr_power2_cap_max.dev_attr.attr,
	&sensor_dev_attr_power2_cap_min.dev_attr.attr,
	&sensor_dev_attr_power2_cap.dev_attr.attr,
	&sensor_dev_attr_power2_cap_default.dev_attr.attr,
	&sensor_dev_attr_power2_label.dev_attr.attr,
	&sensor_dev_attr_freq1_input.dev_attr.attr,
	&sensor_dev_attr_freq1_label.dev_attr.attr,
	&sensor_dev_attr_freq2_input.dev_attr.attr,
	&sensor_dev_attr_freq2_label.dev_attr.attr,
	NULL
};

static umode_t hwmon_attributes_visible(struct kobject *kobj,
					struct attribute *attr, int index)
{
	struct device *dev = kobj_to_dev(kobj);
	struct amdgpu_device *adev = dev_get_drvdata(dev);
	umode_t effective_mode = attr->mode;
	uint32_t gc_ver = amdgpu_ip_version(adev, GC_HWIP, 0);
	uint32_t tmp;

	/* under pp one vf mode manage of hwmon attributes is not supported */
	if (amdgpu_sriov_is_pp_one_vf(adev))
		effective_mode &= ~S_IWUSR;

	/* Skip fan attributes if fan is not present */
	if (adev->pm.no_fan && (attr == &sensor_dev_attr_pwm1.dev_attr.attr ||
	    attr == &sensor_dev_attr_pwm1_enable.dev_attr.attr ||
	    attr == &sensor_dev_attr_pwm1_max.dev_attr.attr ||
	    attr == &sensor_dev_attr_pwm1_min.dev_attr.attr ||
	    attr == &sensor_dev_attr_fan1_input.dev_attr.attr ||
	    attr == &sensor_dev_attr_fan1_min.dev_attr.attr ||
	    attr == &sensor_dev_attr_fan1_max.dev_attr.attr ||
	    attr == &sensor_dev_attr_fan1_target.dev_attr.attr ||
	    attr == &sensor_dev_attr_fan1_enable.dev_attr.attr))
		return 0;

	/* Skip fan attributes on APU */
	if ((adev->flags & AMD_IS_APU) &&
	    (attr == &sensor_dev_attr_pwm1.dev_attr.attr ||
	     attr == &sensor_dev_attr_pwm1_enable.dev_attr.attr ||
	     attr == &sensor_dev_attr_pwm1_max.dev_attr.attr ||
	     attr == &sensor_dev_attr_pwm1_min.dev_attr.attr ||
	     attr == &sensor_dev_attr_fan1_input.dev_attr.attr ||
	     attr == &sensor_dev_attr_fan1_min.dev_attr.attr ||
	     attr == &sensor_dev_attr_fan1_max.dev_attr.attr ||
	     attr == &sensor_dev_attr_fan1_target.dev_attr.attr ||
	     attr == &sensor_dev_attr_fan1_enable.dev_attr.attr))
		return 0;

	/* Skip crit temp on APU */
	if ((((adev->flags & AMD_IS_APU) && (adev->family >= AMDGPU_FAMILY_CZ)) ||
	    (gc_ver == IP_VERSION(9, 4, 3))) &&
	    (attr == &sensor_dev_attr_temp1_crit.dev_attr.attr ||
	     attr == &sensor_dev_attr_temp1_crit_hyst.dev_attr.attr))
		return 0;

	/* Skip limit attributes if DPM is not enabled */
	if (!adev->pm.dpm_enabled &&
	    (attr == &sensor_dev_attr_temp1_crit.dev_attr.attr ||
	     attr == &sensor_dev_attr_temp1_crit_hyst.dev_attr.attr ||
	     attr == &sensor_dev_attr_pwm1.dev_attr.attr ||
	     attr == &sensor_dev_attr_pwm1_enable.dev_attr.attr ||
	     attr == &sensor_dev_attr_pwm1_max.dev_attr.attr ||
	     attr == &sensor_dev_attr_pwm1_min.dev_attr.attr ||
	     attr == &sensor_dev_attr_fan1_input.dev_attr.attr ||
	     attr == &sensor_dev_attr_fan1_min.dev_attr.attr ||
	     attr == &sensor_dev_attr_fan1_max.dev_attr.attr ||
	     attr == &sensor_dev_attr_fan1_target.dev_attr.attr ||
	     attr == &sensor_dev_attr_fan1_enable.dev_attr.attr))
		return 0;

	/* mask fan attributes if we have no bindings for this asic to expose */
	if (((amdgpu_dpm_get_fan_speed_pwm(adev, NULL) == -EOPNOTSUPP) &&
	      attr == &sensor_dev_attr_pwm1.dev_attr.attr) || /* can't query fan */
	    ((amdgpu_dpm_get_fan_control_mode(adev, NULL) == -EOPNOTSUPP) &&
	     attr == &sensor_dev_attr_pwm1_enable.dev_attr.attr)) /* can't query state */
		effective_mode &= ~S_IRUGO;

	if (((amdgpu_dpm_set_fan_speed_pwm(adev, U32_MAX) == -EOPNOTSUPP) &&
	      attr == &sensor_dev_attr_pwm1.dev_attr.attr) || /* can't manage fan */
	      ((amdgpu_dpm_set_fan_control_mode(adev, U32_MAX) == -EOPNOTSUPP) &&
	      attr == &sensor_dev_attr_pwm1_enable.dev_attr.attr)) /* can't manage state */
		effective_mode &= ~S_IWUSR;

	/* not implemented yet for APUs other than GC 10.3.1 (vangogh) and 9.4.3 */
	if (((adev->family == AMDGPU_FAMILY_SI) ||
	     ((adev->flags & AMD_IS_APU) && (gc_ver != IP_VERSION(10, 3, 1)) &&
	      (gc_ver != IP_VERSION(9, 4, 3)))) &&
	    (attr == &sensor_dev_attr_power1_cap_max.dev_attr.attr ||
	     attr == &sensor_dev_attr_power1_cap_min.dev_attr.attr ||
	     attr == &sensor_dev_attr_power1_cap.dev_attr.attr ||
	     attr == &sensor_dev_attr_power1_cap_default.dev_attr.attr))
		return 0;

	/* not implemented yet for APUs having < GC 9.3.0 (Renoir) */
	if (((adev->family == AMDGPU_FAMILY_SI) ||
	     ((adev->flags & AMD_IS_APU) && (gc_ver < IP_VERSION(9, 3, 0)))) &&
	    (attr == &sensor_dev_attr_power1_average.dev_attr.attr))
		return 0;

	/* not all products support both average and instantaneous */
	if (attr == &sensor_dev_attr_power1_average.dev_attr.attr &&
	    amdgpu_hwmon_get_sensor_generic(adev, AMDGPU_PP_SENSOR_GPU_AVG_POWER, (void *)&tmp) == -EOPNOTSUPP)
		return 0;
	if (attr == &sensor_dev_attr_power1_input.dev_attr.attr &&
	    amdgpu_hwmon_get_sensor_generic(adev, AMDGPU_PP_SENSOR_GPU_INPUT_POWER, (void *)&tmp) == -EOPNOTSUPP)
		return 0;

	/* hide max/min values if we can't both query and manage the fan */
	if (((amdgpu_dpm_set_fan_speed_pwm(adev, U32_MAX) == -EOPNOTSUPP) &&
	      (amdgpu_dpm_get_fan_speed_pwm(adev, NULL) == -EOPNOTSUPP) &&
	      (amdgpu_dpm_set_fan_speed_rpm(adev, U32_MAX) == -EOPNOTSUPP) &&
	      (amdgpu_dpm_get_fan_speed_rpm(adev, NULL) == -EOPNOTSUPP)) &&
	    (attr == &sensor_dev_attr_pwm1_max.dev_attr.attr ||
	     attr == &sensor_dev_attr_pwm1_min.dev_attr.attr))
		return 0;

	if ((amdgpu_dpm_set_fan_speed_rpm(adev, U32_MAX) == -EOPNOTSUPP) &&
	     (amdgpu_dpm_get_fan_speed_rpm(adev, NULL) == -EOPNOTSUPP) &&
	     (attr == &sensor_dev_attr_fan1_max.dev_attr.attr ||
	     attr == &sensor_dev_attr_fan1_min.dev_attr.attr))
		return 0;

	if ((adev->family == AMDGPU_FAMILY_SI ||	/* not implemented yet */
	     adev->family == AMDGPU_FAMILY_KV ||	/* not implemented yet */
	     (gc_ver == IP_VERSION(9, 4, 3))) &&
	    (attr == &sensor_dev_attr_in0_input.dev_attr.attr ||
	     attr == &sensor_dev_attr_in0_label.dev_attr.attr))
		return 0;

	/* only APUs other than gc 9,4,3 have vddnb */
	if ((!(adev->flags & AMD_IS_APU) || (gc_ver == IP_VERSION(9, 4, 3))) &&
	    (attr == &sensor_dev_attr_in1_input.dev_attr.attr ||
	     attr == &sensor_dev_attr_in1_label.dev_attr.attr))
		return 0;

	/* no mclk on APUs other than gc 9,4,3*/
	if (((adev->flags & AMD_IS_APU) && (gc_ver != IP_VERSION(9, 4, 3))) &&
	    (attr == &sensor_dev_attr_freq2_input.dev_attr.attr ||
	     attr == &sensor_dev_attr_freq2_label.dev_attr.attr))
		return 0;

	if (((adev->flags & AMD_IS_APU) || gc_ver < IP_VERSION(9, 0, 0)) &&
	    (gc_ver != IP_VERSION(9, 4, 3)) &&
	    (attr == &sensor_dev_attr_temp2_input.dev_attr.attr ||
	     attr == &sensor_dev_attr_temp2_label.dev_attr.attr ||
	     attr == &sensor_dev_attr_temp2_crit.dev_attr.attr ||
	     attr == &sensor_dev_attr_temp3_input.dev_attr.attr ||
	     attr == &sensor_dev_attr_temp3_label.dev_attr.attr ||
	     attr == &sensor_dev_attr_temp3_crit.dev_attr.attr))
		return 0;

	/* hotspot temperature for gc 9,4,3*/
	if (gc_ver == IP_VERSION(9, 4, 3)) {
		if (attr == &sensor_dev_attr_temp1_input.dev_attr.attr ||
		    attr == &sensor_dev_attr_temp1_emergency.dev_attr.attr ||
		    attr == &sensor_dev_attr_temp1_label.dev_attr.attr)
			return 0;

		if (attr == &sensor_dev_attr_temp2_emergency.dev_attr.attr ||
		    attr == &sensor_dev_attr_temp3_emergency.dev_attr.attr)
			return attr->mode;
	}

	/* only SOC15 dGPUs support hotspot and mem temperatures */
	if (((adev->flags & AMD_IS_APU) || gc_ver < IP_VERSION(9, 0, 0)) &&
	    (attr == &sensor_dev_attr_temp2_crit_hyst.dev_attr.attr ||
	     attr == &sensor_dev_attr_temp3_crit_hyst.dev_attr.attr ||
	     attr == &sensor_dev_attr_temp1_emergency.dev_attr.attr ||
	     attr == &sensor_dev_attr_temp2_emergency.dev_attr.attr ||
	     attr == &sensor_dev_attr_temp3_emergency.dev_attr.attr))
		return 0;

	/* only Vangogh has fast PPT limit and power labels */
	if (!(gc_ver == IP_VERSION(10, 3, 1)) &&
	    (attr == &sensor_dev_attr_power2_average.dev_attr.attr ||
	     attr == &sensor_dev_attr_power2_cap_max.dev_attr.attr ||
	     attr == &sensor_dev_attr_power2_cap_min.dev_attr.attr ||
	     attr == &sensor_dev_attr_power2_cap.dev_attr.attr ||
	     attr == &sensor_dev_attr_power2_cap_default.dev_attr.attr ||
	     attr == &sensor_dev_attr_power2_label.dev_attr.attr))
		return 0;

	return effective_mode;
}

static const struct attribute_group hwmon_attrgroup = {
	.attrs = hwmon_attributes,
	.is_visible = hwmon_attributes_visible,
};

static const struct attribute_group *hwmon_groups[] = {
	&hwmon_attrgroup,
	NULL
};

static int amdgpu_retrieve_od_settings(struct amdgpu_device *adev,
				       enum pp_clock_type od_type,
				       char *buf)
<<<<<<< HEAD
{
	int size = 0;
=======
{
	int size = 0;
	int ret;

	if (amdgpu_in_reset(adev))
		return -EPERM;
	if (adev->in_suspend && !adev->in_runpm)
		return -EPERM;

	ret = pm_runtime_get_sync(adev->dev);
	if (ret < 0) {
		pm_runtime_put_autosuspend(adev->dev);
		return ret;
	}

	size = amdgpu_dpm_print_clock_levels(adev, od_type, buf);
	if (size == 0)
		size = sysfs_emit(buf, "\n");

	pm_runtime_mark_last_busy(adev->dev);
	pm_runtime_put_autosuspend(adev->dev);

	return size;
}

static int parse_input_od_command_lines(const char *buf,
					size_t count,
					u32 *type,
					long *params,
					uint32_t *num_of_params)
{
	const char delimiter[3] = {' ', '\n', '\0'};
	uint32_t parameter_size = 0;
	char buf_cpy[128] = {0};
	char *tmp_str, *sub_str;
	int ret;

	if (count > sizeof(buf_cpy) - 1)
		return -EINVAL;

	memcpy(buf_cpy, buf, count);
	tmp_str = buf_cpy;

	/* skip heading spaces */
	while (isspace(*tmp_str))
		tmp_str++;

	switch (*tmp_str) {
	case 'c':
		*type = PP_OD_COMMIT_DPM_TABLE;
		return 0;
	case 'r':
		params[parameter_size] = *type;
		*num_of_params = 1;
		*type = PP_OD_RESTORE_DEFAULT_TABLE;
		return 0;
	default:
		break;
	}

	while ((sub_str = strsep(&tmp_str, delimiter)) != NULL) {
		if (strlen(sub_str) == 0)
			continue;

		ret = kstrtol(sub_str, 0, &params[parameter_size]);
		if (ret)
			return -EINVAL;
		parameter_size++;

		while (isspace(*tmp_str))
			tmp_str++;
	}

	*num_of_params = parameter_size;

	return 0;
}

static int
amdgpu_distribute_custom_od_settings(struct amdgpu_device *adev,
				     enum PP_OD_DPM_TABLE_COMMAND cmd_type,
				     const char *in_buf,
				     size_t count)
{
	uint32_t parameter_size = 0;
	long parameter[64];
>>>>>>> 0c383648
	int ret;

	if (amdgpu_in_reset(adev))
		return -EPERM;
	if (adev->in_suspend && !adev->in_runpm)
		return -EPERM;

<<<<<<< HEAD
	ret = pm_runtime_get_sync(adev->dev);
	if (ret < 0) {
		pm_runtime_put_autosuspend(adev->dev);
		return ret;
	}

	size = amdgpu_dpm_print_clock_levels(adev, od_type, buf);
	if (size == 0)
		size = sysfs_emit(buf, "\n");

	pm_runtime_mark_last_busy(adev->dev);
	pm_runtime_put_autosuspend(adev->dev);

	return size;
}

static int parse_input_od_command_lines(const char *buf,
					size_t count,
					u32 *type,
					long *params,
					uint32_t *num_of_params)
{
	const char delimiter[3] = {' ', '\n', '\0'};
	uint32_t parameter_size = 0;
	char buf_cpy[128] = {0};
	char *tmp_str, *sub_str;
	int ret;

	if (count > sizeof(buf_cpy) - 1)
		return -EINVAL;

	memcpy(buf_cpy, buf, count);
	tmp_str = buf_cpy;

	/* skip heading spaces */
	while (isspace(*tmp_str))
		tmp_str++;

	switch (*tmp_str) {
	case 'c':
		*type = PP_OD_COMMIT_DPM_TABLE;
		return 0;
	case 'r':
		params[parameter_size] = *type;
		*num_of_params = 1;
		*type = PP_OD_RESTORE_DEFAULT_TABLE;
		return 0;
	default:
		break;
	}

	while ((sub_str = strsep(&tmp_str, delimiter)) != NULL) {
		if (strlen(sub_str) == 0)
			continue;

		ret = kstrtol(sub_str, 0, &params[parameter_size]);
		if (ret)
			return -EINVAL;
		parameter_size++;

		while (isspace(*tmp_str))
			tmp_str++;
	}

	*num_of_params = parameter_size;

	return 0;
}

static int
amdgpu_distribute_custom_od_settings(struct amdgpu_device *adev,
				     enum PP_OD_DPM_TABLE_COMMAND cmd_type,
				     const char *in_buf,
				     size_t count)
{
	uint32_t parameter_size = 0;
	long parameter[64];
	int ret;

	if (amdgpu_in_reset(adev))
		return -EPERM;
	if (adev->in_suspend && !adev->in_runpm)
		return -EPERM;

=======
>>>>>>> 0c383648
	ret = parse_input_od_command_lines(in_buf,
					   count,
					   &cmd_type,
					   parameter,
					   &parameter_size);
	if (ret)
		return ret;

	ret = pm_runtime_get_sync(adev->dev);
	if (ret < 0)
		goto err_out0;

	ret = amdgpu_dpm_odn_edit_dpm_table(adev,
					    cmd_type,
					    parameter,
					    parameter_size);
	if (ret)
		goto err_out1;

	if (cmd_type == PP_OD_COMMIT_DPM_TABLE) {
		ret = amdgpu_dpm_dispatch_task(adev,
					       AMD_PP_TASK_READJUST_POWER_STATE,
					       NULL);
		if (ret)
			goto err_out1;
	}

	pm_runtime_mark_last_busy(adev->dev);
	pm_runtime_put_autosuspend(adev->dev);

	return count;

err_out1:
	pm_runtime_mark_last_busy(adev->dev);
err_out0:
	pm_runtime_put_autosuspend(adev->dev);

	return ret;
}

/**
 * DOC: fan_curve
 *
 * The amdgpu driver provides a sysfs API for checking and adjusting the fan
 * control curve line.
 *
 * Reading back the file shows you the current settings(temperature in Celsius
 * degree and fan speed in pwm) applied to every anchor point of the curve line
 * and their permitted ranges if changable.
 *
 * Writing a desired string(with the format like "anchor_point_index temperature
 * fan_speed_in_pwm") to the file, change the settings for the specific anchor
 * point accordingly.
 *
 * When you have finished the editing, write "c" (commit) to the file to commit
 * your changes.
 *
 * If you want to reset to the default value, write "r" (reset) to the file to
 * reset them
 *
 * There are two fan control modes supported: auto and manual. With auto mode,
 * PMFW handles the fan speed control(how fan speed reacts to ASIC temperature).
 * While with manual mode, users can set their own fan curve line as what
 * described here. Normally the ASIC is booted up with auto mode. Any
 * settings via this interface will switch the fan control to manual mode
 * implicitly.
 */
static ssize_t fan_curve_show(struct kobject *kobj,
			      struct kobj_attribute *attr,
			      char *buf)
{
	struct od_kobj *container = container_of(kobj, struct od_kobj, kobj);
	struct amdgpu_device *adev = (struct amdgpu_device *)container->priv;

	return (ssize_t)amdgpu_retrieve_od_settings(adev, OD_FAN_CURVE, buf);
}

static ssize_t fan_curve_store(struct kobject *kobj,
			       struct kobj_attribute *attr,
			       const char *buf,
			       size_t count)
{
	struct od_kobj *container = container_of(kobj, struct od_kobj, kobj);
	struct amdgpu_device *adev = (struct amdgpu_device *)container->priv;

	return (ssize_t)amdgpu_distribute_custom_od_settings(adev,
							     PP_OD_EDIT_FAN_CURVE,
							     buf,
							     count);
}

static umode_t fan_curve_visible(struct amdgpu_device *adev)
{
	umode_t umode = 0000;

	if (adev->pm.od_feature_mask & OD_OPS_SUPPORT_FAN_CURVE_RETRIEVE)
		umode |= S_IRUSR | S_IRGRP | S_IROTH;

	if (adev->pm.od_feature_mask & OD_OPS_SUPPORT_FAN_CURVE_SET)
		umode |= S_IWUSR;

	return umode;
}

/**
 * DOC: acoustic_limit_rpm_threshold
 *
 * The amdgpu driver provides a sysfs API for checking and adjusting the
 * acoustic limit in RPM for fan control.
 *
 * Reading back the file shows you the current setting and the permitted
 * ranges if changable.
 *
 * Writing an integer to the file, change the setting accordingly.
 *
 * When you have finished the editing, write "c" (commit) to the file to commit
 * your changes.
 *
 * If you want to reset to the default value, write "r" (reset) to the file to
 * reset them
 *
 * This setting works under auto fan control mode only. It adjusts the PMFW's
 * behavior about the maximum speed in RPM the fan can spin. Setting via this
 * interface will switch the fan control to auto mode implicitly.
 */
static ssize_t acoustic_limit_threshold_show(struct kobject *kobj,
					     struct kobj_attribute *attr,
					     char *buf)
{
	struct od_kobj *container = container_of(kobj, struct od_kobj, kobj);
	struct amdgpu_device *adev = (struct amdgpu_device *)container->priv;

	return (ssize_t)amdgpu_retrieve_od_settings(adev, OD_ACOUSTIC_LIMIT, buf);
}

static ssize_t acoustic_limit_threshold_store(struct kobject *kobj,
					      struct kobj_attribute *attr,
					      const char *buf,
					      size_t count)
{
	struct od_kobj *container = container_of(kobj, struct od_kobj, kobj);
	struct amdgpu_device *adev = (struct amdgpu_device *)container->priv;

	return (ssize_t)amdgpu_distribute_custom_od_settings(adev,
							     PP_OD_EDIT_ACOUSTIC_LIMIT,
							     buf,
							     count);
}

static umode_t acoustic_limit_threshold_visible(struct amdgpu_device *adev)
{
	umode_t umode = 0000;

	if (adev->pm.od_feature_mask & OD_OPS_SUPPORT_ACOUSTIC_LIMIT_THRESHOLD_RETRIEVE)
		umode |= S_IRUSR | S_IRGRP | S_IROTH;

	if (adev->pm.od_feature_mask & OD_OPS_SUPPORT_ACOUSTIC_LIMIT_THRESHOLD_SET)
		umode |= S_IWUSR;

	return umode;
}

/**
 * DOC: acoustic_target_rpm_threshold
 *
 * The amdgpu driver provides a sysfs API for checking and adjusting the
 * acoustic target in RPM for fan control.
 *
 * Reading back the file shows you the current setting and the permitted
 * ranges if changable.
 *
 * Writing an integer to the file, change the setting accordingly.
 *
 * When you have finished the editing, write "c" (commit) to the file to commit
 * your changes.
 *
 * If you want to reset to the default value, write "r" (reset) to the file to
 * reset them
 *
 * This setting works under auto fan control mode only. It can co-exist with
 * other settings which can work also under auto mode. It adjusts the PMFW's
 * behavior about the maximum speed in RPM the fan can spin when ASIC
 * temperature is not greater than target temperature. Setting via this
 * interface will switch the fan control to auto mode implicitly.
 */
static ssize_t acoustic_target_threshold_show(struct kobject *kobj,
					      struct kobj_attribute *attr,
					      char *buf)
{
	struct od_kobj *container = container_of(kobj, struct od_kobj, kobj);
	struct amdgpu_device *adev = (struct amdgpu_device *)container->priv;

	return (ssize_t)amdgpu_retrieve_od_settings(adev, OD_ACOUSTIC_TARGET, buf);
}

static ssize_t acoustic_target_threshold_store(struct kobject *kobj,
					       struct kobj_attribute *attr,
					       const char *buf,
					       size_t count)
{
	struct od_kobj *container = container_of(kobj, struct od_kobj, kobj);
	struct amdgpu_device *adev = (struct amdgpu_device *)container->priv;

	return (ssize_t)amdgpu_distribute_custom_od_settings(adev,
							     PP_OD_EDIT_ACOUSTIC_TARGET,
							     buf,
							     count);
}

static umode_t acoustic_target_threshold_visible(struct amdgpu_device *adev)
{
	umode_t umode = 0000;

	if (adev->pm.od_feature_mask & OD_OPS_SUPPORT_ACOUSTIC_TARGET_THRESHOLD_RETRIEVE)
		umode |= S_IRUSR | S_IRGRP | S_IROTH;

	if (adev->pm.od_feature_mask & OD_OPS_SUPPORT_ACOUSTIC_TARGET_THRESHOLD_SET)
		umode |= S_IWUSR;

	return umode;
}

/**
 * DOC: fan_target_temperature
 *
 * The amdgpu driver provides a sysfs API for checking and adjusting the
 * target tempeature in Celsius degree for fan control.
 *
 * Reading back the file shows you the current setting and the permitted
 * ranges if changable.
 *
 * Writing an integer to the file, change the setting accordingly.
 *
 * When you have finished the editing, write "c" (commit) to the file to commit
 * your changes.
 *
 * If you want to reset to the default value, write "r" (reset) to the file to
 * reset them
 *
 * This setting works under auto fan control mode only. It can co-exist with
 * other settings which can work also under auto mode. Paring with the
 * acoustic_target_rpm_threshold setting, they define the maximum speed in
 * RPM the fan can spin when ASIC temperature is not greater than target
 * temperature. Setting via this interface will switch the fan control to
 * auto mode implicitly.
 */
static ssize_t fan_target_temperature_show(struct kobject *kobj,
					   struct kobj_attribute *attr,
					   char *buf)
{
	struct od_kobj *container = container_of(kobj, struct od_kobj, kobj);
	struct amdgpu_device *adev = (struct amdgpu_device *)container->priv;

	return (ssize_t)amdgpu_retrieve_od_settings(adev, OD_FAN_TARGET_TEMPERATURE, buf);
}

static ssize_t fan_target_temperature_store(struct kobject *kobj,
					    struct kobj_attribute *attr,
					    const char *buf,
					    size_t count)
{
	struct od_kobj *container = container_of(kobj, struct od_kobj, kobj);
	struct amdgpu_device *adev = (struct amdgpu_device *)container->priv;

	return (ssize_t)amdgpu_distribute_custom_od_settings(adev,
							     PP_OD_EDIT_FAN_TARGET_TEMPERATURE,
							     buf,
							     count);
}

static umode_t fan_target_temperature_visible(struct amdgpu_device *adev)
{
	umode_t umode = 0000;

	if (adev->pm.od_feature_mask & OD_OPS_SUPPORT_FAN_TARGET_TEMPERATURE_RETRIEVE)
		umode |= S_IRUSR | S_IRGRP | S_IROTH;

	if (adev->pm.od_feature_mask & OD_OPS_SUPPORT_FAN_TARGET_TEMPERATURE_SET)
		umode |= S_IWUSR;

	return umode;
}

/**
 * DOC: fan_minimum_pwm
 *
 * The amdgpu driver provides a sysfs API for checking and adjusting the
 * minimum fan speed in PWM.
 *
 * Reading back the file shows you the current setting and the permitted
 * ranges if changable.
 *
 * Writing an integer to the file, change the setting accordingly.
 *
 * When you have finished the editing, write "c" (commit) to the file to commit
 * your changes.
 *
 * If you want to reset to the default value, write "r" (reset) to the file to
 * reset them
 *
 * This setting works under auto fan control mode only. It can co-exist with
 * other settings which can work also under auto mode. It adjusts the PMFW's
 * behavior about the minimum fan speed in PWM the fan should spin. Setting
 * via this interface will switch the fan control to auto mode implicitly.
 */
static ssize_t fan_minimum_pwm_show(struct kobject *kobj,
				    struct kobj_attribute *attr,
				    char *buf)
{
	struct od_kobj *container = container_of(kobj, struct od_kobj, kobj);
	struct amdgpu_device *adev = (struct amdgpu_device *)container->priv;

	return (ssize_t)amdgpu_retrieve_od_settings(adev, OD_FAN_MINIMUM_PWM, buf);
}

static ssize_t fan_minimum_pwm_store(struct kobject *kobj,
				     struct kobj_attribute *attr,
				     const char *buf,
				     size_t count)
{
	struct od_kobj *container = container_of(kobj, struct od_kobj, kobj);
	struct amdgpu_device *adev = (struct amdgpu_device *)container->priv;

	return (ssize_t)amdgpu_distribute_custom_od_settings(adev,
							     PP_OD_EDIT_FAN_MINIMUM_PWM,
							     buf,
							     count);
}

static umode_t fan_minimum_pwm_visible(struct amdgpu_device *adev)
{
	umode_t umode = 0000;

	if (adev->pm.od_feature_mask & OD_OPS_SUPPORT_FAN_MINIMUM_PWM_RETRIEVE)
		umode |= S_IRUSR | S_IRGRP | S_IROTH;

	if (adev->pm.od_feature_mask & OD_OPS_SUPPORT_FAN_MINIMUM_PWM_SET)
		umode |= S_IWUSR;

	return umode;
}

static struct od_feature_set amdgpu_od_set = {
	.containers = {
		[0] = {
			.name = "fan_ctrl",
			.sub_feature = {
				[0] = {
					.name = "fan_curve",
					.ops = {
						.is_visible = fan_curve_visible,
						.show = fan_curve_show,
						.store = fan_curve_store,
					},
				},
				[1] = {
					.name = "acoustic_limit_rpm_threshold",
					.ops = {
						.is_visible = acoustic_limit_threshold_visible,
						.show = acoustic_limit_threshold_show,
						.store = acoustic_limit_threshold_store,
					},
				},
				[2] = {
					.name = "acoustic_target_rpm_threshold",
					.ops = {
						.is_visible = acoustic_target_threshold_visible,
						.show = acoustic_target_threshold_show,
						.store = acoustic_target_threshold_store,
					},
				},
				[3] = {
					.name = "fan_target_temperature",
					.ops = {
						.is_visible = fan_target_temperature_visible,
						.show = fan_target_temperature_show,
						.store = fan_target_temperature_store,
					},
				},
				[4] = {
					.name = "fan_minimum_pwm",
					.ops = {
						.is_visible = fan_minimum_pwm_visible,
						.show = fan_minimum_pwm_show,
						.store = fan_minimum_pwm_store,
					},
				},
			},
		},
	},
};

static void od_kobj_release(struct kobject *kobj)
{
	struct od_kobj *od_kobj = container_of(kobj, struct od_kobj, kobj);

	kfree(od_kobj);
}

static const struct kobj_type od_ktype = {
	.release	= od_kobj_release,
	.sysfs_ops	= &kobj_sysfs_ops,
};

static void amdgpu_od_set_fini(struct amdgpu_device *adev)
{
	struct od_kobj *container, *container_next;
	struct od_attribute *attribute, *attribute_next;

	if (list_empty(&adev->pm.od_kobj_list))
		return;

	list_for_each_entry_safe(container, container_next,
				 &adev->pm.od_kobj_list, entry) {
		list_del(&container->entry);

		list_for_each_entry_safe(attribute, attribute_next,
					 &container->attribute, entry) {
			list_del(&attribute->entry);
			sysfs_remove_file(&container->kobj,
					  &attribute->attribute.attr);
			kfree(attribute);
		}

		kobject_put(&container->kobj);
	}
}

static bool amdgpu_is_od_feature_supported(struct amdgpu_device *adev,
					   struct od_feature_ops *feature_ops)
{
	umode_t mode;

	if (!feature_ops->is_visible)
		return false;

	/*
	 * If the feature has no user read and write mode set,
	 * we can assume the feature is actually not supported.(?)
	 * And the revelant sysfs interface should not be exposed.
	 */
	mode = feature_ops->is_visible(adev);
	if (mode & (S_IRUSR | S_IWUSR))
		return true;

	return false;
}

static bool amdgpu_od_is_self_contained(struct amdgpu_device *adev,
					struct od_feature_container *container)
{
	int i;

	/*
	 * If there is no valid entry within the container, the container
	 * is recognized as a self contained container. And the valid entry
	 * here means it has a valid naming and it is visible/supported by
	 * the ASIC.
	 */
	for (i = 0; i < ARRAY_SIZE(container->sub_feature); i++) {
		if (container->sub_feature[i].name &&
		    amdgpu_is_od_feature_supported(adev,
			&container->sub_feature[i].ops))
			return false;
	}

	return true;
}

static int amdgpu_od_set_init(struct amdgpu_device *adev)
{
	struct od_kobj *top_set, *sub_set;
	struct od_attribute *attribute;
	struct od_feature_container *container;
	struct od_feature_item *feature;
	int i, j;
	int ret;

	/* Setup the top `gpu_od` directory which holds all other OD interfaces */
	top_set = kzalloc(sizeof(*top_set), GFP_KERNEL);
	if (!top_set)
		return -ENOMEM;
	list_add(&top_set->entry, &adev->pm.od_kobj_list);

	ret = kobject_init_and_add(&top_set->kobj,
				   &od_ktype,
				   &adev->dev->kobj,
				   "%s",
				   "gpu_od");
	if (ret)
		goto err_out;
	INIT_LIST_HEAD(&top_set->attribute);
	top_set->priv = adev;

	for (i = 0; i < ARRAY_SIZE(amdgpu_od_set.containers); i++) {
		container = &amdgpu_od_set.containers[i];

		if (!container->name)
			continue;

		/*
		 * If there is valid entries within the container, the container
		 * will be presented as a sub directory and all its holding entries
		 * will be presented as plain files under it.
		 * While if there is no valid entry within the container, the container
		 * itself will be presented as a plain file under top `gpu_od` directory.
		 */
		if (amdgpu_od_is_self_contained(adev, container)) {
			if (!amdgpu_is_od_feature_supported(adev,
			     &container->ops))
				continue;

			/*
			 * The container is presented as a plain file under top `gpu_od`
			 * directory.
			 */
			attribute = kzalloc(sizeof(*attribute), GFP_KERNEL);
			if (!attribute) {
				ret = -ENOMEM;
				goto err_out;
			}
			list_add(&attribute->entry, &top_set->attribute);

			attribute->attribute.attr.mode =
					container->ops.is_visible(adev);
			attribute->attribute.attr.name = container->name;
			attribute->attribute.show =
					container->ops.show;
			attribute->attribute.store =
					container->ops.store;
			ret = sysfs_create_file(&top_set->kobj,
						&attribute->attribute.attr);
			if (ret)
				goto err_out;
		} else {
			/* The container is presented as a sub directory. */
			sub_set = kzalloc(sizeof(*sub_set), GFP_KERNEL);
			if (!sub_set) {
				ret = -ENOMEM;
				goto err_out;
			}
			list_add(&sub_set->entry, &adev->pm.od_kobj_list);

			ret = kobject_init_and_add(&sub_set->kobj,
						   &od_ktype,
						   &top_set->kobj,
						   "%s",
						   container->name);
			if (ret)
				goto err_out;
			INIT_LIST_HEAD(&sub_set->attribute);
			sub_set->priv = adev;

			for (j = 0; j < ARRAY_SIZE(container->sub_feature); j++) {
				feature = &container->sub_feature[j];
				if (!feature->name)
					continue;

				if (!amdgpu_is_od_feature_supported(adev,
				     &feature->ops))
					continue;

				/*
				 * With the container presented as a sub directory, the entry within
				 * it is presented as a plain file under the sub directory.
				 */
				attribute = kzalloc(sizeof(*attribute), GFP_KERNEL);
				if (!attribute) {
					ret = -ENOMEM;
					goto err_out;
				}
				list_add(&attribute->entry, &sub_set->attribute);

				attribute->attribute.attr.mode =
						feature->ops.is_visible(adev);
				attribute->attribute.attr.name = feature->name;
				attribute->attribute.show =
						feature->ops.show;
				attribute->attribute.store =
						feature->ops.store;
				ret = sysfs_create_file(&sub_set->kobj,
							&attribute->attribute.attr);
				if (ret)
					goto err_out;
			}
		}
	}

	/*
	 * If gpu_od is the only member in the list, that means gpu_od is an
	 * empty directory, so remove it.
	 */
	if (list_is_singular(&adev->pm.od_kobj_list))
		goto err_out;

	return 0;

err_out:
	amdgpu_od_set_fini(adev);

	return ret;
}

int amdgpu_pm_sysfs_init(struct amdgpu_device *adev)
{
	enum amdgpu_sriov_vf_mode mode;
	uint32_t mask = 0;
	int ret;

	if (adev->pm.sysfs_initialized)
		return 0;

	INIT_LIST_HEAD(&adev->pm.pm_attr_list);

	if (adev->pm.dpm_enabled == 0)
		return 0;

	mode = amdgpu_virt_get_sriov_vf_mode(adev);

	/* under multi-vf mode, the hwmon attributes are all not supported */
	if (mode != SRIOV_VF_MODE_MULTI_VF) {
		adev->pm.int_hwmon_dev = hwmon_device_register_with_groups(adev->dev,
														DRIVER_NAME, adev,
														hwmon_groups);
		if (IS_ERR(adev->pm.int_hwmon_dev)) {
			ret = PTR_ERR(adev->pm.int_hwmon_dev);
			dev_err(adev->dev, "Unable to register hwmon device: %d\n", ret);
			return ret;
		}
	}

	switch (mode) {
	case SRIOV_VF_MODE_ONE_VF:
		mask = ATTR_FLAG_ONEVF;
		break;
	case SRIOV_VF_MODE_MULTI_VF:
		mask = 0;
		break;
	case SRIOV_VF_MODE_BARE_METAL:
	default:
		mask = ATTR_FLAG_MASK_ALL;
		break;
	}

	ret = amdgpu_device_attr_create_groups(adev,
					       amdgpu_device_attrs,
					       ARRAY_SIZE(amdgpu_device_attrs),
					       mask,
					       &adev->pm.pm_attr_list);
	if (ret)
		goto err_out0;

	if (amdgpu_dpm_is_overdrive_supported(adev)) {
		ret = amdgpu_od_set_init(adev);
		if (ret)
			goto err_out1;
<<<<<<< HEAD
=======
	} else if (adev->pm.pp_feature & PP_OVERDRIVE_MASK) {
		dev_info(adev->dev, "overdrive feature is not supported\n");
>>>>>>> 0c383648
	}

	adev->pm.sysfs_initialized = true;

	return 0;

err_out1:
	amdgpu_device_attr_remove_groups(adev, &adev->pm.pm_attr_list);
err_out0:
	if (adev->pm.int_hwmon_dev)
		hwmon_device_unregister(adev->pm.int_hwmon_dev);

	return ret;
}

void amdgpu_pm_sysfs_fini(struct amdgpu_device *adev)
{
	amdgpu_od_set_fini(adev);

	if (adev->pm.int_hwmon_dev)
		hwmon_device_unregister(adev->pm.int_hwmon_dev);

	amdgpu_device_attr_remove_groups(adev, &adev->pm.pm_attr_list);
}

/*
 * Debugfs info
 */
#if defined(CONFIG_DEBUG_FS)

static void amdgpu_debugfs_prints_cpu_info(struct seq_file *m,
					   struct amdgpu_device *adev)
{
	uint16_t *p_val;
	uint32_t size;
	int i;
	uint32_t num_cpu_cores = amdgpu_dpm_get_num_cpu_cores(adev);

	if (amdgpu_dpm_is_cclk_dpm_supported(adev)) {
		p_val = kcalloc(num_cpu_cores, sizeof(uint16_t),
				GFP_KERNEL);

		if (!amdgpu_dpm_read_sensor(adev, AMDGPU_PP_SENSOR_CPU_CLK,
					    (void *)p_val, &size)) {
			for (i = 0; i < num_cpu_cores; i++)
				seq_printf(m, "\t%u MHz (CPU%d)\n",
					   *(p_val + i), i);
		}

		kfree(p_val);
	}
}

static int amdgpu_debugfs_pm_info_pp(struct seq_file *m, struct amdgpu_device *adev)
{
	uint32_t mp1_ver = amdgpu_ip_version(adev, MP1_HWIP, 0);
	uint32_t gc_ver = amdgpu_ip_version(adev, GC_HWIP, 0);
	uint32_t value;
	uint64_t value64 = 0;
	uint32_t query = 0;
	int size;

	/* GPU Clocks */
	size = sizeof(value);
	seq_printf(m, "GFX Clocks and Power:\n");

	amdgpu_debugfs_prints_cpu_info(m, adev);

	if (!amdgpu_dpm_read_sensor(adev, AMDGPU_PP_SENSOR_GFX_MCLK, (void *)&value, &size))
		seq_printf(m, "\t%u MHz (MCLK)\n", value/100);
	if (!amdgpu_dpm_read_sensor(adev, AMDGPU_PP_SENSOR_GFX_SCLK, (void *)&value, &size))
		seq_printf(m, "\t%u MHz (SCLK)\n", value/100);
	if (!amdgpu_dpm_read_sensor(adev, AMDGPU_PP_SENSOR_STABLE_PSTATE_SCLK, (void *)&value, &size))
		seq_printf(m, "\t%u MHz (PSTATE_SCLK)\n", value/100);
	if (!amdgpu_dpm_read_sensor(adev, AMDGPU_PP_SENSOR_STABLE_PSTATE_MCLK, (void *)&value, &size))
		seq_printf(m, "\t%u MHz (PSTATE_MCLK)\n", value/100);
	if (!amdgpu_dpm_read_sensor(adev, AMDGPU_PP_SENSOR_VDDGFX, (void *)&value, &size))
		seq_printf(m, "\t%u mV (VDDGFX)\n", value);
	if (!amdgpu_dpm_read_sensor(adev, AMDGPU_PP_SENSOR_VDDNB, (void *)&value, &size))
		seq_printf(m, "\t%u mV (VDDNB)\n", value);
	size = sizeof(uint32_t);
	if (!amdgpu_dpm_read_sensor(adev, AMDGPU_PP_SENSOR_GPU_AVG_POWER, (void *)&query, &size)) {
		if (adev->flags & AMD_IS_APU)
			seq_printf(m, "\t%u.%02u W (average SoC including CPU)\n", query >> 8, query & 0xff);
		else
			seq_printf(m, "\t%u.%02u W (average SoC)\n", query >> 8, query & 0xff);
	}
	size = sizeof(uint32_t);
	if (!amdgpu_dpm_read_sensor(adev, AMDGPU_PP_SENSOR_GPU_INPUT_POWER, (void *)&query, &size)) {
		if (adev->flags & AMD_IS_APU)
			seq_printf(m, "\t%u.%02u W (current SoC including CPU)\n", query >> 8, query & 0xff);
		else
			seq_printf(m, "\t%u.%02u W (current SoC)\n", query >> 8, query & 0xff);
	}
	size = sizeof(value);
	seq_printf(m, "\n");

	/* GPU Temp */
	if (!amdgpu_dpm_read_sensor(adev, AMDGPU_PP_SENSOR_GPU_TEMP, (void *)&value, &size))
		seq_printf(m, "GPU Temperature: %u C\n", value/1000);

	/* GPU Load */
	if (!amdgpu_dpm_read_sensor(adev, AMDGPU_PP_SENSOR_GPU_LOAD, (void *)&value, &size))
		seq_printf(m, "GPU Load: %u %%\n", value);
	/* MEM Load */
	if (!amdgpu_dpm_read_sensor(adev, AMDGPU_PP_SENSOR_MEM_LOAD, (void *)&value, &size))
		seq_printf(m, "MEM Load: %u %%\n", value);
	/* VCN Load */
	if (!amdgpu_dpm_read_sensor(adev, AMDGPU_PP_SENSOR_VCN_LOAD, (void *)&value, &size))
		seq_printf(m, "VCN Load: %u %%\n", value);

	seq_printf(m, "\n");

	/* SMC feature mask */
	if (!amdgpu_dpm_read_sensor(adev, AMDGPU_PP_SENSOR_ENABLED_SMC_FEATURES_MASK, (void *)&value64, &size))
		seq_printf(m, "SMC Feature Mask: 0x%016llx\n", value64);

	/* ASICs greater than CHIP_VEGA20 supports these sensors */
	if (gc_ver != IP_VERSION(9, 4, 0) && mp1_ver > IP_VERSION(9, 0, 0)) {
		/* VCN clocks */
		if (!amdgpu_dpm_read_sensor(adev, AMDGPU_PP_SENSOR_VCN_POWER_STATE, (void *)&value, &size)) {
			if (!value) {
				seq_printf(m, "VCN: Powered down\n");
			} else {
				seq_printf(m, "VCN: Powered up\n");
				if (!amdgpu_dpm_read_sensor(adev, AMDGPU_PP_SENSOR_UVD_DCLK, (void *)&value, &size))
					seq_printf(m, "\t%u MHz (DCLK)\n", value/100);
				if (!amdgpu_dpm_read_sensor(adev, AMDGPU_PP_SENSOR_UVD_VCLK, (void *)&value, &size))
					seq_printf(m, "\t%u MHz (VCLK)\n", value/100);
			}
		}
		seq_printf(m, "\n");
	} else {
		/* UVD clocks */
		if (!amdgpu_dpm_read_sensor(adev, AMDGPU_PP_SENSOR_UVD_POWER, (void *)&value, &size)) {
			if (!value) {
				seq_printf(m, "UVD: Powered down\n");
			} else {
				seq_printf(m, "UVD: Powered up\n");
				if (!amdgpu_dpm_read_sensor(adev, AMDGPU_PP_SENSOR_UVD_DCLK, (void *)&value, &size))
					seq_printf(m, "\t%u MHz (DCLK)\n", value/100);
				if (!amdgpu_dpm_read_sensor(adev, AMDGPU_PP_SENSOR_UVD_VCLK, (void *)&value, &size))
					seq_printf(m, "\t%u MHz (VCLK)\n", value/100);
			}
		}
		seq_printf(m, "\n");

		/* VCE clocks */
		if (!amdgpu_dpm_read_sensor(adev, AMDGPU_PP_SENSOR_VCE_POWER, (void *)&value, &size)) {
			if (!value) {
				seq_printf(m, "VCE: Powered down\n");
			} else {
				seq_printf(m, "VCE: Powered up\n");
				if (!amdgpu_dpm_read_sensor(adev, AMDGPU_PP_SENSOR_VCE_ECCLK, (void *)&value, &size))
					seq_printf(m, "\t%u MHz (ECCLK)\n", value/100);
			}
		}
	}

	return 0;
}

static const struct cg_flag_name clocks[] = {
	{AMD_CG_SUPPORT_GFX_FGCG, "Graphics Fine Grain Clock Gating"},
	{AMD_CG_SUPPORT_GFX_MGCG, "Graphics Medium Grain Clock Gating"},
	{AMD_CG_SUPPORT_GFX_MGLS, "Graphics Medium Grain memory Light Sleep"},
	{AMD_CG_SUPPORT_GFX_CGCG, "Graphics Coarse Grain Clock Gating"},
	{AMD_CG_SUPPORT_GFX_CGLS, "Graphics Coarse Grain memory Light Sleep"},
	{AMD_CG_SUPPORT_GFX_CGTS, "Graphics Coarse Grain Tree Shader Clock Gating"},
	{AMD_CG_SUPPORT_GFX_CGTS_LS, "Graphics Coarse Grain Tree Shader Light Sleep"},
	{AMD_CG_SUPPORT_GFX_CP_LS, "Graphics Command Processor Light Sleep"},
	{AMD_CG_SUPPORT_GFX_RLC_LS, "Graphics Run List Controller Light Sleep"},
	{AMD_CG_SUPPORT_GFX_3D_CGCG, "Graphics 3D Coarse Grain Clock Gating"},
	{AMD_CG_SUPPORT_GFX_3D_CGLS, "Graphics 3D Coarse Grain memory Light Sleep"},
	{AMD_CG_SUPPORT_MC_LS, "Memory Controller Light Sleep"},
	{AMD_CG_SUPPORT_MC_MGCG, "Memory Controller Medium Grain Clock Gating"},
	{AMD_CG_SUPPORT_SDMA_LS, "System Direct Memory Access Light Sleep"},
	{AMD_CG_SUPPORT_SDMA_MGCG, "System Direct Memory Access Medium Grain Clock Gating"},
	{AMD_CG_SUPPORT_BIF_MGCG, "Bus Interface Medium Grain Clock Gating"},
	{AMD_CG_SUPPORT_BIF_LS, "Bus Interface Light Sleep"},
	{AMD_CG_SUPPORT_UVD_MGCG, "Unified Video Decoder Medium Grain Clock Gating"},
	{AMD_CG_SUPPORT_VCE_MGCG, "Video Compression Engine Medium Grain Clock Gating"},
	{AMD_CG_SUPPORT_HDP_LS, "Host Data Path Light Sleep"},
	{AMD_CG_SUPPORT_HDP_MGCG, "Host Data Path Medium Grain Clock Gating"},
	{AMD_CG_SUPPORT_DRM_MGCG, "Digital Right Management Medium Grain Clock Gating"},
	{AMD_CG_SUPPORT_DRM_LS, "Digital Right Management Light Sleep"},
	{AMD_CG_SUPPORT_ROM_MGCG, "Rom Medium Grain Clock Gating"},
	{AMD_CG_SUPPORT_DF_MGCG, "Data Fabric Medium Grain Clock Gating"},
	{AMD_CG_SUPPORT_VCN_MGCG, "VCN Medium Grain Clock Gating"},
	{AMD_CG_SUPPORT_HDP_DS, "Host Data Path Deep Sleep"},
	{AMD_CG_SUPPORT_HDP_SD, "Host Data Path Shutdown"},
	{AMD_CG_SUPPORT_IH_CG, "Interrupt Handler Clock Gating"},
	{AMD_CG_SUPPORT_JPEG_MGCG, "JPEG Medium Grain Clock Gating"},
	{AMD_CG_SUPPORT_REPEATER_FGCG, "Repeater Fine Grain Clock Gating"},
	{AMD_CG_SUPPORT_GFX_PERF_CLK, "Perfmon Clock Gating"},
	{AMD_CG_SUPPORT_ATHUB_MGCG, "Address Translation Hub Medium Grain Clock Gating"},
	{AMD_CG_SUPPORT_ATHUB_LS, "Address Translation Hub Light Sleep"},
	{0, NULL},
};

static void amdgpu_parse_cg_state(struct seq_file *m, u64 flags)
{
	int i;

	for (i = 0; clocks[i].flag; i++)
		seq_printf(m, "\t%s: %s\n", clocks[i].name,
			   (flags & clocks[i].flag) ? "On" : "Off");
}

static int amdgpu_debugfs_pm_info_show(struct seq_file *m, void *unused)
{
	struct amdgpu_device *adev = (struct amdgpu_device *)m->private;
	struct drm_device *dev = adev_to_drm(adev);
	u64 flags = 0;
	int r;

	if (amdgpu_in_reset(adev))
		return -EPERM;
	if (adev->in_suspend && !adev->in_runpm)
		return -EPERM;

	r = pm_runtime_get_sync(dev->dev);
	if (r < 0) {
		pm_runtime_put_autosuspend(dev->dev);
		return r;
	}

	if (amdgpu_dpm_debugfs_print_current_performance_level(adev, m)) {
		r = amdgpu_debugfs_pm_info_pp(m, adev);
		if (r)
			goto out;
	}

	amdgpu_device_ip_get_clockgating_state(adev, &flags);

	seq_printf(m, "Clock Gating Flags Mask: 0x%llx\n", flags);
	amdgpu_parse_cg_state(m, flags);
	seq_printf(m, "\n");

out:
	pm_runtime_mark_last_busy(dev->dev);
	pm_runtime_put_autosuspend(dev->dev);

	return r;
}

DEFINE_SHOW_ATTRIBUTE(amdgpu_debugfs_pm_info);

/*
 * amdgpu_pm_priv_buffer_read - Read memory region allocated to FW
 *
 * Reads debug memory region allocated to PMFW
 */
static ssize_t amdgpu_pm_prv_buffer_read(struct file *f, char __user *buf,
					 size_t size, loff_t *pos)
{
	struct amdgpu_device *adev = file_inode(f)->i_private;
	size_t smu_prv_buf_size;
	void *smu_prv_buf;
	int ret = 0;

	if (amdgpu_in_reset(adev))
		return -EPERM;
	if (adev->in_suspend && !adev->in_runpm)
		return -EPERM;

	ret = amdgpu_dpm_get_smu_prv_buf_details(adev, &smu_prv_buf, &smu_prv_buf_size);
	if (ret)
		return ret;

	if (!smu_prv_buf || !smu_prv_buf_size)
		return -EINVAL;

	return simple_read_from_buffer(buf, size, pos, smu_prv_buf,
				       smu_prv_buf_size);
}

static const struct file_operations amdgpu_debugfs_pm_prv_buffer_fops = {
	.owner = THIS_MODULE,
	.open = simple_open,
	.read = amdgpu_pm_prv_buffer_read,
	.llseek = default_llseek,
};

#endif

void amdgpu_debugfs_pm_init(struct amdgpu_device *adev)
{
#if defined(CONFIG_DEBUG_FS)
	struct drm_minor *minor = adev_to_drm(adev)->primary;
	struct dentry *root = minor->debugfs_root;

	if (!adev->pm.dpm_enabled)
		return;

	debugfs_create_file("amdgpu_pm_info", 0444, root, adev,
			    &amdgpu_debugfs_pm_info_fops);

	if (adev->pm.smu_prv_buffer_size > 0)
		debugfs_create_file_size("amdgpu_pm_prv_buffer", 0444, root,
					 adev,
					 &amdgpu_debugfs_pm_prv_buffer_fops,
					 adev->pm.smu_prv_buffer_size);

	amdgpu_dpm_stb_debug_fs_init(adev);
#endif
}<|MERGE_RESOLUTION|>--- conflicted
+++ resolved
@@ -38,11 +38,8 @@
 #define MAX_NUM_OF_FEATURES_PER_SUBSET		8
 #define MAX_NUM_OF_SUBSETS			8
 
-<<<<<<< HEAD
-=======
 #define DEVICE_ATTR_IS(_name)		(attr_id == device_attr_id__##_name)
 
->>>>>>> 0c383648
 struct od_attribute {
 	struct kobj_attribute	attribute;
 	struct list_head	entry;
@@ -1578,10 +1575,6 @@
 	struct amdgpu_device *adev = drm_to_adev(ddev);
 	unsigned int value;
 	int r;
-<<<<<<< HEAD
-
-	r = amdgpu_hwmon_get_sensor_generic(adev, AMDGPU_PP_SENSOR_MEM_LOAD, &value);
-=======
 
 	r = amdgpu_hwmon_get_sensor_generic(adev, AMDGPU_PP_SENSOR_MEM_LOAD, &value);
 	if (r)
@@ -1608,7 +1601,6 @@
 	int r;
 
 	r = amdgpu_hwmon_get_sensor_generic(adev, AMDGPU_PP_SENSOR_VCN_LOAD, &value);
->>>>>>> 0c383648
 	if (r)
 		return r;
 
@@ -2060,7 +2052,6 @@
 		*states = ATTR_STATE_UNSUPPORTED;
 	else if (amdgpu_hwmon_get_sensor_generic(adev, AMDGPU_PP_SENSOR_SS_APU_SHARE,
 		 (void *)&ss_power))
-<<<<<<< HEAD
 		*states = ATTR_STATE_UNSUPPORTED;
 	else if (amdgpu_hwmon_get_sensor_generic(adev, AMDGPU_PP_SENSOR_SS_DGPU_SHARE,
 		 (void *)&ss_power))
@@ -2112,11 +2103,6 @@
 	if ((gc_ver == IP_VERSION(11, 0, 3) && amdgpu_sriov_is_pp_one_vf(adev)) ||
 	    gc_ver < IP_VERSION(9, 0, 0) ||
 	    !amdgpu_device_has_display_hardware(adev))
-=======
-		*states = ATTR_STATE_UNSUPPORTED;
-	else if (amdgpu_hwmon_get_sensor_generic(adev, AMDGPU_PP_SENSOR_SS_DGPU_SHARE,
-		 (void *)&ss_power))
->>>>>>> 0c383648
 		*states = ATTR_STATE_UNSUPPORTED;
 
 	/* SMU MP1 does not support dcefclk level setting,
@@ -2131,177 +2117,6 @@
 	return 0;
 }
 
-<<<<<<< HEAD
-/* Following items will be read out to indicate current plpd policy:
- *  - -1: none
- *  - 0: disallow
- *  - 1: default
- *  - 2: optimized
- */
-static ssize_t amdgpu_get_xgmi_plpd_policy(struct device *dev,
-					   struct device_attribute *attr,
-					   char *buf)
-{
-	struct drm_device *ddev = dev_get_drvdata(dev);
-	struct amdgpu_device *adev = drm_to_adev(ddev);
-	char *mode_desc = "none";
-	int mode;
-
-	if (amdgpu_in_reset(adev))
-		return -EPERM;
-	if (adev->in_suspend && !adev->in_runpm)
-		return -EPERM;
-
-	mode = amdgpu_dpm_get_xgmi_plpd_mode(adev, &mode_desc);
-
-	return sysfs_emit(buf, "%d: %s\n", mode, mode_desc);
-}
-
-/* Following argument value is expected from user to change plpd policy
- *  - arg 0: disallow plpd
- *  - arg 1: default policy
- *  - arg 2: optimized policy
- */
-static ssize_t amdgpu_set_xgmi_plpd_policy(struct device *dev,
-					   struct device_attribute *attr,
-					   const char *buf, size_t count)
-{
-	struct drm_device *ddev = dev_get_drvdata(dev);
-	struct amdgpu_device *adev = drm_to_adev(ddev);
-	int mode, ret;
-
-	if (amdgpu_in_reset(adev))
-		return -EPERM;
-	if (adev->in_suspend && !adev->in_runpm)
-		return -EPERM;
-
-	ret = kstrtos32(buf, 0, &mode);
-	if (ret)
-		return -EINVAL;
-
-	ret = pm_runtime_get_sync(ddev->dev);
-	if (ret < 0) {
-		pm_runtime_put_autosuspend(ddev->dev);
-		return ret;
-	}
-
-	ret = amdgpu_dpm_set_xgmi_plpd_mode(adev, mode);
-
-	pm_runtime_mark_last_busy(ddev->dev);
-	pm_runtime_put_autosuspend(ddev->dev);
-
-	if (ret)
-		return ret;
-
-	return count;
-}
-
-static struct amdgpu_device_attr amdgpu_device_attrs[] = {
-	AMDGPU_DEVICE_ATTR_RW(power_dpm_state,				ATTR_FLAG_BASIC|ATTR_FLAG_ONEVF),
-	AMDGPU_DEVICE_ATTR_RW(power_dpm_force_performance_level,	ATTR_FLAG_BASIC|ATTR_FLAG_ONEVF),
-	AMDGPU_DEVICE_ATTR_RO(pp_num_states,				ATTR_FLAG_BASIC|ATTR_FLAG_ONEVF),
-	AMDGPU_DEVICE_ATTR_RO(pp_cur_state,				ATTR_FLAG_BASIC|ATTR_FLAG_ONEVF),
-	AMDGPU_DEVICE_ATTR_RW(pp_force_state,				ATTR_FLAG_BASIC|ATTR_FLAG_ONEVF),
-	AMDGPU_DEVICE_ATTR_RW(pp_table,					ATTR_FLAG_BASIC|ATTR_FLAG_ONEVF),
-	AMDGPU_DEVICE_ATTR_RW(pp_dpm_sclk,				ATTR_FLAG_BASIC|ATTR_FLAG_ONEVF),
-	AMDGPU_DEVICE_ATTR_RW(pp_dpm_mclk,				ATTR_FLAG_BASIC|ATTR_FLAG_ONEVF),
-	AMDGPU_DEVICE_ATTR_RW(pp_dpm_socclk,				ATTR_FLAG_BASIC|ATTR_FLAG_ONEVF),
-	AMDGPU_DEVICE_ATTR_RW(pp_dpm_fclk,				ATTR_FLAG_BASIC|ATTR_FLAG_ONEVF),
-	AMDGPU_DEVICE_ATTR_RW(pp_dpm_vclk,				ATTR_FLAG_BASIC|ATTR_FLAG_ONEVF),
-	AMDGPU_DEVICE_ATTR_RW(pp_dpm_vclk1,				ATTR_FLAG_BASIC|ATTR_FLAG_ONEVF),
-	AMDGPU_DEVICE_ATTR_RW(pp_dpm_dclk,				ATTR_FLAG_BASIC|ATTR_FLAG_ONEVF),
-	AMDGPU_DEVICE_ATTR_RW(pp_dpm_dclk1,				ATTR_FLAG_BASIC|ATTR_FLAG_ONEVF),
-	AMDGPU_DEVICE_ATTR_RW(pp_dpm_dcefclk,				ATTR_FLAG_BASIC|ATTR_FLAG_ONEVF,
-			      .attr_update = pp_dpm_dcefclk_attr_update),
-	AMDGPU_DEVICE_ATTR_RW(pp_dpm_pcie,				ATTR_FLAG_BASIC|ATTR_FLAG_ONEVF),
-	AMDGPU_DEVICE_ATTR_RW(pp_sclk_od,				ATTR_FLAG_BASIC),
-	AMDGPU_DEVICE_ATTR_RW(pp_mclk_od,				ATTR_FLAG_BASIC),
-	AMDGPU_DEVICE_ATTR_RW(pp_power_profile_mode,			ATTR_FLAG_BASIC|ATTR_FLAG_ONEVF),
-	AMDGPU_DEVICE_ATTR_RW(pp_od_clk_voltage,			ATTR_FLAG_BASIC,
-			      .attr_update = pp_od_clk_voltage_attr_update),
-	AMDGPU_DEVICE_ATTR_RO(gpu_busy_percent,				ATTR_FLAG_BASIC|ATTR_FLAG_ONEVF),
-	AMDGPU_DEVICE_ATTR_RO(mem_busy_percent,				ATTR_FLAG_BASIC|ATTR_FLAG_ONEVF),
-	AMDGPU_DEVICE_ATTR_RO(pcie_bw,					ATTR_FLAG_BASIC),
-	AMDGPU_DEVICE_ATTR_RW(pp_features,				ATTR_FLAG_BASIC|ATTR_FLAG_ONEVF),
-	AMDGPU_DEVICE_ATTR_RO(unique_id,				ATTR_FLAG_BASIC|ATTR_FLAG_ONEVF),
-	AMDGPU_DEVICE_ATTR_RW(thermal_throttling_logging,		ATTR_FLAG_BASIC|ATTR_FLAG_ONEVF),
-	AMDGPU_DEVICE_ATTR_RW(apu_thermal_cap,				ATTR_FLAG_BASIC|ATTR_FLAG_ONEVF),
-	AMDGPU_DEVICE_ATTR_RO(gpu_metrics,				ATTR_FLAG_BASIC|ATTR_FLAG_ONEVF),
-	AMDGPU_DEVICE_ATTR_RO(smartshift_apu_power,			ATTR_FLAG_BASIC,
-			      .attr_update = ss_power_attr_update),
-	AMDGPU_DEVICE_ATTR_RO(smartshift_dgpu_power,			ATTR_FLAG_BASIC,
-			      .attr_update = ss_power_attr_update),
-	AMDGPU_DEVICE_ATTR_RW(smartshift_bias,				ATTR_FLAG_BASIC,
-			      .attr_update = ss_bias_attr_update),
-	AMDGPU_DEVICE_ATTR_RW(xgmi_plpd_policy,				ATTR_FLAG_BASIC),
-	AMDGPU_DEVICE_ATTR_RO(pm_metrics,				ATTR_FLAG_BASIC,
-			      .attr_update = amdgpu_pm_metrics_attr_update),
-};
-=======
-static int pp_od_clk_voltage_attr_update(struct amdgpu_device *adev, struct amdgpu_device_attr *attr,
-					 uint32_t mask, enum amdgpu_device_attr_states *states)
-{
-	uint32_t gc_ver = amdgpu_ip_version(adev, GC_HWIP, 0);
->>>>>>> 0c383648
-
-	*states = ATTR_STATE_SUPPORTED;
-
-	if (!amdgpu_dpm_is_overdrive_supported(adev)) {
-		*states = ATTR_STATE_UNSUPPORTED;
-		return 0;
-	}
-
-	/* Enable pp_od_clk_voltage node for gc 9.4.3 SRIOV/BM support */
-	if (gc_ver == IP_VERSION(9, 4, 3)) {
-		if (amdgpu_sriov_vf(adev) && !amdgpu_sriov_is_pp_one_vf(adev))
-			*states = ATTR_STATE_UNSUPPORTED;
-		return 0;
-	}
-
-	if (!(attr->flags & mask))
-		*states = ATTR_STATE_UNSUPPORTED;
-
-	return 0;
-}
-
-static int pp_dpm_dcefclk_attr_update(struct amdgpu_device *adev, struct amdgpu_device_attr *attr,
-				      uint32_t mask, enum amdgpu_device_attr_states *states)
-{
-	struct device_attribute *dev_attr = &attr->dev_attr;
-<<<<<<< HEAD
-	uint32_t mp1_ver = amdgpu_ip_version(adev, MP1_HWIP, 0);
-	uint32_t gc_ver = amdgpu_ip_version(adev, GC_HWIP, 0);
-	const char *attr_name = dev_attr->attr.name;
-=======
-	uint32_t gc_ver;
-
-	*states = ATTR_STATE_SUPPORTED;
->>>>>>> 0c383648
-
-	if (!(attr->flags & mask)) {
-		*states = ATTR_STATE_UNSUPPORTED;
-		return 0;
-	}
-
-	gc_ver = amdgpu_ip_version(adev, GC_HWIP, 0);
-	/* dcefclk node is not available on gfx 11.0.3 sriov */
-	if ((gc_ver == IP_VERSION(11, 0, 3) && amdgpu_sriov_is_pp_one_vf(adev)) ||
-	    gc_ver < IP_VERSION(9, 0, 0) ||
-	    !amdgpu_device_has_display_hardware(adev))
-		*states = ATTR_STATE_UNSUPPORTED;
-
-	/* SMU MP1 does not support dcefclk level setting,
-	 * setting should not be allowed from VF if not in one VF mode.
-	 */
-	if (gc_ver >= IP_VERSION(10, 0, 0) ||
-	    (amdgpu_sriov_vf(adev) && !amdgpu_sriov_is_pp_one_vf(adev))) {
-		dev_attr->attr.mode &= ~S_IWUGO;
-		dev_attr->store = NULL;
-	}
-
-	return 0;
-}
-
 static int pp_dpm_clk_default_attr_update(struct amdgpu_device *adev, struct amdgpu_device_attr *attr,
 					  uint32_t mask, enum amdgpu_device_attr_states *states)
 {
@@ -2323,44 +2138,6 @@
 	} else if (DEVICE_ATTR_IS(pp_dpm_fclk)) {
 		if (mp1_ver < IP_VERSION(10, 0, 0))
 			*states = ATTR_STATE_UNSUPPORTED;
-<<<<<<< HEAD
-	} else if (DEVICE_ATTR_IS(mem_busy_percent)) {
-		if ((adev->flags & AMD_IS_APU &&
-		     gc_ver != IP_VERSION(9, 4, 3)) ||
-		    gc_ver == IP_VERSION(9, 0, 1))
-			*states = ATTR_STATE_UNSUPPORTED;
-	} else if (DEVICE_ATTR_IS(pcie_bw)) {
-		/* PCIe Perf counters won't work on APU nodes */
-		if (adev->flags & AMD_IS_APU ||
-		    !adev->asic_funcs->get_pcie_usage)
-			*states = ATTR_STATE_UNSUPPORTED;
-	} else if (DEVICE_ATTR_IS(unique_id)) {
-		switch (gc_ver) {
-		case IP_VERSION(9, 0, 1):
-		case IP_VERSION(9, 4, 0):
-		case IP_VERSION(9, 4, 1):
-		case IP_VERSION(9, 4, 2):
-		case IP_VERSION(9, 4, 3):
-		case IP_VERSION(10, 3, 0):
-		case IP_VERSION(11, 0, 0):
-		case IP_VERSION(11, 0, 1):
-		case IP_VERSION(11, 0, 2):
-		case IP_VERSION(11, 0, 3):
-			*states = ATTR_STATE_SUPPORTED;
-			break;
-		default:
-			*states = ATTR_STATE_UNSUPPORTED;
-		}
-	} else if (DEVICE_ATTR_IS(pp_features)) {
-		if ((adev->flags & AMD_IS_APU &&
-		     gc_ver != IP_VERSION(9, 4, 3)) ||
-		    gc_ver < IP_VERSION(9, 0, 0))
-			*states = ATTR_STATE_UNSUPPORTED;
-	} else if (DEVICE_ATTR_IS(gpu_metrics)) {
-		if (gc_ver < IP_VERSION(9, 1, 0))
-			*states = ATTR_STATE_UNSUPPORTED;
-=======
->>>>>>> 0c383648
 	} else if (DEVICE_ATTR_IS(pp_dpm_vclk)) {
 		if (!(gc_ver == IP_VERSION(10, 3, 1) ||
 		      gc_ver == IP_VERSION(10, 3, 3) ||
@@ -2403,27 +2180,6 @@
 		       gc_ver == IP_VERSION(11, 0, 2) ||
 		       gc_ver == IP_VERSION(11, 0, 3)) && adev->vcn.num_vcn_inst >= 2))
 			*states = ATTR_STATE_UNSUPPORTED;
-<<<<<<< HEAD
-		else if ((gc_ver == IP_VERSION(10, 3, 0) ||
-			  gc_ver == IP_VERSION(11, 0, 3)) && amdgpu_sriov_vf(adev))
-			*states = ATTR_STATE_UNSUPPORTED;
-	} else if (DEVICE_ATTR_IS(xgmi_plpd_policy)) {
-		if (amdgpu_dpm_get_xgmi_plpd_mode(adev, NULL) == XGMI_PLPD_NONE)
-			*states = ATTR_STATE_UNSUPPORTED;
-	} else if (DEVICE_ATTR_IS(pp_mclk_od)) {
-		if (amdgpu_dpm_get_mclk_od(adev) == -EOPNOTSUPP)
-			*states = ATTR_STATE_UNSUPPORTED;
-	} else if (DEVICE_ATTR_IS(pp_sclk_od)) {
-		if (amdgpu_dpm_get_sclk_od(adev) == -EOPNOTSUPP)
-			*states = ATTR_STATE_UNSUPPORTED;
-	} else if (DEVICE_ATTR_IS(apu_thermal_cap)) {
-		u32 limit;
-
-		if (amdgpu_dpm_get_apu_thermal_limit(adev, &limit) ==
-		    -EOPNOTSUPP)
-			*states = ATTR_STATE_UNSUPPORTED;
-=======
->>>>>>> 0c383648
 	} else if (DEVICE_ATTR_IS(pp_dpm_pcie)) {
 		if (gc_ver == IP_VERSION(9, 4, 2) ||
 		    gc_ver == IP_VERSION(9, 4, 3))
@@ -2464,8 +2220,6 @@
 					   struct device_attribute *attr,
 					   char *buf)
 {
-<<<<<<< HEAD
-=======
 	struct drm_device *ddev = dev_get_drvdata(dev);
 	struct amdgpu_device *adev = drm_to_adev(ddev);
 	char *mode_desc = "none";
@@ -2671,7 +2425,6 @@
 				     struct amdgpu_device_attr *attr,
 				     uint32_t mask, struct list_head *attr_list)
 {
->>>>>>> 0c383648
 	int ret = 0;
 	enum amdgpu_device_attr_states attr_states = ATTR_STATE_SUPPORTED;
 	struct amdgpu_device_attr_entry *attr_entry;
@@ -3341,33 +3094,10 @@
 					   char *buf)
 {
 	ssize_t val;
-<<<<<<< HEAD
 
 	val = amdgpu_hwmon_get_power(dev, AMDGPU_PP_SENSOR_GPU_AVG_POWER);
 	if (val < 0)
 		return val;
-
-	return sysfs_emit(buf, "%zd\n", val);
-}
-
-static ssize_t amdgpu_hwmon_show_power_input(struct device *dev,
-					     struct device_attribute *attr,
-					     char *buf)
-{
-	ssize_t val;
-
-	val = amdgpu_hwmon_get_power(dev, AMDGPU_PP_SENSOR_GPU_INPUT_POWER);
-	if (val < 0)
-		return val;
-
-	return sysfs_emit(buf, "%zd\n", val);
-}
-=======
-
-	val = amdgpu_hwmon_get_power(dev, AMDGPU_PP_SENSOR_GPU_AVG_POWER);
-	if (val < 0)
-		return val;
->>>>>>> 0c383648
 
 	return sysfs_emit(buf, "%zd\n", val);
 }
@@ -3927,10 +3657,6 @@
 static int amdgpu_retrieve_od_settings(struct amdgpu_device *adev,
 				       enum pp_clock_type od_type,
 				       char *buf)
-<<<<<<< HEAD
-{
-	int size = 0;
-=======
 {
 	int size = 0;
 	int ret;
@@ -4017,7 +3743,6 @@
 {
 	uint32_t parameter_size = 0;
 	long parameter[64];
->>>>>>> 0c383648
 	int ret;
 
 	if (amdgpu_in_reset(adev))
@@ -4025,93 +3750,6 @@
 	if (adev->in_suspend && !adev->in_runpm)
 		return -EPERM;
 
-<<<<<<< HEAD
-	ret = pm_runtime_get_sync(adev->dev);
-	if (ret < 0) {
-		pm_runtime_put_autosuspend(adev->dev);
-		return ret;
-	}
-
-	size = amdgpu_dpm_print_clock_levels(adev, od_type, buf);
-	if (size == 0)
-		size = sysfs_emit(buf, "\n");
-
-	pm_runtime_mark_last_busy(adev->dev);
-	pm_runtime_put_autosuspend(adev->dev);
-
-	return size;
-}
-
-static int parse_input_od_command_lines(const char *buf,
-					size_t count,
-					u32 *type,
-					long *params,
-					uint32_t *num_of_params)
-{
-	const char delimiter[3] = {' ', '\n', '\0'};
-	uint32_t parameter_size = 0;
-	char buf_cpy[128] = {0};
-	char *tmp_str, *sub_str;
-	int ret;
-
-	if (count > sizeof(buf_cpy) - 1)
-		return -EINVAL;
-
-	memcpy(buf_cpy, buf, count);
-	tmp_str = buf_cpy;
-
-	/* skip heading spaces */
-	while (isspace(*tmp_str))
-		tmp_str++;
-
-	switch (*tmp_str) {
-	case 'c':
-		*type = PP_OD_COMMIT_DPM_TABLE;
-		return 0;
-	case 'r':
-		params[parameter_size] = *type;
-		*num_of_params = 1;
-		*type = PP_OD_RESTORE_DEFAULT_TABLE;
-		return 0;
-	default:
-		break;
-	}
-
-	while ((sub_str = strsep(&tmp_str, delimiter)) != NULL) {
-		if (strlen(sub_str) == 0)
-			continue;
-
-		ret = kstrtol(sub_str, 0, &params[parameter_size]);
-		if (ret)
-			return -EINVAL;
-		parameter_size++;
-
-		while (isspace(*tmp_str))
-			tmp_str++;
-	}
-
-	*num_of_params = parameter_size;
-
-	return 0;
-}
-
-static int
-amdgpu_distribute_custom_od_settings(struct amdgpu_device *adev,
-				     enum PP_OD_DPM_TABLE_COMMAND cmd_type,
-				     const char *in_buf,
-				     size_t count)
-{
-	uint32_t parameter_size = 0;
-	long parameter[64];
-	int ret;
-
-	if (amdgpu_in_reset(adev))
-		return -EPERM;
-	if (adev->in_suspend && !adev->in_runpm)
-		return -EPERM;
-
-=======
->>>>>>> 0c383648
 	ret = parse_input_od_command_lines(in_buf,
 					   count,
 					   &cmd_type,
@@ -4768,11 +4406,8 @@
 		ret = amdgpu_od_set_init(adev);
 		if (ret)
 			goto err_out1;
-<<<<<<< HEAD
-=======
 	} else if (adev->pm.pp_feature & PP_OVERDRIVE_MASK) {
 		dev_info(adev->dev, "overdrive feature is not supported\n");
->>>>>>> 0c383648
 	}
 
 	adev->pm.sysfs_initialized = true;
