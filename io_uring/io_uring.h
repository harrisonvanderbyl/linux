--- conflicted
+++ resolved
@@ -27,11 +27,7 @@
 struct io_uring_cqe *__io_get_cqe(struct io_ring_ctx *ctx, bool overflow);
 bool io_req_cqe_overflow(struct io_kiocb *req);
 int io_run_task_work_sig(struct io_ring_ctx *ctx);
-<<<<<<< HEAD
-int __io_run_local_work(struct io_ring_ctx *ctx, bool locked);
-=======
 int __io_run_local_work(struct io_ring_ctx *ctx, bool *locked);
->>>>>>> 3cf241c3
 int io_run_local_work(struct io_ring_ctx *ctx);
 void io_req_complete_failed(struct io_kiocb *req, s32 res);
 void __io_req_complete(struct io_kiocb *req, unsigned issue_flags);
@@ -281,11 +277,6 @@
 
 static inline int io_run_local_work_locked(struct io_ring_ctx *ctx)
 {
-<<<<<<< HEAD
-	if (llist_empty(&ctx->work_llist))
-		return 0;
-	return __io_run_local_work(ctx, true);
-=======
 	bool locked;
 	int ret;
 
@@ -298,7 +289,6 @@
 	if (WARN_ON_ONCE(!locked))
 		mutex_lock(&ctx->uring_lock);
 	return ret;
->>>>>>> 3cf241c3
 }
 
 static inline void io_tw_lock(struct io_ring_ctx *ctx, bool *locked)
