--- conflicted
+++ resolved
@@ -2747,7 +2747,6 @@
 		if (!MLX5_CAP_GEN(dev->mdev, ib_virt)) {
 			dev->port_caps[port - 1].has_smi = true;
 			continue;
-<<<<<<< HEAD
 		}
 		err = mlx5_query_hca_vport_context(dev->mdev, 0, port, 0,
 						   &vport_ctx);
@@ -2756,16 +2755,6 @@
 				    port, err);
 			return err;
 		}
-=======
-		}
-		err = mlx5_query_hca_vport_context(dev->mdev, 0, port, 0,
-						   &vport_ctx);
-		if (err) {
-			mlx5_ib_err(dev, "query_hca_vport_context for port=%d failed %d\n",
-				    port, err);
-			return err;
-		}
->>>>>>> 8950f345
 		dev->port_caps[port - 1].has_smi = vport_ctx.has_smi;
 	}
 
