--- conflicted
+++ resolved
@@ -668,14 +668,11 @@
 	{ },
 };
 
-<<<<<<< HEAD
-=======
 static bool google_cros_ec_present(void)
 {
 	return acpi_dev_found("GOOG0004");
 }
 
->>>>>>> 3cf241c3
 /*
  * Determine which type of backlight interface to use on this system,
  * First check cmdline, then dmi quirks, then do autodetect.
@@ -717,7 +714,6 @@
 	/* Special cases such as nvidia_wmi_ec and apple gmux. */
 	if (nvidia_wmi_ec_present)
 		return acpi_backlight_nvidia_wmi_ec;
-<<<<<<< HEAD
 
 	if (apple_gmux_present())
 		return acpi_backlight_apple_gmux;
@@ -739,28 +735,6 @@
 			return acpi_backlight_video;
 	}
 
-=======
-
-	if (apple_gmux_present())
-		return acpi_backlight_apple_gmux;
-
-	/* On systems with ACPI video use either native or ACPI video. */
-	if (video_caps & ACPI_VIDEO_BACKLIGHT) {
-		/*
-		 * Windows 8 and newer no longer use the ACPI video interface,
-		 * so it often does not work. If the ACPI tables are written
-		 * for win8 and native brightness ctl is available, use that.
-		 *
-		 * The native check deliberately is inside the if acpi-video
-		 * block on older devices without acpi-video support native
-		 * is usually not the best choice.
-		 */
-		if (acpi_osi_is_win8() && native_available)
-			return acpi_backlight_native;
-		else
-			return acpi_backlight_video;
-	}
-
 	/*
 	 * Chromebooks that don't have backlight handle in ACPI table
 	 * are supposed to use native backlight if it's available.
@@ -768,7 +742,6 @@
 	if (google_cros_ec_present() && native_available)
 		return acpi_backlight_native;
 
->>>>>>> 3cf241c3
 	/* No ACPI video (old hw), use vendor specific fw methods. */
 	return acpi_backlight_vendor;
 }
