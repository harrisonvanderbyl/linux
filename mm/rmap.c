/*
 * mm/rmap.c - physical to virtual reverse mappings
 *
 * Copyright 2001, Rik van Riel <riel@conectiva.com.br>
 * Released under the General Public License (GPL).
 *
 * Simple, low overhead reverse mapping scheme.
 * Please try to keep this thing as modular as possible.
 *
 * Provides methods for unmapping each kind of mapped page:
 * the anon methods track anonymous pages, and
 * the file methods track pages belonging to an inode.
 *
 * Original design by Rik van Riel <riel@conectiva.com.br> 2001
 * File methods by Dave McCracken <dmccr@us.ibm.com> 2003, 2004
 * Anonymous methods by Andrea Arcangeli <andrea@suse.de> 2004
 * Contributions by Hugh Dickins 2003, 2004
 */

/*
 * Lock ordering in mm:
 *
 * inode->i_rwsem	(while writing or truncating, not reading or faulting)
 *   mm->mmap_lock
 *     mapping->invalidate_lock (in filemap_fault)
 *       page->flags PG_locked (lock_page)   * (see hugetlbfs below)
 *         hugetlbfs_i_mmap_rwsem_key (in huge_pmd_share)
 *           mapping->i_mmap_rwsem
 *             hugetlb_fault_mutex (hugetlbfs specific page fault mutex)
 *             anon_vma->rwsem
 *               mm->page_table_lock or pte_lock
 *                 swap_lock (in swap_duplicate, swap_info_get)
 *                   mmlist_lock (in mmput, drain_mmlist and others)
 *                   mapping->private_lock (in block_dirty_folio)
 *                     folio_lock_memcg move_lock (in block_dirty_folio)
 *                       i_pages lock (widely used)
 *                         lruvec->lru_lock (in folio_lruvec_lock_irq)
 *                   inode->i_lock (in set_page_dirty's __mark_inode_dirty)
 *                   bdi.wb->list_lock (in set_page_dirty's __mark_inode_dirty)
 *                     sb_lock (within inode_lock in fs/fs-writeback.c)
 *                     i_pages lock (widely used, in set_page_dirty,
 *                               in arch-dependent flush_dcache_mmap_lock,
 *                               within bdi.wb->list_lock in __sync_single_inode)
 *
 * anon_vma->rwsem,mapping->i_mmap_rwsem   (memory_failure, collect_procs_anon)
 *   ->tasklist_lock
 *     pte map lock
 *
 * * hugetlbfs PageHuge() pages take locks in this order:
 *         mapping->i_mmap_rwsem
 *           hugetlb_fault_mutex (hugetlbfs specific page fault mutex)
 *             page->flags PG_locked (lock_page)
 */

#include <linux/mm.h>
#include <linux/sched/mm.h>
#include <linux/sched/task.h>
#include <linux/pagemap.h>
#include <linux/swap.h>
#include <linux/swapops.h>
#include <linux/slab.h>
#include <linux/init.h>
#include <linux/ksm.h>
#include <linux/rmap.h>
#include <linux/rcupdate.h>
#include <linux/export.h>
#include <linux/memcontrol.h>
#include <linux/mmu_notifier.h>
#include <linux/migrate.h>
#include <linux/hugetlb.h>
#include <linux/huge_mm.h>
#include <linux/backing-dev.h>
#include <linux/page_idle.h>
#include <linux/memremap.h>
#include <linux/userfaultfd_k.h>
#include <linux/mm_inline.h>

#include <asm/tlbflush.h>

#define CREATE_TRACE_POINTS
#include <trace/events/tlb.h>
#include <trace/events/migrate.h>

#include "internal.h"

static struct kmem_cache *anon_vma_cachep;
static struct kmem_cache *anon_vma_chain_cachep;

static inline struct anon_vma *anon_vma_alloc(void)
{
	struct anon_vma *anon_vma;

	anon_vma = kmem_cache_alloc(anon_vma_cachep, GFP_KERNEL);
	if (anon_vma) {
		atomic_set(&anon_vma->refcount, 1);
		anon_vma->degree = 1;	/* Reference for first vma */
		anon_vma->parent = anon_vma;
		/*
		 * Initialise the anon_vma root to point to itself. If called
		 * from fork, the root will be reset to the parents anon_vma.
		 */
		anon_vma->root = anon_vma;
	}

	return anon_vma;
}

static inline void anon_vma_free(struct anon_vma *anon_vma)
{
	VM_BUG_ON(atomic_read(&anon_vma->refcount));

	/*
	 * Synchronize against folio_lock_anon_vma_read() such that
	 * we can safely hold the lock without the anon_vma getting
	 * freed.
	 *
	 * Relies on the full mb implied by the atomic_dec_and_test() from
	 * put_anon_vma() against the acquire barrier implied by
	 * down_read_trylock() from folio_lock_anon_vma_read(). This orders:
	 *
	 * folio_lock_anon_vma_read()	VS	put_anon_vma()
	 *   down_read_trylock()		  atomic_dec_and_test()
	 *   LOCK				  MB
	 *   atomic_read()			  rwsem_is_locked()
	 *
	 * LOCK should suffice since the actual taking of the lock must
	 * happen _before_ what follows.
	 */
	might_sleep();
	if (rwsem_is_locked(&anon_vma->root->rwsem)) {
		anon_vma_lock_write(anon_vma);
		anon_vma_unlock_write(anon_vma);
	}

	kmem_cache_free(anon_vma_cachep, anon_vma);
}

static inline struct anon_vma_chain *anon_vma_chain_alloc(gfp_t gfp)
{
	return kmem_cache_alloc(anon_vma_chain_cachep, gfp);
}

static void anon_vma_chain_free(struct anon_vma_chain *anon_vma_chain)
{
	kmem_cache_free(anon_vma_chain_cachep, anon_vma_chain);
}

static void anon_vma_chain_link(struct vm_area_struct *vma,
				struct anon_vma_chain *avc,
				struct anon_vma *anon_vma)
{
	avc->vma = vma;
	avc->anon_vma = anon_vma;
	list_add(&avc->same_vma, &vma->anon_vma_chain);
	anon_vma_interval_tree_insert(avc, &anon_vma->rb_root);
}

/**
 * __anon_vma_prepare - attach an anon_vma to a memory region
 * @vma: the memory region in question
 *
 * This makes sure the memory mapping described by 'vma' has
 * an 'anon_vma' attached to it, so that we can associate the
 * anonymous pages mapped into it with that anon_vma.
 *
 * The common case will be that we already have one, which
 * is handled inline by anon_vma_prepare(). But if
 * not we either need to find an adjacent mapping that we
 * can re-use the anon_vma from (very common when the only
 * reason for splitting a vma has been mprotect()), or we
 * allocate a new one.
 *
 * Anon-vma allocations are very subtle, because we may have
 * optimistically looked up an anon_vma in folio_lock_anon_vma_read()
 * and that may actually touch the rwsem even in the newly
 * allocated vma (it depends on RCU to make sure that the
 * anon_vma isn't actually destroyed).
 *
 * As a result, we need to do proper anon_vma locking even
 * for the new allocation. At the same time, we do not want
 * to do any locking for the common case of already having
 * an anon_vma.
 *
 * This must be called with the mmap_lock held for reading.
 */
int __anon_vma_prepare(struct vm_area_struct *vma)
{
	struct mm_struct *mm = vma->vm_mm;
	struct anon_vma *anon_vma, *allocated;
	struct anon_vma_chain *avc;

	might_sleep();

	avc = anon_vma_chain_alloc(GFP_KERNEL);
	if (!avc)
		goto out_enomem;

	anon_vma = find_mergeable_anon_vma(vma);
	allocated = NULL;
	if (!anon_vma) {
		anon_vma = anon_vma_alloc();
		if (unlikely(!anon_vma))
			goto out_enomem_free_avc;
		allocated = anon_vma;
	}

	anon_vma_lock_write(anon_vma);
	/* page_table_lock to protect against threads */
	spin_lock(&mm->page_table_lock);
	if (likely(!vma->anon_vma)) {
		vma->anon_vma = anon_vma;
		anon_vma_chain_link(vma, avc, anon_vma);
		/* vma reference or self-parent link for new root */
		anon_vma->degree++;
		allocated = NULL;
		avc = NULL;
	}
	spin_unlock(&mm->page_table_lock);
	anon_vma_unlock_write(anon_vma);

	if (unlikely(allocated))
		put_anon_vma(allocated);
	if (unlikely(avc))
		anon_vma_chain_free(avc);

	return 0;

 out_enomem_free_avc:
	anon_vma_chain_free(avc);
 out_enomem:
	return -ENOMEM;
}

/*
 * This is a useful helper function for locking the anon_vma root as
 * we traverse the vma->anon_vma_chain, looping over anon_vma's that
 * have the same vma.
 *
 * Such anon_vma's should have the same root, so you'd expect to see
 * just a single mutex_lock for the whole traversal.
 */
static inline struct anon_vma *lock_anon_vma_root(struct anon_vma *root, struct anon_vma *anon_vma)
{
	struct anon_vma *new_root = anon_vma->root;
	if (new_root != root) {
		if (WARN_ON_ONCE(root))
			up_write(&root->rwsem);
		root = new_root;
		down_write(&root->rwsem);
	}
	return root;
}

static inline void unlock_anon_vma_root(struct anon_vma *root)
{
	if (root)
		up_write(&root->rwsem);
}

/*
 * Attach the anon_vmas from src to dst.
 * Returns 0 on success, -ENOMEM on failure.
 *
 * anon_vma_clone() is called by __vma_adjust(), __split_vma(), copy_vma() and
 * anon_vma_fork(). The first three want an exact copy of src, while the last
 * one, anon_vma_fork(), may try to reuse an existing anon_vma to prevent
 * endless growth of anon_vma. Since dst->anon_vma is set to NULL before call,
 * we can identify this case by checking (!dst->anon_vma && src->anon_vma).
 *
 * If (!dst->anon_vma && src->anon_vma) is true, this function tries to find
 * and reuse existing anon_vma which has no vmas and only one child anon_vma.
 * This prevents degradation of anon_vma hierarchy to endless linear chain in
 * case of constantly forking task. On the other hand, an anon_vma with more
 * than one child isn't reused even if there was no alive vma, thus rmap
 * walker has a good chance of avoiding scanning the whole hierarchy when it
 * searches where page is mapped.
 */
int anon_vma_clone(struct vm_area_struct *dst, struct vm_area_struct *src)
{
	struct anon_vma_chain *avc, *pavc;
	struct anon_vma *root = NULL;

	list_for_each_entry_reverse(pavc, &src->anon_vma_chain, same_vma) {
		struct anon_vma *anon_vma;

		avc = anon_vma_chain_alloc(GFP_NOWAIT | __GFP_NOWARN);
		if (unlikely(!avc)) {
			unlock_anon_vma_root(root);
			root = NULL;
			avc = anon_vma_chain_alloc(GFP_KERNEL);
			if (!avc)
				goto enomem_failure;
		}
		anon_vma = pavc->anon_vma;
		root = lock_anon_vma_root(root, anon_vma);
		anon_vma_chain_link(dst, avc, anon_vma);

		/*
		 * Reuse existing anon_vma if its degree lower than two,
		 * that means it has no vma and only one anon_vma child.
		 *
		 * Do not choose parent anon_vma, otherwise first child
		 * will always reuse it. Root anon_vma is never reused:
		 * it has self-parent reference and at least one child.
		 */
		if (!dst->anon_vma && src->anon_vma &&
		    anon_vma != src->anon_vma && anon_vma->degree < 2)
			dst->anon_vma = anon_vma;
	}
	if (dst->anon_vma)
		dst->anon_vma->degree++;
	unlock_anon_vma_root(root);
	return 0;

 enomem_failure:
	/*
	 * dst->anon_vma is dropped here otherwise its degree can be incorrectly
	 * decremented in unlink_anon_vmas().
	 * We can safely do this because callers of anon_vma_clone() don't care
	 * about dst->anon_vma if anon_vma_clone() failed.
	 */
	dst->anon_vma = NULL;
	unlink_anon_vmas(dst);
	return -ENOMEM;
}

/*
 * Attach vma to its own anon_vma, as well as to the anon_vmas that
 * the corresponding VMA in the parent process is attached to.
 * Returns 0 on success, non-zero on failure.
 */
int anon_vma_fork(struct vm_area_struct *vma, struct vm_area_struct *pvma)
{
	struct anon_vma_chain *avc;
	struct anon_vma *anon_vma;
	int error;

	/* Don't bother if the parent process has no anon_vma here. */
	if (!pvma->anon_vma)
		return 0;

	/* Drop inherited anon_vma, we'll reuse existing or allocate new. */
	vma->anon_vma = NULL;

	/*
	 * First, attach the new VMA to the parent VMA's anon_vmas,
	 * so rmap can find non-COWed pages in child processes.
	 */
	error = anon_vma_clone(vma, pvma);
	if (error)
		return error;

	/* An existing anon_vma has been reused, all done then. */
	if (vma->anon_vma)
		return 0;

	/* Then add our own anon_vma. */
	anon_vma = anon_vma_alloc();
	if (!anon_vma)
		goto out_error;
	avc = anon_vma_chain_alloc(GFP_KERNEL);
	if (!avc)
		goto out_error_free_anon_vma;

	/*
	 * The root anon_vma's rwsem is the lock actually used when we
	 * lock any of the anon_vmas in this anon_vma tree.
	 */
	anon_vma->root = pvma->anon_vma->root;
	anon_vma->parent = pvma->anon_vma;
	/*
	 * With refcounts, an anon_vma can stay around longer than the
	 * process it belongs to. The root anon_vma needs to be pinned until
	 * this anon_vma is freed, because the lock lives in the root.
	 */
	get_anon_vma(anon_vma->root);
	/* Mark this anon_vma as the one where our new (COWed) pages go. */
	vma->anon_vma = anon_vma;
	anon_vma_lock_write(anon_vma);
	anon_vma_chain_link(vma, avc, anon_vma);
	anon_vma->parent->degree++;
	anon_vma_unlock_write(anon_vma);

	return 0;

 out_error_free_anon_vma:
	put_anon_vma(anon_vma);
 out_error:
	unlink_anon_vmas(vma);
	return -ENOMEM;
}

void unlink_anon_vmas(struct vm_area_struct *vma)
{
	struct anon_vma_chain *avc, *next;
	struct anon_vma *root = NULL;

	/*
	 * Unlink each anon_vma chained to the VMA.  This list is ordered
	 * from newest to oldest, ensuring the root anon_vma gets freed last.
	 */
	list_for_each_entry_safe(avc, next, &vma->anon_vma_chain, same_vma) {
		struct anon_vma *anon_vma = avc->anon_vma;

		root = lock_anon_vma_root(root, anon_vma);
		anon_vma_interval_tree_remove(avc, &anon_vma->rb_root);

		/*
		 * Leave empty anon_vmas on the list - we'll need
		 * to free them outside the lock.
		 */
		if (RB_EMPTY_ROOT(&anon_vma->rb_root.rb_root)) {
			anon_vma->parent->degree--;
			continue;
		}

		list_del(&avc->same_vma);
		anon_vma_chain_free(avc);
	}
	if (vma->anon_vma) {
		vma->anon_vma->degree--;

		/*
		 * vma would still be needed after unlink, and anon_vma will be prepared
		 * when handle fault.
		 */
		vma->anon_vma = NULL;
	}
	unlock_anon_vma_root(root);

	/*
	 * Iterate the list once more, it now only contains empty and unlinked
	 * anon_vmas, destroy them. Could not do before due to __put_anon_vma()
	 * needing to write-acquire the anon_vma->root->rwsem.
	 */
	list_for_each_entry_safe(avc, next, &vma->anon_vma_chain, same_vma) {
		struct anon_vma *anon_vma = avc->anon_vma;

		VM_WARN_ON(anon_vma->degree);
		put_anon_vma(anon_vma);

		list_del(&avc->same_vma);
		anon_vma_chain_free(avc);
	}
}

static void anon_vma_ctor(void *data)
{
	struct anon_vma *anon_vma = data;

	init_rwsem(&anon_vma->rwsem);
	atomic_set(&anon_vma->refcount, 0);
	anon_vma->rb_root = RB_ROOT_CACHED;
}

void __init anon_vma_init(void)
{
	anon_vma_cachep = kmem_cache_create("anon_vma", sizeof(struct anon_vma),
			0, SLAB_TYPESAFE_BY_RCU|SLAB_PANIC|SLAB_ACCOUNT,
			anon_vma_ctor);
	anon_vma_chain_cachep = KMEM_CACHE(anon_vma_chain,
			SLAB_PANIC|SLAB_ACCOUNT);
}

/*
 * Getting a lock on a stable anon_vma from a page off the LRU is tricky!
 *
 * Since there is no serialization what so ever against page_remove_rmap()
 * the best this function can do is return a refcount increased anon_vma
 * that might have been relevant to this page.
 *
 * The page might have been remapped to a different anon_vma or the anon_vma
 * returned may already be freed (and even reused).
 *
 * In case it was remapped to a different anon_vma, the new anon_vma will be a
 * child of the old anon_vma, and the anon_vma lifetime rules will therefore
 * ensure that any anon_vma obtained from the page will still be valid for as
 * long as we observe page_mapped() [ hence all those page_mapped() tests ].
 *
 * All users of this function must be very careful when walking the anon_vma
 * chain and verify that the page in question is indeed mapped in it
 * [ something equivalent to page_mapped_in_vma() ].
 *
 * Since anon_vma's slab is SLAB_TYPESAFE_BY_RCU and we know from
 * page_remove_rmap() that the anon_vma pointer from page->mapping is valid
 * if there is a mapcount, we can dereference the anon_vma after observing
 * those.
 */
struct anon_vma *page_get_anon_vma(struct page *page)
{
	struct anon_vma *anon_vma = NULL;
	unsigned long anon_mapping;

	rcu_read_lock();
	anon_mapping = (unsigned long)READ_ONCE(page->mapping);
	if ((anon_mapping & PAGE_MAPPING_FLAGS) != PAGE_MAPPING_ANON)
		goto out;
	if (!page_mapped(page))
		goto out;

	anon_vma = (struct anon_vma *) (anon_mapping - PAGE_MAPPING_ANON);
	if (!atomic_inc_not_zero(&anon_vma->refcount)) {
		anon_vma = NULL;
		goto out;
	}

	/*
	 * If this page is still mapped, then its anon_vma cannot have been
	 * freed.  But if it has been unmapped, we have no security against the
	 * anon_vma structure being freed and reused (for another anon_vma:
	 * SLAB_TYPESAFE_BY_RCU guarantees that - so the atomic_inc_not_zero()
	 * above cannot corrupt).
	 */
	if (!page_mapped(page)) {
		rcu_read_unlock();
		put_anon_vma(anon_vma);
		return NULL;
	}
out:
	rcu_read_unlock();

	return anon_vma;
}

/*
 * Similar to page_get_anon_vma() except it locks the anon_vma.
 *
 * Its a little more complex as it tries to keep the fast path to a single
 * atomic op -- the trylock. If we fail the trylock, we fall back to getting a
 * reference like with page_get_anon_vma() and then block on the mutex
 * on !rwc->try_lock case.
 */
struct anon_vma *folio_lock_anon_vma_read(struct folio *folio,
					  struct rmap_walk_control *rwc)
{
	struct anon_vma *anon_vma = NULL;
	struct anon_vma *root_anon_vma;
	unsigned long anon_mapping;

	rcu_read_lock();
	anon_mapping = (unsigned long)READ_ONCE(folio->mapping);
	if ((anon_mapping & PAGE_MAPPING_FLAGS) != PAGE_MAPPING_ANON)
		goto out;
	if (!folio_mapped(folio))
		goto out;

	anon_vma = (struct anon_vma *) (anon_mapping - PAGE_MAPPING_ANON);
	root_anon_vma = READ_ONCE(anon_vma->root);
	if (down_read_trylock(&root_anon_vma->rwsem)) {
		/*
		 * If the folio is still mapped, then this anon_vma is still
		 * its anon_vma, and holding the mutex ensures that it will
		 * not go away, see anon_vma_free().
		 */
		if (!folio_mapped(folio)) {
			up_read(&root_anon_vma->rwsem);
			anon_vma = NULL;
		}
		goto out;
	}

	if (rwc && rwc->try_lock) {
		anon_vma = NULL;
		rwc->contended = true;
		goto out;
	}

	/* trylock failed, we got to sleep */
	if (!atomic_inc_not_zero(&anon_vma->refcount)) {
		anon_vma = NULL;
		goto out;
	}

	if (!folio_mapped(folio)) {
		rcu_read_unlock();
		put_anon_vma(anon_vma);
		return NULL;
	}

	/* we pinned the anon_vma, its safe to sleep */
	rcu_read_unlock();
	anon_vma_lock_read(anon_vma);

	if (atomic_dec_and_test(&anon_vma->refcount)) {
		/*
		 * Oops, we held the last refcount, release the lock
		 * and bail -- can't simply use put_anon_vma() because
		 * we'll deadlock on the anon_vma_lock_write() recursion.
		 */
		anon_vma_unlock_read(anon_vma);
		__put_anon_vma(anon_vma);
		anon_vma = NULL;
	}

	return anon_vma;

out:
	rcu_read_unlock();
	return anon_vma;
}

void page_unlock_anon_vma_read(struct anon_vma *anon_vma)
{
	anon_vma_unlock_read(anon_vma);
}

#ifdef CONFIG_ARCH_WANT_BATCHED_UNMAP_TLB_FLUSH
/*
 * Flush TLB entries for recently unmapped pages from remote CPUs. It is
 * important if a PTE was dirty when it was unmapped that it's flushed
 * before any IO is initiated on the page to prevent lost writes. Similarly,
 * it must be flushed before freeing to prevent data leakage.
 */
void try_to_unmap_flush(void)
{
	struct tlbflush_unmap_batch *tlb_ubc = &current->tlb_ubc;

	if (!tlb_ubc->flush_required)
		return;

	arch_tlbbatch_flush(&tlb_ubc->arch);
	tlb_ubc->flush_required = false;
	tlb_ubc->writable = false;
}

/* Flush iff there are potentially writable TLB entries that can race with IO */
void try_to_unmap_flush_dirty(void)
{
	struct tlbflush_unmap_batch *tlb_ubc = &current->tlb_ubc;

	if (tlb_ubc->writable)
		try_to_unmap_flush();
}

/*
 * Bits 0-14 of mm->tlb_flush_batched record pending generations.
 * Bits 16-30 of mm->tlb_flush_batched bit record flushed generations.
 */
#define TLB_FLUSH_BATCH_FLUSHED_SHIFT	16
#define TLB_FLUSH_BATCH_PENDING_MASK			\
	((1 << (TLB_FLUSH_BATCH_FLUSHED_SHIFT - 1)) - 1)
#define TLB_FLUSH_BATCH_PENDING_LARGE			\
	(TLB_FLUSH_BATCH_PENDING_MASK / 2)

static void set_tlb_ubc_flush_pending(struct mm_struct *mm, bool writable)
{
	struct tlbflush_unmap_batch *tlb_ubc = &current->tlb_ubc;
	int batch, nbatch;

	arch_tlbbatch_add_mm(&tlb_ubc->arch, mm);
	tlb_ubc->flush_required = true;

	/*
	 * Ensure compiler does not re-order the setting of tlb_flush_batched
	 * before the PTE is cleared.
	 */
	barrier();
	batch = atomic_read(&mm->tlb_flush_batched);
retry:
	if ((batch & TLB_FLUSH_BATCH_PENDING_MASK) > TLB_FLUSH_BATCH_PENDING_LARGE) {
		/*
		 * Prevent `pending' from catching up with `flushed' because of
		 * overflow.  Reset `pending' and `flushed' to be 1 and 0 if
		 * `pending' becomes large.
		 */
		nbatch = atomic_cmpxchg(&mm->tlb_flush_batched, batch, 1);
		if (nbatch != batch) {
			batch = nbatch;
			goto retry;
		}
	} else {
		atomic_inc(&mm->tlb_flush_batched);
	}

	/*
	 * If the PTE was dirty then it's best to assume it's writable. The
	 * caller must use try_to_unmap_flush_dirty() or try_to_unmap_flush()
	 * before the page is queued for IO.
	 */
	if (writable)
		tlb_ubc->writable = true;
}

/*
 * Returns true if the TLB flush should be deferred to the end of a batch of
 * unmap operations to reduce IPIs.
 */
static bool should_defer_flush(struct mm_struct *mm, enum ttu_flags flags)
{
	bool should_defer = false;

	if (!(flags & TTU_BATCH_FLUSH))
		return false;

	/* If remote CPUs need to be flushed then defer batch the flush */
	if (cpumask_any_but(mm_cpumask(mm), get_cpu()) < nr_cpu_ids)
		should_defer = true;
	put_cpu();

	return should_defer;
}

/*
 * Reclaim unmaps pages under the PTL but do not flush the TLB prior to
 * releasing the PTL if TLB flushes are batched. It's possible for a parallel
 * operation such as mprotect or munmap to race between reclaim unmapping
 * the page and flushing the page. If this race occurs, it potentially allows
 * access to data via a stale TLB entry. Tracking all mm's that have TLB
 * batching in flight would be expensive during reclaim so instead track
 * whether TLB batching occurred in the past and if so then do a flush here
 * if required. This will cost one additional flush per reclaim cycle paid
 * by the first operation at risk such as mprotect and mumap.
 *
 * This must be called under the PTL so that an access to tlb_flush_batched
 * that is potentially a "reclaim vs mprotect/munmap/etc" race will synchronise
 * via the PTL.
 */
void flush_tlb_batched_pending(struct mm_struct *mm)
{
	int batch = atomic_read(&mm->tlb_flush_batched);
	int pending = batch & TLB_FLUSH_BATCH_PENDING_MASK;
	int flushed = batch >> TLB_FLUSH_BATCH_FLUSHED_SHIFT;

	if (pending != flushed) {
		flush_tlb_mm(mm);
		/*
		 * If the new TLB flushing is pending during flushing, leave
		 * mm->tlb_flush_batched as is, to avoid losing flushing.
		 */
		atomic_cmpxchg(&mm->tlb_flush_batched, batch,
			       pending | (pending << TLB_FLUSH_BATCH_FLUSHED_SHIFT));
	}
}
#else
static void set_tlb_ubc_flush_pending(struct mm_struct *mm, bool writable)
{
}

static bool should_defer_flush(struct mm_struct *mm, enum ttu_flags flags)
{
	return false;
}
#endif /* CONFIG_ARCH_WANT_BATCHED_UNMAP_TLB_FLUSH */

/*
 * At what user virtual address is page expected in vma?
 * Caller should check the page is actually part of the vma.
 */
unsigned long page_address_in_vma(struct page *page, struct vm_area_struct *vma)
{
	struct folio *folio = page_folio(page);
	if (folio_test_anon(folio)) {
		struct anon_vma *page__anon_vma = folio_anon_vma(folio);
		/*
		 * Note: swapoff's unuse_vma() is more efficient with this
		 * check, and needs it to match anon_vma when KSM is active.
		 */
		if (!vma->anon_vma || !page__anon_vma ||
		    vma->anon_vma->root != page__anon_vma->root)
			return -EFAULT;
	} else if (!vma->vm_file) {
		return -EFAULT;
	} else if (vma->vm_file->f_mapping != folio->mapping) {
		return -EFAULT;
	}

	return vma_address(page, vma);
}

/*
 * Returns the actual pmd_t* where we expect 'address' to be mapped from, or
 * NULL if it doesn't exist.  No guarantees / checks on what the pmd_t*
 * represents.
 */
pmd_t *mm_find_pmd(struct mm_struct *mm, unsigned long address)
{
	pgd_t *pgd;
	p4d_t *p4d;
	pud_t *pud;
	pmd_t *pmd = NULL;

	pgd = pgd_offset(mm, address);
	if (!pgd_present(*pgd))
		goto out;

	p4d = p4d_offset(pgd, address);
	if (!p4d_present(*p4d))
		goto out;

	pud = pud_offset(p4d, address);
	if (!pud_present(*pud))
		goto out;

	pmd = pmd_offset(pud, address);
out:
	return pmd;
}

struct folio_referenced_arg {
	int mapcount;
	int referenced;
	unsigned long vm_flags;
	struct mem_cgroup *memcg;
};
/*
 * arg: folio_referenced_arg will be passed
 */
static bool folio_referenced_one(struct folio *folio,
		struct vm_area_struct *vma, unsigned long address, void *arg)
{
	struct folio_referenced_arg *pra = arg;
	DEFINE_FOLIO_VMA_WALK(pvmw, folio, vma, address, 0);
	int referenced = 0;

	while (page_vma_mapped_walk(&pvmw)) {
		address = pvmw.address;

		if ((vma->vm_flags & VM_LOCKED) &&
		    (!folio_test_large(folio) || !pvmw.pte)) {
			/* Restore the mlock which got missed */
			mlock_vma_folio(folio, vma, !pvmw.pte);
			page_vma_mapped_walk_done(&pvmw);
			pra->vm_flags |= VM_LOCKED;
			return false; /* To break the loop */
		}

		if (pvmw.pte) {
			if (ptep_clear_flush_young_notify(vma, address,
						pvmw.pte)) {
				/*
				 * Don't treat a reference through
				 * a sequentially read mapping as such.
				 * If the folio has been used in another mapping,
				 * we will catch it; if this other mapping is
				 * already gone, the unmap path will have set
				 * the referenced flag or activated the folio.
				 */
				if (likely(!(vma->vm_flags & VM_SEQ_READ)))
					referenced++;
			}
		} else if (IS_ENABLED(CONFIG_TRANSPARENT_HUGEPAGE)) {
			if (pmdp_clear_flush_young_notify(vma, address,
						pvmw.pmd))
				referenced++;
		} else {
			/* unexpected pmd-mapped folio? */
			WARN_ON_ONCE(1);
		}

		pra->mapcount--;
	}

	if (referenced)
		folio_clear_idle(folio);
	if (folio_test_clear_young(folio))
		referenced++;

	if (referenced) {
		pra->referenced++;
		pra->vm_flags |= vma->vm_flags & ~VM_LOCKED;
	}

	if (!pra->mapcount)
		return false; /* To break the loop */

	return true;
}

static bool invalid_folio_referenced_vma(struct vm_area_struct *vma, void *arg)
{
	struct folio_referenced_arg *pra = arg;
	struct mem_cgroup *memcg = pra->memcg;

	if (!mm_match_cgroup(vma->vm_mm, memcg))
		return true;

	return false;
}

/**
 * folio_referenced() - Test if the folio was referenced.
 * @folio: The folio to test.
 * @is_locked: Caller holds lock on the folio.
 * @memcg: target memory cgroup
 * @vm_flags: A combination of all the vma->vm_flags which referenced the folio.
 *
 * Quick test_and_clear_referenced for all mappings of a folio,
 *
 * Return: The number of mappings which referenced the folio. Return -1 if
 * the function bailed out due to rmap lock contention.
 */
int folio_referenced(struct folio *folio, int is_locked,
		     struct mem_cgroup *memcg, unsigned long *vm_flags)
{
	int we_locked = 0;
	struct folio_referenced_arg pra = {
		.mapcount = folio_mapcount(folio),
		.memcg = memcg,
	};
	struct rmap_walk_control rwc = {
		.rmap_one = folio_referenced_one,
		.arg = (void *)&pra,
		.anon_lock = folio_lock_anon_vma_read,
		.try_lock = true,
	};

	*vm_flags = 0;
	if (!pra.mapcount)
		return 0;

	if (!folio_raw_mapping(folio))
		return 0;

	if (!is_locked && (!folio_test_anon(folio) || folio_test_ksm(folio))) {
		we_locked = folio_trylock(folio);
		if (!we_locked)
			return 1;
	}

	/*
	 * If we are reclaiming on behalf of a cgroup, skip
	 * counting on behalf of references from different
	 * cgroups
	 */
	if (memcg) {
		rwc.invalid_vma = invalid_folio_referenced_vma;
	}

	rmap_walk(folio, &rwc);
	*vm_flags = pra.vm_flags;

	if (we_locked)
		folio_unlock(folio);

	return rwc.contended ? -1 : pra.referenced;
}

static int page_vma_mkclean_one(struct page_vma_mapped_walk *pvmw)
{
	int cleaned = 0;
	struct vm_area_struct *vma = pvmw->vma;
	struct mmu_notifier_range range;
	unsigned long address = pvmw->address;

	/*
	 * We have to assume the worse case ie pmd for invalidation. Note that
	 * the folio can not be freed from this function.
	 */
	mmu_notifier_range_init(&range, MMU_NOTIFY_PROTECTION_PAGE,
				0, vma, vma->vm_mm, address,
				vma_address_end(pvmw));
	mmu_notifier_invalidate_range_start(&range);

	while (page_vma_mapped_walk(pvmw)) {
		int ret = 0;

		address = pvmw->address;
		if (pvmw->pte) {
			pte_t entry;
			pte_t *pte = pvmw->pte;

			if (!pte_dirty(*pte) && !pte_write(*pte))
				continue;

			flush_cache_page(vma, address, pte_pfn(*pte));
			entry = ptep_clear_flush(vma, address, pte);
			entry = pte_wrprotect(entry);
			entry = pte_mkclean(entry);
			set_pte_at(vma->vm_mm, address, pte, entry);
			ret = 1;
		} else {
#ifdef CONFIG_TRANSPARENT_HUGEPAGE
			pmd_t *pmd = pvmw->pmd;
			pmd_t entry;

			if (!pmd_dirty(*pmd) && !pmd_write(*pmd))
				continue;

			flush_cache_range(vma, address,
					  address + HPAGE_PMD_SIZE);
			entry = pmdp_invalidate(vma, address, pmd);
			entry = pmd_wrprotect(entry);
			entry = pmd_mkclean(entry);
			set_pmd_at(vma->vm_mm, address, pmd, entry);
			ret = 1;
#else
			/* unexpected pmd-mapped folio? */
			WARN_ON_ONCE(1);
#endif
		}

		/*
		 * No need to call mmu_notifier_invalidate_range() as we are
		 * downgrading page table protection not changing it to point
		 * to a new page.
		 *
		 * See Documentation/mm/mmu_notifier.rst
		 */
		if (ret)
			cleaned++;
	}

	mmu_notifier_invalidate_range_end(&range);

	return cleaned;
}

static bool page_mkclean_one(struct folio *folio, struct vm_area_struct *vma,
			     unsigned long address, void *arg)
{
	DEFINE_FOLIO_VMA_WALK(pvmw, folio, vma, address, PVMW_SYNC);
	int *cleaned = arg;

	*cleaned += page_vma_mkclean_one(&pvmw);

	return true;
}

static bool invalid_mkclean_vma(struct vm_area_struct *vma, void *arg)
{
	if (vma->vm_flags & VM_SHARED)
		return false;

	return true;
}

int folio_mkclean(struct folio *folio)
{
	int cleaned = 0;
	struct address_space *mapping;
	struct rmap_walk_control rwc = {
		.arg = (void *)&cleaned,
		.rmap_one = page_mkclean_one,
		.invalid_vma = invalid_mkclean_vma,
	};

	BUG_ON(!folio_test_locked(folio));

	if (!folio_mapped(folio))
		return 0;

	mapping = folio_mapping(folio);
	if (!mapping)
		return 0;

	rmap_walk(folio, &rwc);

	return cleaned;
}
EXPORT_SYMBOL_GPL(folio_mkclean);

/**
 * pfn_mkclean_range - Cleans the PTEs (including PMDs) mapped with range of
 *                     [@pfn, @pfn + @nr_pages) at the specific offset (@pgoff)
 *                     within the @vma of shared mappings. And since clean PTEs
 *                     should also be readonly, write protects them too.
 * @pfn: start pfn.
 * @nr_pages: number of physically contiguous pages srarting with @pfn.
 * @pgoff: page offset that the @pfn mapped with.
 * @vma: vma that @pfn mapped within.
 *
 * Returns the number of cleaned PTEs (including PMDs).
 */
int pfn_mkclean_range(unsigned long pfn, unsigned long nr_pages, pgoff_t pgoff,
		      struct vm_area_struct *vma)
{
	struct page_vma_mapped_walk pvmw = {
		.pfn		= pfn,
		.nr_pages	= nr_pages,
		.pgoff		= pgoff,
		.vma		= vma,
		.flags		= PVMW_SYNC,
	};

	if (invalid_mkclean_vma(vma, NULL))
		return 0;

	pvmw.address = vma_pgoff_address(pgoff, nr_pages, vma);
	VM_BUG_ON_VMA(pvmw.address == -EFAULT, vma);

	return page_vma_mkclean_one(&pvmw);
}

/**
 * page_move_anon_rmap - move a page to our anon_vma
 * @page:	the page to move to our anon_vma
 * @vma:	the vma the page belongs to
 *
 * When a page belongs exclusively to one process after a COW event,
 * that page can be moved into the anon_vma that belongs to just that
 * process, so the rmap code will not search the parent or sibling
 * processes.
 */
void page_move_anon_rmap(struct page *page, struct vm_area_struct *vma)
{
	struct anon_vma *anon_vma = vma->anon_vma;
	struct page *subpage = page;

	page = compound_head(page);

	VM_BUG_ON_PAGE(!PageLocked(page), page);
	VM_BUG_ON_VMA(!anon_vma, vma);

	anon_vma = (void *) anon_vma + PAGE_MAPPING_ANON;
	/*
	 * Ensure that anon_vma and the PAGE_MAPPING_ANON bit are written
	 * simultaneously, so a concurrent reader (eg folio_referenced()'s
	 * folio_test_anon()) will not see one without the other.
	 */
	WRITE_ONCE(page->mapping, (struct address_space *) anon_vma);
	SetPageAnonExclusive(subpage);
}

/**
 * __page_set_anon_rmap - set up new anonymous rmap
 * @page:	Page or Hugepage to add to rmap
 * @vma:	VM area to add page to.
 * @address:	User virtual address of the mapping	
 * @exclusive:	the page is exclusively owned by the current process
 */
static void __page_set_anon_rmap(struct page *page,
	struct vm_area_struct *vma, unsigned long address, int exclusive)
{
	struct anon_vma *anon_vma = vma->anon_vma;

	BUG_ON(!anon_vma);

	if (PageAnon(page))
		goto out;

	/*
	 * If the page isn't exclusively mapped into this vma,
	 * we must use the _oldest_ possible anon_vma for the
	 * page mapping!
	 */
	if (!exclusive)
		anon_vma = anon_vma->root;

	/*
	 * page_idle does a lockless/optimistic rmap scan on page->mapping.
	 * Make sure the compiler doesn't split the stores of anon_vma and
	 * the PAGE_MAPPING_ANON type identifier, otherwise the rmap code
	 * could mistake the mapping for a struct address_space and crash.
	 */
	anon_vma = (void *) anon_vma + PAGE_MAPPING_ANON;
	WRITE_ONCE(page->mapping, (struct address_space *) anon_vma);
	page->index = linear_page_index(vma, address);
out:
	if (exclusive)
		SetPageAnonExclusive(page);
}

/**
 * __page_check_anon_rmap - sanity check anonymous rmap addition
 * @page:	the page to add the mapping to
 * @vma:	the vm area in which the mapping is added
 * @address:	the user virtual address mapped
 */
static void __page_check_anon_rmap(struct page *page,
	struct vm_area_struct *vma, unsigned long address)
{
	struct folio *folio = page_folio(page);
	/*
	 * The page's anon-rmap details (mapping and index) are guaranteed to
	 * be set up correctly at this point.
	 *
	 * We have exclusion against page_add_anon_rmap because the caller
	 * always holds the page locked.
	 *
	 * We have exclusion against page_add_new_anon_rmap because those pages
	 * are initially only visible via the pagetables, and the pte is locked
	 * over the call to page_add_new_anon_rmap.
	 */
	VM_BUG_ON_FOLIO(folio_anon_vma(folio)->root != vma->anon_vma->root,
			folio);
	VM_BUG_ON_PAGE(page_to_pgoff(page) != linear_page_index(vma, address),
		       page);
}

/**
 * page_add_anon_rmap - add pte mapping to an anonymous page
 * @page:	the page to add the mapping to
 * @vma:	the vm area in which the mapping is added
 * @address:	the user virtual address mapped
 * @flags:	the rmap flags
 *
 * The caller needs to hold the pte lock, and the page must be locked in
 * the anon_vma case: to serialize mapping,index checking after setting,
 * and to ensure that PageAnon is not being upgraded racily to PageKsm
 * (but PageKsm is never downgraded to PageAnon).
 */
void page_add_anon_rmap(struct page *page,
	struct vm_area_struct *vma, unsigned long address, rmap_t flags)
{
	bool compound = flags & RMAP_COMPOUND;
	bool first;

	if (unlikely(PageKsm(page)))
		lock_page_memcg(page);
	else
		VM_BUG_ON_PAGE(!PageLocked(page), page);

	if (compound) {
		atomic_t *mapcount;
		VM_BUG_ON_PAGE(!PageLocked(page), page);
		VM_BUG_ON_PAGE(!PageTransHuge(page), page);
		mapcount = compound_mapcount_ptr(page);
		first = atomic_inc_and_test(mapcount);
	} else {
		first = atomic_inc_and_test(&page->_mapcount);
	}
	VM_BUG_ON_PAGE(!first && (flags & RMAP_EXCLUSIVE), page);
	VM_BUG_ON_PAGE(!first && PageAnonExclusive(page), page);

	if (first) {
		int nr = compound ? thp_nr_pages(page) : 1;
		/*
		 * We use the irq-unsafe __{inc|mod}_zone_page_stat because
		 * these counters are not modified in interrupt context, and
		 * pte lock(a spinlock) is held, which implies preemption
		 * disabled.
		 */
		if (compound)
			__mod_lruvec_page_state(page, NR_ANON_THPS, nr);
		__mod_lruvec_page_state(page, NR_ANON_MAPPED, nr);
	}

	if (unlikely(PageKsm(page)))
		unlock_page_memcg(page);

	/* address might be in next vma when migration races vma_adjust */
	else if (first)
		__page_set_anon_rmap(page, vma, address,
				     !!(flags & RMAP_EXCLUSIVE));
	else
		__page_check_anon_rmap(page, vma, address);

	mlock_vma_page(page, vma, compound);
}

/**
 * page_add_new_anon_rmap - add mapping to a new anonymous page
 * @page:	the page to add the mapping to
 * @vma:	the vm area in which the mapping is added
 * @address:	the user virtual address mapped
 *
 * If it's a compound page, it is accounted as a compound page. As the page
 * is new, it's assume to get mapped exclusively by a single process.
 *
 * Same as page_add_anon_rmap but must only be called on *new* pages.
 * This means the inc-and-test can be bypassed.
 * Page does not have to be locked.
 */
void page_add_new_anon_rmap(struct page *page,
	struct vm_area_struct *vma, unsigned long address)
{
	const bool compound = PageCompound(page);
	int nr = compound ? thp_nr_pages(page) : 1;

	VM_BUG_ON_VMA(address < vma->vm_start || address >= vma->vm_end, vma);
	__SetPageSwapBacked(page);
	if (compound) {
		VM_BUG_ON_PAGE(!PageTransHuge(page), page);
		/* increment count (starts at -1) */
		atomic_set(compound_mapcount_ptr(page), 0);
		atomic_set(compound_pincount_ptr(page), 0);

		__mod_lruvec_page_state(page, NR_ANON_THPS, nr);
	} else {
		/* increment count (starts at -1) */
		atomic_set(&page->_mapcount, 0);
	}
	__mod_lruvec_page_state(page, NR_ANON_MAPPED, nr);
	__page_set_anon_rmap(page, vma, address, 1);
}

/**
 * page_add_file_rmap - add pte mapping to a file page
 * @page:	the page to add the mapping to
 * @vma:	the vm area in which the mapping is added
 * @compound:	charge the page as compound or small page
 *
 * The caller needs to hold the pte lock.
 */
void page_add_file_rmap(struct page *page,
	struct vm_area_struct *vma, bool compound)
{
	int i, nr = 0;

	VM_BUG_ON_PAGE(compound && !PageTransHuge(page), page);
	lock_page_memcg(page);
	if (compound && PageTransHuge(page)) {
		int nr_pages = thp_nr_pages(page);

		for (i = 0; i < nr_pages; i++) {
			if (atomic_inc_and_test(&page[i]._mapcount))
				nr++;
		}
		if (!atomic_inc_and_test(compound_mapcount_ptr(page)))
			goto out;

		/*
		 * It is racy to ClearPageDoubleMap in page_remove_file_rmap();
		 * but page lock is held by all page_add_file_rmap() compound
		 * callers, and SetPageDoubleMap below warns if !PageLocked:
		 * so here is a place that DoubleMap can be safely cleared.
		 */
		VM_WARN_ON_ONCE(!PageLocked(page));
		if (nr == nr_pages && PageDoubleMap(page))
			ClearPageDoubleMap(page);

		if (PageSwapBacked(page))
			__mod_lruvec_page_state(page, NR_SHMEM_PMDMAPPED,
						nr_pages);
		else
			__mod_lruvec_page_state(page, NR_FILE_PMDMAPPED,
						nr_pages);
	} else {
		if (PageTransCompound(page) && page_mapping(page)) {
			VM_WARN_ON_ONCE(!PageLocked(page));
			SetPageDoubleMap(compound_head(page));
		}
		if (atomic_inc_and_test(&page->_mapcount))
			nr++;
	}
out:
	if (nr)
		__mod_lruvec_page_state(page, NR_FILE_MAPPED, nr);
	unlock_page_memcg(page);

	mlock_vma_page(page, vma, compound);
}

static void page_remove_file_rmap(struct page *page, bool compound)
{
	int i, nr = 0;

	VM_BUG_ON_PAGE(compound && !PageHead(page), page);

	/* Hugepages are not counted in NR_FILE_MAPPED for now. */
	if (unlikely(PageHuge(page))) {
		/* hugetlb pages are always mapped with pmds */
		atomic_dec(compound_mapcount_ptr(page));
		return;
	}

	/* page still mapped by someone else? */
	if (compound && PageTransHuge(page)) {
		int nr_pages = thp_nr_pages(page);

		for (i = 0; i < nr_pages; i++) {
			if (atomic_add_negative(-1, &page[i]._mapcount))
				nr++;
		}
		if (!atomic_add_negative(-1, compound_mapcount_ptr(page)))
			goto out;
		if (PageSwapBacked(page))
			__mod_lruvec_page_state(page, NR_SHMEM_PMDMAPPED,
						-nr_pages);
		else
			__mod_lruvec_page_state(page, NR_FILE_PMDMAPPED,
						-nr_pages);
	} else {
		if (atomic_add_negative(-1, &page->_mapcount))
			nr++;
	}
out:
	if (nr)
		__mod_lruvec_page_state(page, NR_FILE_MAPPED, -nr);
}

static void page_remove_anon_compound_rmap(struct page *page)
{
	int i, nr;

	if (!atomic_add_negative(-1, compound_mapcount_ptr(page)))
		return;

	/* Hugepages are not counted in NR_ANON_PAGES for now. */
	if (unlikely(PageHuge(page)))
		return;

	if (!IS_ENABLED(CONFIG_TRANSPARENT_HUGEPAGE))
		return;

	__mod_lruvec_page_state(page, NR_ANON_THPS, -thp_nr_pages(page));

	if (TestClearPageDoubleMap(page)) {
		/*
		 * Subpages can be mapped with PTEs too. Check how many of
		 * them are still mapped.
		 */
		for (i = 0, nr = 0; i < thp_nr_pages(page); i++) {
			if (atomic_add_negative(-1, &page[i]._mapcount))
				nr++;
		}

		/*
		 * Queue the page for deferred split if at least one small
		 * page of the compound page is unmapped, but at least one
		 * small page is still mapped.
		 */
		if (nr && nr < thp_nr_pages(page))
			deferred_split_huge_page(page);
	} else {
		nr = thp_nr_pages(page);
	}

	if (nr)
		__mod_lruvec_page_state(page, NR_ANON_MAPPED, -nr);
}

/**
 * page_remove_rmap - take down pte mapping from a page
 * @page:	page to remove mapping from
 * @vma:	the vm area from which the mapping is removed
 * @compound:	uncharge the page as compound or small page
 *
 * The caller needs to hold the pte lock.
 */
void page_remove_rmap(struct page *page,
	struct vm_area_struct *vma, bool compound)
{
	lock_page_memcg(page);

	if (!PageAnon(page)) {
		page_remove_file_rmap(page, compound);
		goto out;
	}

	if (compound) {
		page_remove_anon_compound_rmap(page);
		goto out;
	}

	/* page still mapped by someone else? */
	if (!atomic_add_negative(-1, &page->_mapcount))
		goto out;

	/*
	 * We use the irq-unsafe __{inc|mod}_zone_page_stat because
	 * these counters are not modified in interrupt context, and
	 * pte lock(a spinlock) is held, which implies preemption disabled.
	 */
	__dec_lruvec_page_state(page, NR_ANON_MAPPED);

	if (PageTransCompound(page))
		deferred_split_huge_page(compound_head(page));

	/*
	 * It would be tidy to reset the PageAnon mapping here,
	 * but that might overwrite a racing page_add_anon_rmap
	 * which increments mapcount after us but sets mapping
	 * before us: so leave the reset to free_unref_page,
	 * and remember that it's only reliable while mapped.
	 * Leaving it set also helps swapoff to reinstate ptes
	 * faster for those pages still in swapcache.
	 */
out:
	unlock_page_memcg(page);

	munlock_vma_page(page, vma, compound);
}

/*
 * @arg: enum ttu_flags will be passed to this argument
 */
static bool try_to_unmap_one(struct folio *folio, struct vm_area_struct *vma,
		     unsigned long address, void *arg)
{
	struct mm_struct *mm = vma->vm_mm;
	DEFINE_FOLIO_VMA_WALK(pvmw, folio, vma, address, 0);
	pte_t pteval;
	struct page *subpage;
	bool anon_exclusive, ret = true;
	struct mmu_notifier_range range;
	enum ttu_flags flags = (enum ttu_flags)(long)arg;

	/*
	 * When racing against e.g. zap_pte_range() on another cpu,
	 * in between its ptep_get_and_clear_full() and page_remove_rmap(),
	 * try_to_unmap() may return before page_mapped() has become false,
	 * if page table locking is skipped: use TTU_SYNC to wait for that.
	 */
	if (flags & TTU_SYNC)
		pvmw.flags = PVMW_SYNC;

	if (flags & TTU_SPLIT_HUGE_PMD)
		split_huge_pmd_address(vma, address, false, folio);

	/*
	 * For THP, we have to assume the worse case ie pmd for invalidation.
	 * For hugetlb, it could be much worse if we need to do pud
	 * invalidation in the case of pmd sharing.
	 *
	 * Note that the folio can not be freed in this function as call of
	 * try_to_unmap() must hold a reference on the folio.
	 */
	range.end = vma_address_end(&pvmw);
	mmu_notifier_range_init(&range, MMU_NOTIFY_CLEAR, 0, vma, vma->vm_mm,
				address, range.end);
	if (folio_test_hugetlb(folio)) {
		/*
		 * If sharing is possible, start and end will be adjusted
		 * accordingly.
		 */
		adjust_range_if_pmd_sharing_possible(vma, &range.start,
						     &range.end);
	}
	mmu_notifier_invalidate_range_start(&range);

	while (page_vma_mapped_walk(&pvmw)) {
		/* Unexpected PMD-mapped THP? */
		VM_BUG_ON_FOLIO(!pvmw.pte, folio);

		/*
		 * If the folio is in an mlock()d vma, we must not swap it out.
		 */
		if (!(flags & TTU_IGNORE_MLOCK) &&
		    (vma->vm_flags & VM_LOCKED)) {
			/* Restore the mlock which got missed */
			mlock_vma_folio(folio, vma, false);
			page_vma_mapped_walk_done(&pvmw);
			ret = false;
			break;
		}

		subpage = folio_page(folio,
					pte_pfn(*pvmw.pte) - folio_pfn(folio));
		address = pvmw.address;
		anon_exclusive = folio_test_anon(folio) &&
				 PageAnonExclusive(subpage);

		if (folio_test_hugetlb(folio)) {
			bool anon = folio_test_anon(folio);

			/*
			 * The try_to_unmap() is only passed a hugetlb page
			 * in the case where the hugetlb page is poisoned.
			 */
			VM_BUG_ON_PAGE(!PageHWPoison(subpage), subpage);
			/*
			 * huge_pmd_unshare may unmap an entire PMD page.
			 * There is no way of knowing exactly which PMDs may
			 * be cached for this mm, so we must flush them all.
			 * start/end were already adjusted above to cover this
			 * range.
			 */
			flush_cache_range(vma, range.start, range.end);

			/*
			 * To call huge_pmd_unshare, i_mmap_rwsem must be
			 * held in write mode.  Caller needs to explicitly
			 * do this outside rmap routines.
			 */
			VM_BUG_ON(!anon && !(flags & TTU_RMAP_LOCKED));
<<<<<<< HEAD
			if (!anon && huge_pmd_unshare(mm, vma, &address, pvmw.pte)) {
=======
			if (!anon && huge_pmd_unshare(mm, vma, address, pvmw.pte)) {
>>>>>>> 1c473006
				flush_tlb_range(vma, range.start, range.end);
				mmu_notifier_invalidate_range(mm, range.start,
							      range.end);

				/*
				 * The ref count of the PMD page was dropped
				 * which is part of the way map counting
				 * is done for shared PMDs.  Return 'true'
				 * here.  When there is no other sharing,
				 * huge_pmd_unshare returns false and we will
				 * unmap the actual page and drop map count
				 * to zero.
				 */
				page_vma_mapped_walk_done(&pvmw);
				break;
			}
			pteval = huge_ptep_clear_flush(vma, address, pvmw.pte);
		} else {
			flush_cache_page(vma, address, pte_pfn(*pvmw.pte));
			/*
			 * Nuke the page table entry. When having to clear
			 * PageAnonExclusive(), we always have to flush.
			 */
			if (should_defer_flush(mm, flags) && !anon_exclusive) {
				/*
				 * We clear the PTE but do not flush so potentially
				 * a remote CPU could still be writing to the folio.
				 * If the entry was previously clean then the
				 * architecture must guarantee that a clear->dirty
				 * transition on a cached TLB entry is written through
				 * and traps if the PTE is unmapped.
				 */
				pteval = ptep_get_and_clear(mm, address, pvmw.pte);

				set_tlb_ubc_flush_pending(mm, pte_dirty(pteval));
			} else {
				pteval = ptep_clear_flush(vma, address, pvmw.pte);
			}
		}

		/*
		 * Now the pte is cleared. If this pte was uffd-wp armed,
		 * we may want to replace a none pte with a marker pte if
		 * it's file-backed, so we don't lose the tracking info.
		 */
		pte_install_uffd_wp_if_needed(vma, address, pvmw.pte, pteval);

		/* Set the dirty flag on the folio now the pte is gone. */
		if (pte_dirty(pteval))
			folio_mark_dirty(folio);

		/* Update high watermark before we lower rss */
		update_hiwater_rss(mm);

		if (PageHWPoison(subpage) && !(flags & TTU_IGNORE_HWPOISON)) {
			pteval = swp_entry_to_pte(make_hwpoison_entry(subpage));
			if (folio_test_hugetlb(folio)) {
				hugetlb_count_sub(folio_nr_pages(folio), mm);
				set_huge_pte_at(mm, address, pvmw.pte, pteval);
			} else {
				dec_mm_counter(mm, mm_counter(&folio->page));
				set_pte_at(mm, address, pvmw.pte, pteval);
			}

		} else if (pte_unused(pteval) && !userfaultfd_armed(vma)) {
			/*
			 * The guest indicated that the page content is of no
			 * interest anymore. Simply discard the pte, vmscan
			 * will take care of the rest.
			 * A future reference will then fault in a new zero
			 * page. When userfaultfd is active, we must not drop
			 * this page though, as its main user (postcopy
			 * migration) will not expect userfaults on already
			 * copied pages.
			 */
			dec_mm_counter(mm, mm_counter(&folio->page));
			/* We have to invalidate as we cleared the pte */
			mmu_notifier_invalidate_range(mm, address,
						      address + PAGE_SIZE);
		} else if (folio_test_anon(folio)) {
			swp_entry_t entry = { .val = page_private(subpage) };
			pte_t swp_pte;
			/*
			 * Store the swap location in the pte.
			 * See handle_pte_fault() ...
			 */
			if (unlikely(folio_test_swapbacked(folio) !=
					folio_test_swapcache(folio))) {
				WARN_ON_ONCE(1);
				ret = false;
				/* We have to invalidate as we cleared the pte */
				mmu_notifier_invalidate_range(mm, address,
							address + PAGE_SIZE);
				page_vma_mapped_walk_done(&pvmw);
				break;
			}

			/* MADV_FREE page check */
			if (!folio_test_swapbacked(folio)) {
				int ref_count, map_count;

				/*
				 * Synchronize with gup_pte_range():
				 * - clear PTE; barrier; read refcount
				 * - inc refcount; barrier; read PTE
				 */
				smp_mb();

				ref_count = folio_ref_count(folio);
				map_count = folio_mapcount(folio);

				/*
				 * Order reads for page refcount and dirty flag
				 * (see comments in __remove_mapping()).
				 */
				smp_rmb();

				/*
				 * The only page refs must be one from isolation
				 * plus the rmap(s) (dropped by discard:).
				 */
				if (ref_count == 1 + map_count &&
				    !folio_test_dirty(folio)) {
					/* Invalidate as we cleared the pte */
					mmu_notifier_invalidate_range(mm,
						address, address + PAGE_SIZE);
					dec_mm_counter(mm, MM_ANONPAGES);
					goto discard;
				}

				/*
				 * If the folio was redirtied, it cannot be
				 * discarded. Remap the page to page table.
				 */
				set_pte_at(mm, address, pvmw.pte, pteval);
				folio_set_swapbacked(folio);
				ret = false;
				page_vma_mapped_walk_done(&pvmw);
				break;
			}

			if (swap_duplicate(entry) < 0) {
				set_pte_at(mm, address, pvmw.pte, pteval);
				ret = false;
				page_vma_mapped_walk_done(&pvmw);
				break;
			}
			if (arch_unmap_one(mm, vma, address, pteval) < 0) {
				swap_free(entry);
				set_pte_at(mm, address, pvmw.pte, pteval);
				ret = false;
				page_vma_mapped_walk_done(&pvmw);
				break;
			}
			if (anon_exclusive &&
			    page_try_share_anon_rmap(subpage)) {
				swap_free(entry);
				set_pte_at(mm, address, pvmw.pte, pteval);
				ret = false;
				page_vma_mapped_walk_done(&pvmw);
				break;
			}
			/*
			 * Note: We *don't* remember if the page was mapped
			 * exclusively in the swap pte if the architecture
			 * doesn't support __HAVE_ARCH_PTE_SWP_EXCLUSIVE. In
			 * that case, swapin code has to re-determine that
			 * manually and might detect the page as possibly
			 * shared, for example, if there are other references on
			 * the page or if the page is under writeback. We made
			 * sure that there are no GUP pins on the page that
			 * would rely on it, so for GUP pins this is fine.
			 */
			if (list_empty(&mm->mmlist)) {
				spin_lock(&mmlist_lock);
				if (list_empty(&mm->mmlist))
					list_add(&mm->mmlist, &init_mm.mmlist);
				spin_unlock(&mmlist_lock);
			}
			dec_mm_counter(mm, MM_ANONPAGES);
			inc_mm_counter(mm, MM_SWAPENTS);
			swp_pte = swp_entry_to_pte(entry);
			if (anon_exclusive)
				swp_pte = pte_swp_mkexclusive(swp_pte);
			if (pte_soft_dirty(pteval))
				swp_pte = pte_swp_mksoft_dirty(swp_pte);
			if (pte_uffd_wp(pteval))
				swp_pte = pte_swp_mkuffd_wp(swp_pte);
			set_pte_at(mm, address, pvmw.pte, swp_pte);
			/* Invalidate as we cleared the pte */
			mmu_notifier_invalidate_range(mm, address,
						      address + PAGE_SIZE);
		} else {
			/*
			 * This is a locked file-backed folio,
			 * so it cannot be removed from the page
			 * cache and replaced by a new folio before
			 * mmu_notifier_invalidate_range_end, so no
			 * concurrent thread might update its page table
			 * to point at a new folio while a device is
			 * still using this folio.
			 *
			 * See Documentation/mm/mmu_notifier.rst
			 */
			dec_mm_counter(mm, mm_counter_file(&folio->page));
		}
discard:
		/*
		 * No need to call mmu_notifier_invalidate_range() it has be
		 * done above for all cases requiring it to happen under page
		 * table lock before mmu_notifier_invalidate_range_end()
		 *
		 * See Documentation/mm/mmu_notifier.rst
		 */
		page_remove_rmap(subpage, vma, folio_test_hugetlb(folio));
		if (vma->vm_flags & VM_LOCKED)
			mlock_page_drain_local();
		folio_put(folio);
	}

	mmu_notifier_invalidate_range_end(&range);

	return ret;
}

static bool invalid_migration_vma(struct vm_area_struct *vma, void *arg)
{
	return vma_is_temporary_stack(vma);
}

static int page_not_mapped(struct folio *folio)
{
	return !folio_mapped(folio);
}

/**
 * try_to_unmap - Try to remove all page table mappings to a folio.
 * @folio: The folio to unmap.
 * @flags: action and flags
 *
 * Tries to remove all the page table entries which are mapping this
 * folio.  It is the caller's responsibility to check if the folio is
 * still mapped if needed (use TTU_SYNC to prevent accounting races).
 *
 * Context: Caller must hold the folio lock.
 */
void try_to_unmap(struct folio *folio, enum ttu_flags flags)
{
	struct rmap_walk_control rwc = {
		.rmap_one = try_to_unmap_one,
		.arg = (void *)flags,
		.done = page_not_mapped,
		.anon_lock = folio_lock_anon_vma_read,
	};

	if (flags & TTU_RMAP_LOCKED)
		rmap_walk_locked(folio, &rwc);
	else
		rmap_walk(folio, &rwc);
}

/*
 * @arg: enum ttu_flags will be passed to this argument.
 *
 * If TTU_SPLIT_HUGE_PMD is specified any PMD mappings will be split into PTEs
 * containing migration entries.
 */
static bool try_to_migrate_one(struct folio *folio, struct vm_area_struct *vma,
		     unsigned long address, void *arg)
{
	struct mm_struct *mm = vma->vm_mm;
	DEFINE_FOLIO_VMA_WALK(pvmw, folio, vma, address, 0);
	pte_t pteval;
	struct page *subpage;
	bool anon_exclusive, ret = true;
	struct mmu_notifier_range range;
	enum ttu_flags flags = (enum ttu_flags)(long)arg;

	/*
	 * When racing against e.g. zap_pte_range() on another cpu,
	 * in between its ptep_get_and_clear_full() and page_remove_rmap(),
	 * try_to_migrate() may return before page_mapped() has become false,
	 * if page table locking is skipped: use TTU_SYNC to wait for that.
	 */
	if (flags & TTU_SYNC)
		pvmw.flags = PVMW_SYNC;

	/*
	 * unmap_page() in mm/huge_memory.c is the only user of migration with
	 * TTU_SPLIT_HUGE_PMD and it wants to freeze.
	 */
	if (flags & TTU_SPLIT_HUGE_PMD)
		split_huge_pmd_address(vma, address, true, folio);

	/*
	 * For THP, we have to assume the worse case ie pmd for invalidation.
	 * For hugetlb, it could be much worse if we need to do pud
	 * invalidation in the case of pmd sharing.
	 *
	 * Note that the page can not be free in this function as call of
	 * try_to_unmap() must hold a reference on the page.
	 */
	range.end = vma_address_end(&pvmw);
	mmu_notifier_range_init(&range, MMU_NOTIFY_CLEAR, 0, vma, vma->vm_mm,
				address, range.end);
	if (folio_test_hugetlb(folio)) {
		/*
		 * If sharing is possible, start and end will be adjusted
		 * accordingly.
		 */
		adjust_range_if_pmd_sharing_possible(vma, &range.start,
						     &range.end);
	}
	mmu_notifier_invalidate_range_start(&range);

	while (page_vma_mapped_walk(&pvmw)) {
#ifdef CONFIG_ARCH_ENABLE_THP_MIGRATION
		/* PMD-mapped THP migration entry */
		if (!pvmw.pte) {
			subpage = folio_page(folio,
				pmd_pfn(*pvmw.pmd) - folio_pfn(folio));
			VM_BUG_ON_FOLIO(folio_test_hugetlb(folio) ||
					!folio_test_pmd_mappable(folio), folio);

			if (set_pmd_migration_entry(&pvmw, subpage)) {
				ret = false;
				page_vma_mapped_walk_done(&pvmw);
				break;
			}
			continue;
		}
#endif

		/* Unexpected PMD-mapped THP? */
		VM_BUG_ON_FOLIO(!pvmw.pte, folio);

		if (folio_is_zone_device(folio)) {
			/*
			 * Our PTE is a non-present device exclusive entry and
			 * calculating the subpage as for the common case would
			 * result in an invalid pointer.
			 *
			 * Since only PAGE_SIZE pages can currently be
			 * migrated, just set it to page. This will need to be
			 * changed when hugepage migrations to device private
			 * memory are supported.
			 */
			VM_BUG_ON_FOLIO(folio_nr_pages(folio) > 1, folio);
			subpage = &folio->page;
		} else {
			subpage = folio_page(folio,
					pte_pfn(*pvmw.pte) - folio_pfn(folio));
		}
		address = pvmw.address;
		anon_exclusive = folio_test_anon(folio) &&
				 PageAnonExclusive(subpage);

		if (folio_test_hugetlb(folio)) {
			bool anon = folio_test_anon(folio);

			/*
			 * huge_pmd_unshare may unmap an entire PMD page.
			 * There is no way of knowing exactly which PMDs may
			 * be cached for this mm, so we must flush them all.
			 * start/end were already adjusted above to cover this
			 * range.
			 */
			flush_cache_range(vma, range.start, range.end);

			/*
			 * To call huge_pmd_unshare, i_mmap_rwsem must be
			 * held in write mode.  Caller needs to explicitly
			 * do this outside rmap routines.
			 */
			VM_BUG_ON(!anon && !(flags & TTU_RMAP_LOCKED));
<<<<<<< HEAD
			if (!anon && huge_pmd_unshare(mm, vma, &address, pvmw.pte)) {
=======
			if (!anon && huge_pmd_unshare(mm, vma, address, pvmw.pte)) {
>>>>>>> 1c473006
				flush_tlb_range(vma, range.start, range.end);
				mmu_notifier_invalidate_range(mm, range.start,
							      range.end);

				/*
				 * The ref count of the PMD page was dropped
				 * which is part of the way map counting
				 * is done for shared PMDs.  Return 'true'
				 * here.  When there is no other sharing,
				 * huge_pmd_unshare returns false and we will
				 * unmap the actual page and drop map count
				 * to zero.
				 */
				page_vma_mapped_walk_done(&pvmw);
				break;
			}

			/* Nuke the hugetlb page table entry */
			pteval = huge_ptep_clear_flush(vma, address, pvmw.pte);
		} else {
			flush_cache_page(vma, address, pte_pfn(*pvmw.pte));
			/* Nuke the page table entry. */
			pteval = ptep_clear_flush(vma, address, pvmw.pte);
		}

		/* Set the dirty flag on the folio now the pte is gone. */
		if (pte_dirty(pteval))
			folio_mark_dirty(folio);

		/* Update high watermark before we lower rss */
		update_hiwater_rss(mm);

		if (folio_is_device_private(folio)) {
			unsigned long pfn = folio_pfn(folio);
			swp_entry_t entry;
			pte_t swp_pte;

			if (anon_exclusive)
				BUG_ON(page_try_share_anon_rmap(subpage));

			/*
			 * Store the pfn of the page in a special migration
			 * pte. do_swap_page() will wait until the migration
			 * pte is removed and then restart fault handling.
			 */
			entry = pte_to_swp_entry(pteval);
			if (is_writable_device_private_entry(entry))
				entry = make_writable_migration_entry(pfn);
			else if (anon_exclusive)
				entry = make_readable_exclusive_migration_entry(pfn);
			else
				entry = make_readable_migration_entry(pfn);
			swp_pte = swp_entry_to_pte(entry);

			/*
			 * pteval maps a zone device page and is therefore
			 * a swap pte.
			 */
			if (pte_swp_soft_dirty(pteval))
				swp_pte = pte_swp_mksoft_dirty(swp_pte);
			if (pte_swp_uffd_wp(pteval))
				swp_pte = pte_swp_mkuffd_wp(swp_pte);
			set_pte_at(mm, pvmw.address, pvmw.pte, swp_pte);
			trace_set_migration_pte(pvmw.address, pte_val(swp_pte),
						compound_order(&folio->page));
			/*
			 * No need to invalidate here it will synchronize on
			 * against the special swap migration pte.
			 */
		} else if (PageHWPoison(subpage)) {
			pteval = swp_entry_to_pte(make_hwpoison_entry(subpage));
			if (folio_test_hugetlb(folio)) {
				hugetlb_count_sub(folio_nr_pages(folio), mm);
				set_huge_pte_at(mm, address, pvmw.pte, pteval);
			} else {
				dec_mm_counter(mm, mm_counter(&folio->page));
				set_pte_at(mm, address, pvmw.pte, pteval);
			}

		} else if (pte_unused(pteval) && !userfaultfd_armed(vma)) {
			/*
			 * The guest indicated that the page content is of no
			 * interest anymore. Simply discard the pte, vmscan
			 * will take care of the rest.
			 * A future reference will then fault in a new zero
			 * page. When userfaultfd is active, we must not drop
			 * this page though, as its main user (postcopy
			 * migration) will not expect userfaults on already
			 * copied pages.
			 */
			dec_mm_counter(mm, mm_counter(&folio->page));
			/* We have to invalidate as we cleared the pte */
			mmu_notifier_invalidate_range(mm, address,
						      address + PAGE_SIZE);
		} else {
			swp_entry_t entry;
			pte_t swp_pte;

			if (arch_unmap_one(mm, vma, address, pteval) < 0) {
				if (folio_test_hugetlb(folio))
					set_huge_pte_at(mm, address, pvmw.pte, pteval);
				else
					set_pte_at(mm, address, pvmw.pte, pteval);
				ret = false;
				page_vma_mapped_walk_done(&pvmw);
				break;
			}
			VM_BUG_ON_PAGE(pte_write(pteval) && folio_test_anon(folio) &&
				       !anon_exclusive, subpage);
			if (anon_exclusive &&
			    page_try_share_anon_rmap(subpage)) {
				if (folio_test_hugetlb(folio))
					set_huge_pte_at(mm, address, pvmw.pte, pteval);
				else
					set_pte_at(mm, address, pvmw.pte, pteval);
				ret = false;
				page_vma_mapped_walk_done(&pvmw);
				break;
			}

			/*
			 * Store the pfn of the page in a special migration
			 * pte. do_swap_page() will wait until the migration
			 * pte is removed and then restart fault handling.
			 */
			if (pte_write(pteval))
				entry = make_writable_migration_entry(
							page_to_pfn(subpage));
			else if (anon_exclusive)
				entry = make_readable_exclusive_migration_entry(
							page_to_pfn(subpage));
			else
				entry = make_readable_migration_entry(
							page_to_pfn(subpage));

			swp_pte = swp_entry_to_pte(entry);
			if (pte_soft_dirty(pteval))
				swp_pte = pte_swp_mksoft_dirty(swp_pte);
			if (pte_uffd_wp(pteval))
				swp_pte = pte_swp_mkuffd_wp(swp_pte);
			if (folio_test_hugetlb(folio))
				set_huge_pte_at(mm, address, pvmw.pte, swp_pte);
			else
				set_pte_at(mm, address, pvmw.pte, swp_pte);
			trace_set_migration_pte(address, pte_val(swp_pte),
						compound_order(&folio->page));
			/*
			 * No need to invalidate here it will synchronize on
			 * against the special swap migration pte.
			 */
		}

		/*
		 * No need to call mmu_notifier_invalidate_range() it has be
		 * done above for all cases requiring it to happen under page
		 * table lock before mmu_notifier_invalidate_range_end()
		 *
		 * See Documentation/mm/mmu_notifier.rst
		 */
		page_remove_rmap(subpage, vma, folio_test_hugetlb(folio));
		if (vma->vm_flags & VM_LOCKED)
			mlock_page_drain_local();
		folio_put(folio);
	}

	mmu_notifier_invalidate_range_end(&range);

	return ret;
}

/**
 * try_to_migrate - try to replace all page table mappings with swap entries
 * @folio: the folio to replace page table entries for
 * @flags: action and flags
 *
 * Tries to remove all the page table entries which are mapping this folio and
 * replace them with special swap entries. Caller must hold the folio lock.
 */
void try_to_migrate(struct folio *folio, enum ttu_flags flags)
{
	struct rmap_walk_control rwc = {
		.rmap_one = try_to_migrate_one,
		.arg = (void *)flags,
		.done = page_not_mapped,
		.anon_lock = folio_lock_anon_vma_read,
	};

	/*
	 * Migration always ignores mlock and only supports TTU_RMAP_LOCKED and
	 * TTU_SPLIT_HUGE_PMD and TTU_SYNC flags.
	 */
	if (WARN_ON_ONCE(flags & ~(TTU_RMAP_LOCKED | TTU_SPLIT_HUGE_PMD |
					TTU_SYNC)))
		return;

	if (folio_is_zone_device(folio) &&
	    (!folio_is_device_private(folio) && !folio_is_device_coherent(folio)))
		return;

	/*
	 * During exec, a temporary VMA is setup and later moved.
	 * The VMA is moved under the anon_vma lock but not the
	 * page tables leading to a race where migration cannot
	 * find the migration ptes. Rather than increasing the
	 * locking requirements of exec(), migration skips
	 * temporary VMAs until after exec() completes.
	 */
	if (!folio_test_ksm(folio) && folio_test_anon(folio))
		rwc.invalid_vma = invalid_migration_vma;

	if (flags & TTU_RMAP_LOCKED)
		rmap_walk_locked(folio, &rwc);
	else
		rmap_walk(folio, &rwc);
}

#ifdef CONFIG_DEVICE_PRIVATE
struct make_exclusive_args {
	struct mm_struct *mm;
	unsigned long address;
	void *owner;
	bool valid;
};

static bool page_make_device_exclusive_one(struct folio *folio,
		struct vm_area_struct *vma, unsigned long address, void *priv)
{
	struct mm_struct *mm = vma->vm_mm;
	DEFINE_FOLIO_VMA_WALK(pvmw, folio, vma, address, 0);
	struct make_exclusive_args *args = priv;
	pte_t pteval;
	struct page *subpage;
	bool ret = true;
	struct mmu_notifier_range range;
	swp_entry_t entry;
	pte_t swp_pte;

	mmu_notifier_range_init_owner(&range, MMU_NOTIFY_EXCLUSIVE, 0, vma,
				      vma->vm_mm, address, min(vma->vm_end,
				      address + folio_size(folio)),
				      args->owner);
	mmu_notifier_invalidate_range_start(&range);

	while (page_vma_mapped_walk(&pvmw)) {
		/* Unexpected PMD-mapped THP? */
		VM_BUG_ON_FOLIO(!pvmw.pte, folio);

		if (!pte_present(*pvmw.pte)) {
			ret = false;
			page_vma_mapped_walk_done(&pvmw);
			break;
		}

		subpage = folio_page(folio,
				pte_pfn(*pvmw.pte) - folio_pfn(folio));
		address = pvmw.address;

		/* Nuke the page table entry. */
		flush_cache_page(vma, address, pte_pfn(*pvmw.pte));
		pteval = ptep_clear_flush(vma, address, pvmw.pte);

		/* Set the dirty flag on the folio now the pte is gone. */
		if (pte_dirty(pteval))
			folio_mark_dirty(folio);

		/*
		 * Check that our target page is still mapped at the expected
		 * address.
		 */
		if (args->mm == mm && args->address == address &&
		    pte_write(pteval))
			args->valid = true;

		/*
		 * Store the pfn of the page in a special migration
		 * pte. do_swap_page() will wait until the migration
		 * pte is removed and then restart fault handling.
		 */
		if (pte_write(pteval))
			entry = make_writable_device_exclusive_entry(
							page_to_pfn(subpage));
		else
			entry = make_readable_device_exclusive_entry(
							page_to_pfn(subpage));
		swp_pte = swp_entry_to_pte(entry);
		if (pte_soft_dirty(pteval))
			swp_pte = pte_swp_mksoft_dirty(swp_pte);
		if (pte_uffd_wp(pteval))
			swp_pte = pte_swp_mkuffd_wp(swp_pte);

		set_pte_at(mm, address, pvmw.pte, swp_pte);

		/*
		 * There is a reference on the page for the swap entry which has
		 * been removed, so shouldn't take another.
		 */
		page_remove_rmap(subpage, vma, false);
	}

	mmu_notifier_invalidate_range_end(&range);

	return ret;
}

/**
 * folio_make_device_exclusive - Mark the folio exclusively owned by a device.
 * @folio: The folio to replace page table entries for.
 * @mm: The mm_struct where the folio is expected to be mapped.
 * @address: Address where the folio is expected to be mapped.
 * @owner: passed to MMU_NOTIFY_EXCLUSIVE range notifier callbacks
 *
 * Tries to remove all the page table entries which are mapping this
 * folio and replace them with special device exclusive swap entries to
 * grant a device exclusive access to the folio.
 *
 * Context: Caller must hold the folio lock.
 * Return: false if the page is still mapped, or if it could not be unmapped
 * from the expected address. Otherwise returns true (success).
 */
static bool folio_make_device_exclusive(struct folio *folio,
		struct mm_struct *mm, unsigned long address, void *owner)
{
	struct make_exclusive_args args = {
		.mm = mm,
		.address = address,
		.owner = owner,
		.valid = false,
	};
	struct rmap_walk_control rwc = {
		.rmap_one = page_make_device_exclusive_one,
		.done = page_not_mapped,
		.anon_lock = folio_lock_anon_vma_read,
		.arg = &args,
	};

	/*
	 * Restrict to anonymous folios for now to avoid potential writeback
	 * issues.
	 */
	if (!folio_test_anon(folio))
		return false;

	rmap_walk(folio, &rwc);

	return args.valid && !folio_mapcount(folio);
}

/**
 * make_device_exclusive_range() - Mark a range for exclusive use by a device
 * @mm: mm_struct of associated target process
 * @start: start of the region to mark for exclusive device access
 * @end: end address of region
 * @pages: returns the pages which were successfully marked for exclusive access
 * @owner: passed to MMU_NOTIFY_EXCLUSIVE range notifier to allow filtering
 *
 * Returns: number of pages found in the range by GUP. A page is marked for
 * exclusive access only if the page pointer is non-NULL.
 *
 * This function finds ptes mapping page(s) to the given address range, locks
 * them and replaces mappings with special swap entries preventing userspace CPU
 * access. On fault these entries are replaced with the original mapping after
 * calling MMU notifiers.
 *
 * A driver using this to program access from a device must use a mmu notifier
 * critical section to hold a device specific lock during programming. Once
 * programming is complete it should drop the page lock and reference after
 * which point CPU access to the page will revoke the exclusive access.
 */
int make_device_exclusive_range(struct mm_struct *mm, unsigned long start,
				unsigned long end, struct page **pages,
				void *owner)
{
	long npages = (end - start) >> PAGE_SHIFT;
	long i;

	npages = get_user_pages_remote(mm, start, npages,
				       FOLL_GET | FOLL_WRITE | FOLL_SPLIT_PMD,
				       pages, NULL, NULL);
	if (npages < 0)
		return npages;

	for (i = 0; i < npages; i++, start += PAGE_SIZE) {
		struct folio *folio = page_folio(pages[i]);
		if (PageTail(pages[i]) || !folio_trylock(folio)) {
			folio_put(folio);
			pages[i] = NULL;
			continue;
		}

		if (!folio_make_device_exclusive(folio, mm, start, owner)) {
			folio_unlock(folio);
			folio_put(folio);
			pages[i] = NULL;
		}
	}

	return npages;
}
EXPORT_SYMBOL_GPL(make_device_exclusive_range);
#endif

void __put_anon_vma(struct anon_vma *anon_vma)
{
	struct anon_vma *root = anon_vma->root;

	anon_vma_free(anon_vma);
	if (root != anon_vma && atomic_dec_and_test(&root->refcount))
		anon_vma_free(root);
}

static struct anon_vma *rmap_walk_anon_lock(struct folio *folio,
					    struct rmap_walk_control *rwc)
{
	struct anon_vma *anon_vma;

	if (rwc->anon_lock)
		return rwc->anon_lock(folio, rwc);

	/*
	 * Note: remove_migration_ptes() cannot use folio_lock_anon_vma_read()
	 * because that depends on page_mapped(); but not all its usages
	 * are holding mmap_lock. Users without mmap_lock are required to
	 * take a reference count to prevent the anon_vma disappearing
	 */
	anon_vma = folio_anon_vma(folio);
	if (!anon_vma)
		return NULL;

	if (anon_vma_trylock_read(anon_vma))
		goto out;

	if (rwc->try_lock) {
		anon_vma = NULL;
		rwc->contended = true;
		goto out;
	}

	anon_vma_lock_read(anon_vma);
out:
	return anon_vma;
}

/*
 * rmap_walk_anon - do something to anonymous page using the object-based
 * rmap method
 * @page: the page to be handled
 * @rwc: control variable according to each walk type
 *
 * Find all the mappings of a page using the mapping pointer and the vma chains
 * contained in the anon_vma struct it points to.
 */
static void rmap_walk_anon(struct folio *folio,
		struct rmap_walk_control *rwc, bool locked)
{
	struct anon_vma *anon_vma;
	pgoff_t pgoff_start, pgoff_end;
	struct anon_vma_chain *avc;

	if (locked) {
		anon_vma = folio_anon_vma(folio);
		/* anon_vma disappear under us? */
		VM_BUG_ON_FOLIO(!anon_vma, folio);
	} else {
		anon_vma = rmap_walk_anon_lock(folio, rwc);
	}
	if (!anon_vma)
		return;

	pgoff_start = folio_pgoff(folio);
	pgoff_end = pgoff_start + folio_nr_pages(folio) - 1;
	anon_vma_interval_tree_foreach(avc, &anon_vma->rb_root,
			pgoff_start, pgoff_end) {
		struct vm_area_struct *vma = avc->vma;
		unsigned long address = vma_address(&folio->page, vma);

		VM_BUG_ON_VMA(address == -EFAULT, vma);
		cond_resched();

		if (rwc->invalid_vma && rwc->invalid_vma(vma, rwc->arg))
			continue;

		if (!rwc->rmap_one(folio, vma, address, rwc->arg))
			break;
		if (rwc->done && rwc->done(folio))
			break;
	}

	if (!locked)
		anon_vma_unlock_read(anon_vma);
}

/*
 * rmap_walk_file - do something to file page using the object-based rmap method
 * @page: the page to be handled
 * @rwc: control variable according to each walk type
 *
 * Find all the mappings of a page using the mapping pointer and the vma chains
 * contained in the address_space struct it points to.
 */
static void rmap_walk_file(struct folio *folio,
		struct rmap_walk_control *rwc, bool locked)
{
	struct address_space *mapping = folio_mapping(folio);
	pgoff_t pgoff_start, pgoff_end;
	struct vm_area_struct *vma;

	/*
	 * The page lock not only makes sure that page->mapping cannot
	 * suddenly be NULLified by truncation, it makes sure that the
	 * structure at mapping cannot be freed and reused yet,
	 * so we can safely take mapping->i_mmap_rwsem.
	 */
	VM_BUG_ON_FOLIO(!folio_test_locked(folio), folio);

	if (!mapping)
		return;

	pgoff_start = folio_pgoff(folio);
	pgoff_end = pgoff_start + folio_nr_pages(folio) - 1;
	if (!locked) {
		if (i_mmap_trylock_read(mapping))
			goto lookup;

		if (rwc->try_lock) {
			rwc->contended = true;
			return;
		}

		i_mmap_lock_read(mapping);
	}
lookup:
	vma_interval_tree_foreach(vma, &mapping->i_mmap,
			pgoff_start, pgoff_end) {
		unsigned long address = vma_address(&folio->page, vma);

		VM_BUG_ON_VMA(address == -EFAULT, vma);
		cond_resched();

		if (rwc->invalid_vma && rwc->invalid_vma(vma, rwc->arg))
			continue;

		if (!rwc->rmap_one(folio, vma, address, rwc->arg))
			goto done;
		if (rwc->done && rwc->done(folio))
			goto done;
	}

done:
	if (!locked)
		i_mmap_unlock_read(mapping);
}

void rmap_walk(struct folio *folio, struct rmap_walk_control *rwc)
{
	if (unlikely(folio_test_ksm(folio)))
		rmap_walk_ksm(folio, rwc);
	else if (folio_test_anon(folio))
		rmap_walk_anon(folio, rwc, false);
	else
		rmap_walk_file(folio, rwc, false);
}

/* Like rmap_walk, but caller holds relevant rmap lock */
void rmap_walk_locked(struct folio *folio, struct rmap_walk_control *rwc)
{
	/* no ksm support for now */
	VM_BUG_ON_FOLIO(folio_test_ksm(folio), folio);
	if (folio_test_anon(folio))
		rmap_walk_anon(folio, rwc, true);
	else
		rmap_walk_file(folio, rwc, true);
}

#ifdef CONFIG_HUGETLB_PAGE
/*
 * The following two functions are for anonymous (private mapped) hugepages.
 * Unlike common anonymous pages, anonymous hugepages have no accounting code
 * and no lru code, because we handle hugepages differently from common pages.
 *
 * RMAP_COMPOUND is ignored.
 */
void hugepage_add_anon_rmap(struct page *page, struct vm_area_struct *vma,
			    unsigned long address, rmap_t flags)
{
	struct anon_vma *anon_vma = vma->anon_vma;
	int first;

	BUG_ON(!PageLocked(page));
	BUG_ON(!anon_vma);
	/* address might be in next vma when migration races vma_adjust */
	first = atomic_inc_and_test(compound_mapcount_ptr(page));
	VM_BUG_ON_PAGE(!first && (flags & RMAP_EXCLUSIVE), page);
	VM_BUG_ON_PAGE(!first && PageAnonExclusive(page), page);
	if (first)
		__page_set_anon_rmap(page, vma, address,
				     !!(flags & RMAP_EXCLUSIVE));
}

void hugepage_add_new_anon_rmap(struct page *page,
			struct vm_area_struct *vma, unsigned long address)
{
	BUG_ON(address < vma->vm_start || address >= vma->vm_end);
	atomic_set(compound_mapcount_ptr(page), 0);
	atomic_set(compound_pincount_ptr(page), 0);

	__page_set_anon_rmap(page, vma, address, 1);
}
#endif /* CONFIG_HUGETLB_PAGE */<|MERGE_RESOLUTION|>--- conflicted
+++ resolved
@@ -1554,11 +1554,7 @@
 			 * do this outside rmap routines.
 			 */
 			VM_BUG_ON(!anon && !(flags & TTU_RMAP_LOCKED));
-<<<<<<< HEAD
-			if (!anon && huge_pmd_unshare(mm, vma, &address, pvmw.pte)) {
-=======
 			if (!anon && huge_pmd_unshare(mm, vma, address, pvmw.pte)) {
->>>>>>> 1c473006
 				flush_tlb_range(vma, range.start, range.end);
 				mmu_notifier_invalidate_range(mm, range.start,
 							      range.end);
@@ -1934,11 +1930,7 @@
 			 * do this outside rmap routines.
 			 */
 			VM_BUG_ON(!anon && !(flags & TTU_RMAP_LOCKED));
-<<<<<<< HEAD
-			if (!anon && huge_pmd_unshare(mm, vma, &address, pvmw.pte)) {
-=======
 			if (!anon && huge_pmd_unshare(mm, vma, address, pvmw.pte)) {
->>>>>>> 1c473006
 				flush_tlb_range(vma, range.start, range.end);
 				mmu_notifier_invalidate_range(mm, range.start,
 							      range.end);
