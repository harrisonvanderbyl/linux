--- conflicted
+++ resolved
@@ -2088,15 +2088,9 @@
 		}
 	}
 
-<<<<<<< HEAD
 	if (is_eswitch_flow) {
-		flow->esw_attr->match_level = match_level;
-		flow->esw_attr->tunnel_match_level = tunnel_match_level;
-=======
-	if (flow->flags & MLX5E_TC_FLOW_ESWITCH) {
 		flow->esw_attr->inner_match_level = inner_match_level;
 		flow->esw_attr->outer_match_level = outer_match_level;
->>>>>>> 06821504
 	} else {
 		flow->nic_attr->match_level = non_tunnel_match_level;
 	}
