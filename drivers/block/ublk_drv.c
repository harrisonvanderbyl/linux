--- conflicted
+++ resolved
@@ -1442,17 +1442,7 @@
 		struct ublk_queue *this_q = req->mq_hctx->driver_data;
 		struct ublk_io *this_io = &this_q->ios[req->tag];
 
-<<<<<<< HEAD
-		if (io && io->task != this_io->task && !rq_list_empty(&submit_list))
-			ublk_queue_cmd_list(io, &submit_list);
-		io = this_io;
-
-		if (ublk_prep_req(this_q, req, true) == BLK_STS_OK)
-			rq_list_add_tail(&submit_list, req);
-		else
-=======
 		if (ublk_prep_req(this_q, req, true) != BLK_STS_OK) {
->>>>>>> 1aee3a44
 			rq_list_add_tail(&requeue_list, req);
 			continue;
 		}
@@ -2860,12 +2850,8 @@
 	if (copy_from_user(&info, argp, sizeof(info)))
 		return -EFAULT;
 
-<<<<<<< HEAD
-	if (info.queue_depth > UBLK_MAX_QUEUE_DEPTH || info.nr_hw_queues > UBLK_MAX_NR_QUEUES)
-=======
 	if (info.queue_depth > UBLK_MAX_QUEUE_DEPTH || !info.queue_depth ||
 	    info.nr_hw_queues > UBLK_MAX_NR_QUEUES || !info.nr_hw_queues)
->>>>>>> 1aee3a44
 		return -EINVAL;
 
 	if (capable(CAP_SYS_ADMIN))
