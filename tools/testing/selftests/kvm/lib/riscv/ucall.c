--- conflicted
+++ resolved
@@ -9,10 +9,7 @@
 
 #include "kvm_util.h"
 #include "processor.h"
-<<<<<<< HEAD
-=======
 #include "sbi.h"
->>>>>>> 0c383648
 
 void *ucall_arch_get_ucall(struct kvm_vcpu *vcpu)
 {
