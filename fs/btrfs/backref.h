--- conflicted
+++ resolved
@@ -29,10 +29,7 @@
 	 * a given data extent should never exceed the maximum b+tree height.
 	 */
 	struct btrfs_backref_shared_cache_entry entries[BTRFS_MAX_LEVEL];
-<<<<<<< HEAD
-=======
 	bool use_cache;
->>>>>>> 3cf241c3
 };
 
 typedef int (iterate_extent_inodes_t)(u64 inum, u64 offset, u64 root,
