// SPDX-License-Identifier: GPL-2.0-only
/*
 * aQuantia Corporation Network Driver
 * Copyright (C) 2014-2017 aQuantia Corporation. All rights reserved
 */

/* File hw_atl_b0.c: Definition of Atlantic hardware specific functions. */

#include "../aq_hw.h"
#include "../aq_hw_utils.h"
#include "../aq_ring.h"
#include "../aq_nic.h"
#include "hw_atl_b0.h"
#include "hw_atl_utils.h"
#include "hw_atl_llh.h"
#include "hw_atl_b0_internal.h"
#include "hw_atl_llh_internal.h"

#define DEFAULT_B0_BOARD_BASIC_CAPABILITIES \
	.is_64_dma = true,		  \
	.msix_irqs = 8U,		  \
	.irq_mask = ~0U,		  \
	.vecs = HW_ATL_B0_RSS_MAX,	  \
	.tcs = HW_ATL_B0_TC_MAX,	  \
	.rxd_alignment = 1U,		  \
	.rxd_size = HW_ATL_B0_RXD_SIZE,   \
	.rxds_max = HW_ATL_B0_MAX_RXD,    \
	.rxds_min = HW_ATL_B0_MIN_RXD,    \
	.txd_alignment = 1U,		  \
	.txd_size = HW_ATL_B0_TXD_SIZE,   \
	.txds_max = HW_ATL_B0_MAX_TXD,    \
	.txds_min = HW_ATL_B0_MIN_TXD,    \
	.txhwb_alignment = 4096U,	  \
	.tx_rings = HW_ATL_B0_TX_RINGS,   \
	.rx_rings = HW_ATL_B0_RX_RINGS,   \
	.hw_features = NETIF_F_HW_CSUM |  \
			NETIF_F_RXCSUM |  \
			NETIF_F_RXHASH |  \
			NETIF_F_SG |      \
			NETIF_F_TSO |     \
			NETIF_F_LRO |     \
			NETIF_F_NTUPLE |  \
			NETIF_F_HW_VLAN_CTAG_FILTER | \
			NETIF_F_HW_VLAN_CTAG_RX |     \
			NETIF_F_HW_VLAN_CTAG_TX,      \
	.hw_priv_flags = IFF_UNICAST_FLT, \
	.flow_control = true,		  \
	.mtu = HW_ATL_B0_MTU_JUMBO,	  \
	.mac_regs_count = 88,		  \
	.hw_alive_check_addr = 0x10U

const struct aq_hw_caps_s hw_atl_b0_caps_aqc100 = {
	DEFAULT_B0_BOARD_BASIC_CAPABILITIES,
	.media_type = AQ_HW_MEDIA_TYPE_FIBRE,
	.link_speed_msk = AQ_NIC_RATE_10G |
			  AQ_NIC_RATE_5G |
			  AQ_NIC_RATE_2GS |
			  AQ_NIC_RATE_1G |
			  AQ_NIC_RATE_100M,
};

const struct aq_hw_caps_s hw_atl_b0_caps_aqc107 = {
	DEFAULT_B0_BOARD_BASIC_CAPABILITIES,
	.media_type = AQ_HW_MEDIA_TYPE_TP,
	.link_speed_msk = AQ_NIC_RATE_10G |
			  AQ_NIC_RATE_5G |
			  AQ_NIC_RATE_2GS |
			  AQ_NIC_RATE_1G |
			  AQ_NIC_RATE_100M,
};

const struct aq_hw_caps_s hw_atl_b0_caps_aqc108 = {
	DEFAULT_B0_BOARD_BASIC_CAPABILITIES,
	.media_type = AQ_HW_MEDIA_TYPE_TP,
	.link_speed_msk = AQ_NIC_RATE_5G |
			  AQ_NIC_RATE_2GS |
			  AQ_NIC_RATE_1G |
			  AQ_NIC_RATE_100M,
};

const struct aq_hw_caps_s hw_atl_b0_caps_aqc109 = {
	DEFAULT_B0_BOARD_BASIC_CAPABILITIES,
	.media_type = AQ_HW_MEDIA_TYPE_TP,
	.link_speed_msk = AQ_NIC_RATE_2GS |
			  AQ_NIC_RATE_1G |
			  AQ_NIC_RATE_100M,
};

static int hw_atl_b0_hw_reset(struct aq_hw_s *self)
{
	int err = 0;

	err = hw_atl_utils_soft_reset(self);
	if (err)
		return err;

	self->aq_fw_ops->set_state(self, MPI_RESET);

	err = aq_hw_err_from_flags(self);

	return err;
}

static int hw_atl_b0_set_fc(struct aq_hw_s *self, u32 fc, u32 tc)
{
	hw_atl_rpb_rx_xoff_en_per_tc_set(self, !!(fc & AQ_NIC_FC_RX), tc);
	return 0;
}

static int hw_atl_b0_hw_qos_set(struct aq_hw_s *self)
{
	u32 tc = 0U;
	u32 buff_size = 0U;
	unsigned int i_priority = 0U;

	/* TPS Descriptor rate init */
	hw_atl_tps_tx_pkt_shed_desc_rate_curr_time_res_set(self, 0x0U);
	hw_atl_tps_tx_pkt_shed_desc_rate_lim_set(self, 0xA);

	/* TPS VM init */
	hw_atl_tps_tx_pkt_shed_desc_vm_arb_mode_set(self, 0U);

	/* TPS TC credits init */
	hw_atl_tps_tx_pkt_shed_desc_tc_arb_mode_set(self, 0U);
	hw_atl_tps_tx_pkt_shed_data_arb_mode_set(self, 0U);

	hw_atl_tps_tx_pkt_shed_tc_data_max_credit_set(self, 0xFFF, 0U);
	hw_atl_tps_tx_pkt_shed_tc_data_weight_set(self, 0x64, 0U);
	hw_atl_tps_tx_pkt_shed_desc_tc_max_credit_set(self, 0x50, 0U);
	hw_atl_tps_tx_pkt_shed_desc_tc_weight_set(self, 0x1E, 0U);

	/* Tx buf size */
	buff_size = HW_ATL_B0_TXBUF_MAX;

	hw_atl_tpb_tx_pkt_buff_size_per_tc_set(self, buff_size, tc);
	hw_atl_tpb_tx_buff_hi_threshold_per_tc_set(self,
						   (buff_size *
						   (1024 / 32U) * 66U) /
						   100U, tc);
	hw_atl_tpb_tx_buff_lo_threshold_per_tc_set(self,
						   (buff_size *
						   (1024 / 32U) * 50U) /
						   100U, tc);

	/* QoS Rx buf size per TC */
	tc = 0;
	buff_size = HW_ATL_B0_RXBUF_MAX;

	hw_atl_rpb_rx_pkt_buff_size_per_tc_set(self, buff_size, tc);
	hw_atl_rpb_rx_buff_hi_threshold_per_tc_set(self,
						   (buff_size *
						   (1024U / 32U) * 66U) /
						   100U, tc);
	hw_atl_rpb_rx_buff_lo_threshold_per_tc_set(self,
						   (buff_size *
						   (1024U / 32U) * 50U) /
						   100U, tc);

	hw_atl_b0_set_fc(self, self->aq_nic_cfg->flow_control, tc);

	/* QoS 802.1p priority -> TC mapping */
	for (i_priority = 8U; i_priority--;)
		hw_atl_rpf_rpb_user_priority_tc_map_set(self, i_priority, 0U);

	return aq_hw_err_from_flags(self);
}

static int hw_atl_b0_hw_rss_hash_set(struct aq_hw_s *self,
				     struct aq_rss_parameters *rss_params)
{
	struct aq_nic_cfg_s *cfg = self->aq_nic_cfg;
	int err = 0;
	unsigned int i = 0U;
	unsigned int addr = 0U;
	u32 val;

	for (i = 10, addr = 0U; i--; ++addr) {
		u32 key_data = cfg->is_rss ?
			__swab32(rss_params->hash_secret_key[i]) : 0U;
		hw_atl_rpf_rss_key_wr_data_set(self, key_data);
		hw_atl_rpf_rss_key_addr_set(self, addr);
		hw_atl_rpf_rss_key_wr_en_set(self, 1U);
		err = readx_poll_timeout_atomic(hw_atl_rpf_rss_key_wr_en_get,
						self, val, val == 0,
						1000U, 10000U);
		if (err < 0)
			goto err_exit;
	}

	err = aq_hw_err_from_flags(self);

err_exit:
	return err;
}

static int hw_atl_b0_hw_rss_set(struct aq_hw_s *self,
				struct aq_rss_parameters *rss_params)
{
	u8 *indirection_table =	rss_params->indirection_table;
	u32 i = 0U;
	u32 num_rss_queues = max(1U, self->aq_nic_cfg->num_rss_queues);
	int err = 0;
	u16 bitary[1 + (HW_ATL_B0_RSS_REDIRECTION_MAX *
		   HW_ATL_B0_RSS_REDIRECTION_BITS / 16U)];
	u32 val;

	memset(bitary, 0, sizeof(bitary));

	for (i = HW_ATL_B0_RSS_REDIRECTION_MAX; i--;) {
		(*(u32 *)(bitary + ((i * 3U) / 16U))) |=
			((indirection_table[i] % num_rss_queues) <<
			((i * 3U) & 0xFU));
	}

	for (i = ARRAY_SIZE(bitary); i--;) {
		hw_atl_rpf_rss_redir_tbl_wr_data_set(self, bitary[i]);
		hw_atl_rpf_rss_redir_tbl_addr_set(self, i);
		hw_atl_rpf_rss_redir_wr_en_set(self, 1U);
		err = readx_poll_timeout_atomic(hw_atl_rpf_rss_redir_wr_en_get,
						self, val, val == 0,
						1000U, 10000U);
		if (err < 0)
			goto err_exit;
	}

	err = aq_hw_err_from_flags(self);

err_exit:
	return err;
}

static int hw_atl_b0_hw_offload_set(struct aq_hw_s *self,
				    struct aq_nic_cfg_s *aq_nic_cfg)
{
	unsigned int i;

	/* TX checksums offloads*/
	hw_atl_tpo_ipv4header_crc_offload_en_set(self, 1);
	hw_atl_tpo_tcp_udp_crc_offload_en_set(self, 1);

	/* RX checksums offloads*/
	hw_atl_rpo_ipv4header_crc_offload_en_set(self, !!(aq_nic_cfg->features &
						 NETIF_F_RXCSUM));
	hw_atl_rpo_tcp_udp_crc_offload_en_set(self, !!(aq_nic_cfg->features &
					      NETIF_F_RXCSUM));

	/* LSO offloads*/
	hw_atl_tdm_large_send_offload_en_set(self, 0xFFFFFFFFU);

	/* Outer VLAN tag offload */
	hw_atl_rpo_outer_vlan_tag_mode_set(self, 1U);

/* LRO offloads */
	{
		unsigned int val = (8U < HW_ATL_B0_LRO_RXD_MAX) ? 0x3U :
			((4U < HW_ATL_B0_LRO_RXD_MAX) ? 0x2U :
			((2U < HW_ATL_B0_LRO_RXD_MAX) ? 0x1U : 0x0));

		for (i = 0; i < HW_ATL_B0_RINGS_MAX; i++)
			hw_atl_rpo_lro_max_num_of_descriptors_set(self, val, i);

		hw_atl_rpo_lro_time_base_divider_set(self, 0x61AU);
		hw_atl_rpo_lro_inactive_interval_set(self, 0);
		/* the LRO timebase divider is 5 uS (0x61a),
		 * which is multiplied by 50(0x32)
		 * to get a maximum coalescing interval of 250 uS,
		 * which is the default value
		 */
		hw_atl_rpo_lro_max_coalescing_interval_set(self, 50);

		hw_atl_rpo_lro_qsessions_lim_set(self, 1U);

		hw_atl_rpo_lro_total_desc_lim_set(self, 2U);

		hw_atl_rpo_lro_patch_optimization_en_set(self, 1U);

		hw_atl_rpo_lro_min_pay_of_first_pkt_set(self, 10U);

		hw_atl_rpo_lro_pkt_lim_set(self, 1U);

		hw_atl_rpo_lro_en_set(self,
				      aq_nic_cfg->is_lro ? 0xFFFFFFFFU : 0U);
		hw_atl_itr_rsc_en_set(self,
				      aq_nic_cfg->is_lro ? 0xFFFFFFFFU : 0U);

		hw_atl_itr_rsc_delay_set(self, 1U);
	}
	return aq_hw_err_from_flags(self);
}

static int hw_atl_b0_hw_init_tx_path(struct aq_hw_s *self)
{
	/* Tx TC/Queue number config */
	hw_atl_rpb_tps_tx_tc_mode_set(self, 1U);

	hw_atl_thm_lso_tcp_flag_of_first_pkt_set(self, 0x0FF6U);
	hw_atl_thm_lso_tcp_flag_of_middle_pkt_set(self, 0x0FF6U);
	hw_atl_thm_lso_tcp_flag_of_last_pkt_set(self, 0x0F7FU);

	/* Tx interrupts */
	hw_atl_tdm_tx_desc_wr_wb_irq_en_set(self, 1U);

	/* misc */
	aq_hw_write_reg(self, 0x00007040U, IS_CHIP_FEATURE(TPO2) ?
			0x00010000U : 0x00000000U);
	hw_atl_tdm_tx_dca_en_set(self, 0U);
	hw_atl_tdm_tx_dca_mode_set(self, 0U);

	hw_atl_tpb_tx_path_scp_ins_en_set(self, 1U);

	return aq_hw_err_from_flags(self);
}

static int hw_atl_b0_hw_init_rx_path(struct aq_hw_s *self)
{
	struct aq_nic_cfg_s *cfg = self->aq_nic_cfg;
	int i;

	/* Rx TC/RSS number config */
	hw_atl_rpb_rpf_rx_traf_class_mode_set(self, 1U);

	/* Rx flow control */
	hw_atl_rpb_rx_flow_ctl_mode_set(self, 1U);

	/* RSS Ring selection */
	hw_atl_reg_rx_flr_rss_control1set(self, cfg->is_rss ?
					0xB3333333U : 0x00000000U);

	/* Multicast filters */
	for (i = HW_ATL_B0_MAC_MAX; i--;) {
		hw_atl_rpfl2_uc_flr_en_set(self, (i == 0U) ? 1U : 0U, i);
		hw_atl_rpfl2unicast_flr_act_set(self, 1U, i);
	}

	hw_atl_reg_rx_flr_mcst_flr_msk_set(self, 0x00000000U);
	hw_atl_reg_rx_flr_mcst_flr_set(self, 0x00010FFFU, 0U);

	/* Vlan filters */
	hw_atl_rpf_vlan_outer_etht_set(self, 0x88A8U);
	hw_atl_rpf_vlan_inner_etht_set(self, 0x8100U);

	hw_atl_rpf_vlan_prom_mode_en_set(self, 1);

	// Always accept untagged packets
	hw_atl_rpf_vlan_accept_untagged_packets_set(self, 1U);
	hw_atl_rpf_vlan_untagged_act_set(self, 1U);

	/* Rx Interrupts */
	hw_atl_rdm_rx_desc_wr_wb_irq_en_set(self, 1U);

	/* misc */
	aq_hw_write_reg(self, 0x00005040U,
			IS_CHIP_FEATURE(RPF2) ? 0x000F0000U : 0x00000000U);

	hw_atl_rpfl2broadcast_flr_act_set(self, 1U);
	hw_atl_rpfl2broadcast_count_threshold_set(self, 0xFFFFU & (~0U / 256U));

	hw_atl_rdm_rx_dca_en_set(self, 0U);
	hw_atl_rdm_rx_dca_mode_set(self, 0U);

	return aq_hw_err_from_flags(self);
}

static int hw_atl_b0_hw_mac_addr_set(struct aq_hw_s *self, u8 *mac_addr)
{
	int err = 0;
	unsigned int h = 0U;
	unsigned int l = 0U;

	if (!mac_addr) {
		err = -EINVAL;
		goto err_exit;
	}
	h = (mac_addr[0] << 8) | (mac_addr[1]);
	l = (mac_addr[2] << 24) | (mac_addr[3] << 16) |
		(mac_addr[4] << 8) | mac_addr[5];

	hw_atl_rpfl2_uc_flr_en_set(self, 0U, HW_ATL_B0_MAC);
	hw_atl_rpfl2unicast_dest_addresslsw_set(self, l, HW_ATL_B0_MAC);
	hw_atl_rpfl2unicast_dest_addressmsw_set(self, h, HW_ATL_B0_MAC);
	hw_atl_rpfl2_uc_flr_en_set(self, 1U, HW_ATL_B0_MAC);

	err = aq_hw_err_from_flags(self);

err_exit:
	return err;
}

static int hw_atl_b0_hw_init(struct aq_hw_s *self, u8 *mac_addr)
{
	static u32 aq_hw_atl_igcr_table_[4][2] = {
		[AQ_HW_IRQ_INVALID] = { 0x20000000U, 0x20000000U },
		[AQ_HW_IRQ_LEGACY]  = { 0x20000080U, 0x20000080U },
		[AQ_HW_IRQ_MSI]     = { 0x20000021U, 0x20000025U },
		[AQ_HW_IRQ_MSIX]    = { 0x20000022U, 0x20000026U },
	};

	int err = 0;
	u32 val;

	struct aq_nic_cfg_s *aq_nic_cfg = self->aq_nic_cfg;

	hw_atl_b0_hw_init_tx_path(self);
	hw_atl_b0_hw_init_rx_path(self);

	hw_atl_b0_hw_mac_addr_set(self, mac_addr);

	self->aq_fw_ops->set_link_speed(self, aq_nic_cfg->link_speed_msk);
	self->aq_fw_ops->set_state(self, MPI_INIT);

	hw_atl_b0_hw_qos_set(self);
	hw_atl_b0_hw_rss_set(self, &aq_nic_cfg->aq_rss);
	hw_atl_b0_hw_rss_hash_set(self, &aq_nic_cfg->aq_rss);

	/* Force limit MRRS on RDM/TDM to 2K */
	val = aq_hw_read_reg(self, HW_ATL_PCI_REG_CONTROL6_ADR);
	aq_hw_write_reg(self, HW_ATL_PCI_REG_CONTROL6_ADR,
			(val & ~0x707) | 0x404);

	/* TX DMA total request limit. B0 hardware is not capable to
	 * handle more than (8K-MRRS) incoming DMA data.
	 * Value 24 in 256byte units
	 */
	aq_hw_write_reg(self, HW_ATL_TX_DMA_TOTAL_REQ_LIMIT_ADR, 24);

	/* Reset link status and read out initial hardware counters */
	self->aq_link_status.mbps = 0;
	self->aq_fw_ops->update_stats(self);

	err = aq_hw_err_from_flags(self);
	if (err < 0)
		goto err_exit;

	/* Interrupts */
	hw_atl_reg_irq_glb_ctl_set(self,
				   aq_hw_atl_igcr_table_[aq_nic_cfg->irq_type]
						 [(aq_nic_cfg->vecs > 1U) ?
						 1 : 0]);

	hw_atl_itr_irq_auto_masklsw_set(self, aq_nic_cfg->aq_hw_caps->irq_mask);

	/* Interrupts */
	hw_atl_reg_gen_irq_map_set(self,
				   ((HW_ATL_B0_ERR_INT << 0x18) | (1U << 0x1F)) |
			    ((HW_ATL_B0_ERR_INT << 0x10) | (1U << 0x17)), 0U);

	/* Enable link interrupt */
	if (aq_nic_cfg->link_irq_vec)
		hw_atl_reg_gen_irq_map_set(self, BIT(7) |
					   aq_nic_cfg->link_irq_vec, 3U);

	hw_atl_b0_hw_offload_set(self, aq_nic_cfg);

err_exit:
	return err;
}

static int hw_atl_b0_hw_ring_tx_start(struct aq_hw_s *self,
				      struct aq_ring_s *ring)
{
	hw_atl_tdm_tx_desc_en_set(self, 1, ring->idx);
	return aq_hw_err_from_flags(self);
}

static int hw_atl_b0_hw_ring_rx_start(struct aq_hw_s *self,
				      struct aq_ring_s *ring)
{
	hw_atl_rdm_rx_desc_en_set(self, 1, ring->idx);
	return aq_hw_err_from_flags(self);
}

static int hw_atl_b0_hw_start(struct aq_hw_s *self)
{
	hw_atl_tpb_tx_buff_en_set(self, 1);
	hw_atl_rpb_rx_buff_en_set(self, 1);
	return aq_hw_err_from_flags(self);
}

static int hw_atl_b0_hw_tx_ring_tail_update(struct aq_hw_s *self,
					    struct aq_ring_s *ring)
{
	hw_atl_reg_tx_dma_desc_tail_ptr_set(self, ring->sw_tail, ring->idx);
	return 0;
}

static int hw_atl_b0_hw_ring_tx_xmit(struct aq_hw_s *self,
				     struct aq_ring_s *ring,
				     unsigned int frags)
{
	struct aq_ring_buff_s *buff = NULL;
	struct hw_atl_txd_s *txd = NULL;
	unsigned int buff_pa_len = 0U;
	unsigned int pkt_len = 0U;
	unsigned int frag_count = 0U;
	bool is_vlan = false;
	bool is_gso = false;

	buff = &ring->buff_ring[ring->sw_tail];
	pkt_len = (buff->is_eop && buff->is_sop) ? buff->len : buff->len_pkt;

	for (frag_count = 0; frag_count < frags; frag_count++) {
		txd = (struct hw_atl_txd_s *)&ring->dx_ring[ring->sw_tail *
						HW_ATL_B0_TXD_SIZE];
		txd->ctl = 0;
		txd->ctl2 = 0;
		txd->buf_addr = 0;

		buff = &ring->buff_ring[ring->sw_tail];

		if (buff->is_gso) {
			txd->ctl |= HW_ATL_B0_TXD_CTL_CMD_TCP;
			txd->ctl |= HW_ATL_B0_TXD_CTL_DESC_TYPE_TXC;
			txd->ctl |= (buff->len_l3 << 31) |
				    (buff->len_l2 << 24);
			txd->ctl2 |= (buff->mss << 16);
			is_gso = true;

			pkt_len -= (buff->len_l4 +
				    buff->len_l3 +
				    buff->len_l2);
			if (buff->is_ipv6)
				txd->ctl |= HW_ATL_B0_TXD_CTL_CMD_IPV6;
			txd->ctl2 |= (buff->len_l4 << 8) |
				     (buff->len_l3 >> 1);
		}
		if (buff->is_vlan) {
			txd->ctl |= HW_ATL_B0_TXD_CTL_DESC_TYPE_TXC;
			txd->ctl |= buff->vlan_tx_tag << 4;
			is_vlan = true;
		}
		if (!buff->is_gso && !buff->is_vlan) {
			buff_pa_len = buff->len;

			txd->buf_addr = buff->pa;
			txd->ctl |= (HW_ATL_B0_TXD_CTL_BLEN &
						((u32)buff_pa_len << 4));
			txd->ctl |= HW_ATL_B0_TXD_CTL_DESC_TYPE_TXD;

			/* PAY_LEN */
			txd->ctl2 |= HW_ATL_B0_TXD_CTL2_LEN & (pkt_len << 14);

			if (is_gso || is_vlan) {
				/* enable tx context */
				txd->ctl2 |= HW_ATL_B0_TXD_CTL2_CTX_EN;
			}
			if (is_gso)
				txd->ctl |= HW_ATL_B0_TXD_CTL_CMD_LSO;

			/* Tx checksum offloads */
			if (buff->is_ip_cso)
				txd->ctl |= HW_ATL_B0_TXD_CTL_CMD_IPCSO;

			if (buff->is_udp_cso || buff->is_tcp_cso)
				txd->ctl |= HW_ATL_B0_TXD_CTL_CMD_TUCSO;

			if (is_vlan)
				txd->ctl |= HW_ATL_B0_TXD_CTL_CMD_VLAN;

			if (unlikely(buff->is_eop)) {
				txd->ctl |= HW_ATL_B0_TXD_CTL_EOP;
				txd->ctl |= HW_ATL_B0_TXD_CTL_CMD_WB;
				is_gso = false;
				is_vlan = false;
			}
		}
		ring->sw_tail = aq_ring_next_dx(ring, ring->sw_tail);
	}

	hw_atl_b0_hw_tx_ring_tail_update(self, ring);
	return aq_hw_err_from_flags(self);
}

static int hw_atl_b0_hw_ring_rx_init(struct aq_hw_s *self,
				     struct aq_ring_s *aq_ring,
				     struct aq_ring_param_s *aq_ring_param)
{
	u32 dma_desc_addr_lsw = (u32)aq_ring->dx_ring_pa;
	u32 dma_desc_addr_msw = (u32)(((u64)aq_ring->dx_ring_pa) >> 32);
	u32 vlan_rx_stripping = self->aq_nic_cfg->is_vlan_rx_strip;

	hw_atl_rdm_rx_desc_en_set(self, false, aq_ring->idx);

	hw_atl_rdm_rx_desc_head_splitting_set(self, 0U, aq_ring->idx);

	hw_atl_reg_rx_dma_desc_base_addresslswset(self, dma_desc_addr_lsw,
						  aq_ring->idx);

	hw_atl_reg_rx_dma_desc_base_addressmswset(self,
						  dma_desc_addr_msw, aq_ring->idx);

	hw_atl_rdm_rx_desc_len_set(self, aq_ring->size / 8U, aq_ring->idx);

	hw_atl_rdm_rx_desc_data_buff_size_set(self,
					      AQ_CFG_RX_FRAME_MAX / 1024U,
				       aq_ring->idx);

	hw_atl_rdm_rx_desc_head_buff_size_set(self, 0U, aq_ring->idx);
	hw_atl_rdm_rx_desc_head_splitting_set(self, 0U, aq_ring->idx);
	hw_atl_rpo_rx_desc_vlan_stripping_set(self, !!vlan_rx_stripping,
					      aq_ring->idx);

	/* Rx ring set mode */

	/* Mapping interrupt vector */
	hw_atl_itr_irq_map_rx_set(self, aq_ring_param->vec_idx, aq_ring->idx);
	hw_atl_itr_irq_map_en_rx_set(self, true, aq_ring->idx);

	hw_atl_rdm_cpu_id_set(self, aq_ring_param->cpu, aq_ring->idx);
	hw_atl_rdm_rx_desc_dca_en_set(self, 0U, aq_ring->idx);
	hw_atl_rdm_rx_head_dca_en_set(self, 0U, aq_ring->idx);
	hw_atl_rdm_rx_pld_dca_en_set(self, 0U, aq_ring->idx);

	return aq_hw_err_from_flags(self);
}

static int hw_atl_b0_hw_ring_tx_init(struct aq_hw_s *self,
				     struct aq_ring_s *aq_ring,
				     struct aq_ring_param_s *aq_ring_param)
{
	u32 dma_desc_lsw_addr = (u32)aq_ring->dx_ring_pa;
	u32 dma_desc_msw_addr = (u32)(((u64)aq_ring->dx_ring_pa) >> 32);

	hw_atl_reg_tx_dma_desc_base_addresslswset(self, dma_desc_lsw_addr,
						  aq_ring->idx);

	hw_atl_reg_tx_dma_desc_base_addressmswset(self, dma_desc_msw_addr,
						  aq_ring->idx);

	hw_atl_tdm_tx_desc_len_set(self, aq_ring->size / 8U, aq_ring->idx);

	hw_atl_b0_hw_tx_ring_tail_update(self, aq_ring);

	/* Set Tx threshold */
	hw_atl_tdm_tx_desc_wr_wb_threshold_set(self, 0U, aq_ring->idx);

	/* Mapping interrupt vector */
	hw_atl_itr_irq_map_tx_set(self, aq_ring_param->vec_idx, aq_ring->idx);
	hw_atl_itr_irq_map_en_tx_set(self, true, aq_ring->idx);

	hw_atl_tdm_cpu_id_set(self, aq_ring_param->cpu, aq_ring->idx);
	hw_atl_tdm_tx_desc_dca_en_set(self, 0U, aq_ring->idx);

	return aq_hw_err_from_flags(self);
}

static int hw_atl_b0_hw_ring_rx_fill(struct aq_hw_s *self,
				     struct aq_ring_s *ring,
				     unsigned int sw_tail_old)
{
	for (; sw_tail_old != ring->sw_tail;
		sw_tail_old = aq_ring_next_dx(ring, sw_tail_old)) {
		struct hw_atl_rxd_s *rxd =
			(struct hw_atl_rxd_s *)&ring->dx_ring[sw_tail_old *
							HW_ATL_B0_RXD_SIZE];

		struct aq_ring_buff_s *buff = &ring->buff_ring[sw_tail_old];

		rxd->buf_addr = buff->pa;
		rxd->hdr_addr = 0U;
	}

	hw_atl_reg_rx_dma_desc_tail_ptr_set(self, sw_tail_old, ring->idx);

	return aq_hw_err_from_flags(self);
}

static int hw_atl_b0_hw_ring_tx_head_update(struct aq_hw_s *self,
					    struct aq_ring_s *ring)
{
	int err = 0;
	unsigned int hw_head_ = hw_atl_tdm_tx_desc_head_ptr_get(self, ring->idx);

	if (aq_utils_obj_test(&self->flags, AQ_HW_FLAG_ERR_UNPLUG)) {
		err = -ENXIO;
		goto err_exit;
	}
	ring->hw_head = hw_head_;
	err = aq_hw_err_from_flags(self);

err_exit:
	return err;
}

static int hw_atl_b0_hw_ring_rx_receive(struct aq_hw_s *self,
					struct aq_ring_s *ring)
{
	for (; ring->hw_head != ring->sw_tail;
		ring->hw_head = aq_ring_next_dx(ring, ring->hw_head)) {
		struct aq_ring_buff_s *buff = NULL;
		struct hw_atl_rxd_wb_s *rxd_wb = (struct hw_atl_rxd_wb_s *)
			&ring->dx_ring[ring->hw_head * HW_ATL_B0_RXD_SIZE];

		unsigned int is_rx_check_sum_enabled = 0U;
		unsigned int pkt_type = 0U;
		u8 rx_stat = 0U;

		if (!(rxd_wb->status & 0x1U)) { /* RxD is not done */
			break;
		}

		buff = &ring->buff_ring[ring->hw_head];

		buff->flags = 0U;
		buff->is_hash_l4 = 0U;

		rx_stat = (0x0000003CU & rxd_wb->status) >> 2;

		is_rx_check_sum_enabled = (rxd_wb->type >> 19) & 0x3U;

		pkt_type = (rxd_wb->type & HW_ATL_B0_RXD_WB_STAT_PKTTYPE) >>
			   HW_ATL_B0_RXD_WB_STAT_PKTTYPE_SHIFT;

		if (is_rx_check_sum_enabled & BIT(0) &&
		    (0x0U == (pkt_type & 0x3U)))
			buff->is_ip_cso = (rx_stat & BIT(1)) ? 0U : 1U;

		if (is_rx_check_sum_enabled & BIT(1)) {
			if (0x4U == (pkt_type & 0x1CU))
				buff->is_udp_cso = (rx_stat & BIT(2)) ? 0U :
						   !!(rx_stat & BIT(3));
			else if (0x0U == (pkt_type & 0x1CU))
				buff->is_tcp_cso = (rx_stat & BIT(2)) ? 0U :
						   !!(rx_stat & BIT(3));
		}
		buff->is_cso_err = !!(rx_stat & 0x6);
		/* Checksum offload workaround for small packets */
		if (unlikely(rxd_wb->pkt_len <= 60)) {
			buff->is_ip_cso = 0U;
			buff->is_cso_err = 0U;
		}

<<<<<<< HEAD
=======
		if (self->aq_nic_cfg->is_vlan_rx_strip &&
		    ((pkt_type & HW_ATL_B0_RXD_WB_PKTTYPE_VLAN) ||
		     (pkt_type & HW_ATL_B0_RXD_WB_PKTTYPE_VLAN_DOUBLE))) {
			buff->is_vlan = 1;
			buff->vlan_rx_tag = le16_to_cpu(rxd_wb->vlan);
		}

>>>>>>> 4ff96fb5
		if ((rx_stat & BIT(0)) || rxd_wb->type & 0x1000U) {
			/* MAC error or DMA error */
			buff->is_error = 1U;
		}
		if (self->aq_nic_cfg->is_rss) {
			/* last 4 byte */
			u16 rss_type = rxd_wb->type & 0xFU;

			if (rss_type && rss_type < 0x8U) {
				buff->is_hash_l4 = (rss_type == 0x4 ||
				rss_type == 0x5);
				buff->rss_hash = rxd_wb->rss_hash;
			}
		}

		if (HW_ATL_B0_RXD_WB_STAT2_EOP & rxd_wb->status) {
			buff->len = rxd_wb->pkt_len %
				AQ_CFG_RX_FRAME_MAX;
			buff->len = buff->len ?
				buff->len : AQ_CFG_RX_FRAME_MAX;
			buff->next = 0U;
			buff->is_eop = 1U;
		} else {
			buff->len =
				rxd_wb->pkt_len > AQ_CFG_RX_FRAME_MAX ?
				AQ_CFG_RX_FRAME_MAX : rxd_wb->pkt_len;

			if (HW_ATL_B0_RXD_WB_STAT2_RSCCNT &
				rxd_wb->status) {
				/* LRO */
				buff->next = rxd_wb->next_desc_ptr;
				++ring->stats.rx.lro_packets;
			} else {
				/* jumbo */
				buff->next =
					aq_ring_next_dx(ring,
							ring->hw_head);
				++ring->stats.rx.jumbo_packets;
			}
		}
	}

	return aq_hw_err_from_flags(self);
}

static int hw_atl_b0_hw_irq_enable(struct aq_hw_s *self, u64 mask)
{
	hw_atl_itr_irq_msk_setlsw_set(self, LODWORD(mask));
	return aq_hw_err_from_flags(self);
}

static int hw_atl_b0_hw_irq_disable(struct aq_hw_s *self, u64 mask)
{
	hw_atl_itr_irq_msk_clearlsw_set(self, LODWORD(mask));
	hw_atl_itr_irq_status_clearlsw_set(self, LODWORD(mask));

	atomic_inc(&self->dpc);
	return aq_hw_err_from_flags(self);
}

static int hw_atl_b0_hw_irq_read(struct aq_hw_s *self, u64 *mask)
{
	*mask = hw_atl_itr_irq_statuslsw_get(self);
	return aq_hw_err_from_flags(self);
}

#define IS_FILTER_ENABLED(_F_) ((packet_filter & (_F_)) ? 1U : 0U)

static int hw_atl_b0_hw_packet_filter_set(struct aq_hw_s *self,
					  unsigned int packet_filter)
{
	unsigned int i = 0U;
	struct aq_nic_cfg_s *cfg = self->aq_nic_cfg;

	hw_atl_rpfl2promiscuous_mode_en_set(self,
					    IS_FILTER_ENABLED(IFF_PROMISC));

	hw_atl_rpf_vlan_prom_mode_en_set(self,
				     IS_FILTER_ENABLED(IFF_PROMISC) ||
				     cfg->is_vlan_force_promisc);

	hw_atl_rpfl2multicast_flr_en_set(self,
					 IS_FILTER_ENABLED(IFF_ALLMULTI), 0);

	hw_atl_rpfl2_accept_all_mc_packets_set(self,
					       IS_FILTER_ENABLED(IFF_ALLMULTI));

	hw_atl_rpfl2broadcast_en_set(self, IS_FILTER_ENABLED(IFF_BROADCAST));

	cfg->is_mc_list_enabled = IS_FILTER_ENABLED(IFF_MULTICAST);

	for (i = HW_ATL_B0_MAC_MIN; i < HW_ATL_B0_MAC_MAX; ++i)
		hw_atl_rpfl2_uc_flr_en_set(self,
					   (cfg->is_mc_list_enabled &&
					    (i <= cfg->mc_list_count)) ?
					   1U : 0U, i);

	return aq_hw_err_from_flags(self);
}

#undef IS_FILTER_ENABLED

static int hw_atl_b0_hw_multicast_list_set(struct aq_hw_s *self,
					   u8 ar_mac
					   [AQ_HW_MULTICAST_ADDRESS_MAX]
					   [ETH_ALEN],
					   u32 count)
{
	int err = 0;

	if (count > (HW_ATL_B0_MAC_MAX - HW_ATL_B0_MAC_MIN)) {
		err = -EBADRQC;
		goto err_exit;
	}
	for (self->aq_nic_cfg->mc_list_count = 0U;
			self->aq_nic_cfg->mc_list_count < count;
			++self->aq_nic_cfg->mc_list_count) {
		u32 i = self->aq_nic_cfg->mc_list_count;
		u32 h = (ar_mac[i][0] << 8) | (ar_mac[i][1]);
		u32 l = (ar_mac[i][2] << 24) | (ar_mac[i][3] << 16) |
					(ar_mac[i][4] << 8) | ar_mac[i][5];

		hw_atl_rpfl2_uc_flr_en_set(self, 0U, HW_ATL_B0_MAC_MIN + i);

		hw_atl_rpfl2unicast_dest_addresslsw_set(self,
							l, HW_ATL_B0_MAC_MIN + i);

		hw_atl_rpfl2unicast_dest_addressmsw_set(self,
							h, HW_ATL_B0_MAC_MIN + i);

		hw_atl_rpfl2_uc_flr_en_set(self,
					   (self->aq_nic_cfg->is_mc_list_enabled),
					   HW_ATL_B0_MAC_MIN + i);
	}

	err = aq_hw_err_from_flags(self);

err_exit:
	return err;
}

static int hw_atl_b0_hw_interrupt_moderation_set(struct aq_hw_s *self)
{
	unsigned int i = 0U;
	u32 itr_tx = 2U;
	u32 itr_rx = 2U;

	switch (self->aq_nic_cfg->itr) {
	case  AQ_CFG_INTERRUPT_MODERATION_ON:
	case  AQ_CFG_INTERRUPT_MODERATION_AUTO:
		hw_atl_tdm_tx_desc_wr_wb_irq_en_set(self, 0U);
		hw_atl_tdm_tdm_intr_moder_en_set(self, 1U);
		hw_atl_rdm_rx_desc_wr_wb_irq_en_set(self, 0U);
		hw_atl_rdm_rdm_intr_moder_en_set(self, 1U);

		if (self->aq_nic_cfg->itr == AQ_CFG_INTERRUPT_MODERATION_ON) {
			/* HW timers are in 2us units */
			int tx_max_timer = self->aq_nic_cfg->tx_itr / 2;
			int tx_min_timer = tx_max_timer / 2;

			int rx_max_timer = self->aq_nic_cfg->rx_itr / 2;
			int rx_min_timer = rx_max_timer / 2;

			tx_max_timer = min(HW_ATL_INTR_MODER_MAX, tx_max_timer);
			tx_min_timer = min(HW_ATL_INTR_MODER_MIN, tx_min_timer);
			rx_max_timer = min(HW_ATL_INTR_MODER_MAX, rx_max_timer);
			rx_min_timer = min(HW_ATL_INTR_MODER_MIN, rx_min_timer);

			itr_tx |= tx_min_timer << 0x8U;
			itr_tx |= tx_max_timer << 0x10U;
			itr_rx |= rx_min_timer << 0x8U;
			itr_rx |= rx_max_timer << 0x10U;
		} else {
			static unsigned int hw_atl_b0_timers_table_tx_[][2] = {
				{0xfU, 0xffU}, /* 10Gbit */
				{0xfU, 0x1ffU}, /* 5Gbit */
				{0xfU, 0x1ffU}, /* 5Gbit 5GS */
				{0xfU, 0x1ffU}, /* 2.5Gbit */
				{0xfU, 0x1ffU}, /* 1Gbit */
				{0xfU, 0x1ffU}, /* 100Mbit */
			};

			static unsigned int hw_atl_b0_timers_table_rx_[][2] = {
				{0x6U, 0x38U},/* 10Gbit */
				{0xCU, 0x70U},/* 5Gbit */
				{0xCU, 0x70U},/* 5Gbit 5GS */
				{0x18U, 0xE0U},/* 2.5Gbit */
				{0x30U, 0x80U},/* 1Gbit */
				{0x4U, 0x50U},/* 100Mbit */
			};

			unsigned int speed_index =
					hw_atl_utils_mbps_2_speed_index(
						self->aq_link_status.mbps);

			/* Update user visible ITR settings */
			self->aq_nic_cfg->tx_itr = hw_atl_b0_timers_table_tx_
							[speed_index][1] * 2;
			self->aq_nic_cfg->rx_itr = hw_atl_b0_timers_table_rx_
							[speed_index][1] * 2;

			itr_tx |= hw_atl_b0_timers_table_tx_
						[speed_index][0] << 0x8U;
			itr_tx |= hw_atl_b0_timers_table_tx_
						[speed_index][1] << 0x10U;

			itr_rx |= hw_atl_b0_timers_table_rx_
						[speed_index][0] << 0x8U;
			itr_rx |= hw_atl_b0_timers_table_rx_
						[speed_index][1] << 0x10U;
		}
		break;
	case AQ_CFG_INTERRUPT_MODERATION_OFF:
		hw_atl_tdm_tx_desc_wr_wb_irq_en_set(self, 1U);
		hw_atl_tdm_tdm_intr_moder_en_set(self, 0U);
		hw_atl_rdm_rx_desc_wr_wb_irq_en_set(self, 1U);
		hw_atl_rdm_rdm_intr_moder_en_set(self, 0U);
		itr_tx = 0U;
		itr_rx = 0U;
		break;
	}

	for (i = HW_ATL_B0_RINGS_MAX; i--;) {
		hw_atl_reg_tx_intr_moder_ctrl_set(self, itr_tx, i);
		hw_atl_reg_rx_intr_moder_ctrl_set(self, itr_rx, i);
	}

	return aq_hw_err_from_flags(self);
}

static int hw_atl_b0_hw_stop(struct aq_hw_s *self)
{
	hw_atl_b0_hw_irq_disable(self, HW_ATL_B0_INT_MASK);

	/* Invalidate Descriptor Cache to prevent writing to the cached
	 * descriptors and to the data pointer of those descriptors
	 */
	hw_atl_rdm_rx_dma_desc_cache_init_set(self, 1);

	return aq_hw_err_from_flags(self);
}

static int hw_atl_b0_hw_ring_tx_stop(struct aq_hw_s *self,
				     struct aq_ring_s *ring)
{
	hw_atl_tdm_tx_desc_en_set(self, 0U, ring->idx);
	return aq_hw_err_from_flags(self);
}

static int hw_atl_b0_hw_ring_rx_stop(struct aq_hw_s *self,
				     struct aq_ring_s *ring)
{
	hw_atl_rdm_rx_desc_en_set(self, 0U, ring->idx);
	return aq_hw_err_from_flags(self);
}

static int hw_atl_b0_hw_fl3l4_clear(struct aq_hw_s *self,
				    struct aq_rx_filter_l3l4 *data)
{
	u8 location = data->location;

	if (!data->is_ipv6) {
		hw_atl_rpfl3l4_cmd_clear(self, location);
		hw_atl_rpf_l4_spd_set(self, 0U, location);
		hw_atl_rpf_l4_dpd_set(self, 0U, location);
		hw_atl_rpfl3l4_ipv4_src_addr_clear(self, location);
		hw_atl_rpfl3l4_ipv4_dest_addr_clear(self, location);
	} else {
		int i;

		for (i = 0; i < HW_ATL_RX_CNT_REG_ADDR_IPV6; ++i) {
			hw_atl_rpfl3l4_cmd_clear(self, location + i);
			hw_atl_rpf_l4_spd_set(self, 0U, location + i);
			hw_atl_rpf_l4_dpd_set(self, 0U, location + i);
		}
		hw_atl_rpfl3l4_ipv6_src_addr_clear(self, location);
		hw_atl_rpfl3l4_ipv6_dest_addr_clear(self, location);
	}

	return aq_hw_err_from_flags(self);
}

static int hw_atl_b0_hw_fl3l4_set(struct aq_hw_s *self,
				  struct aq_rx_filter_l3l4 *data)
{
	u8 location = data->location;

	hw_atl_b0_hw_fl3l4_clear(self, data);

	if (data->cmd) {
		if (!data->is_ipv6) {
			hw_atl_rpfl3l4_ipv4_dest_addr_set(self,
							  location,
							  data->ip_dst[0]);
			hw_atl_rpfl3l4_ipv4_src_addr_set(self,
							 location,
							 data->ip_src[0]);
		} else {
			hw_atl_rpfl3l4_ipv6_dest_addr_set(self,
							  location,
							  data->ip_dst);
			hw_atl_rpfl3l4_ipv6_src_addr_set(self,
							 location,
							 data->ip_src);
		}
	}
	hw_atl_rpf_l4_dpd_set(self, data->p_dst, location);
	hw_atl_rpf_l4_spd_set(self, data->p_src, location);
	hw_atl_rpfl3l4_cmd_set(self, location, data->cmd);

	return aq_hw_err_from_flags(self);
}

static int hw_atl_b0_hw_fl2_set(struct aq_hw_s *self,
				struct aq_rx_filter_l2 *data)
{
	hw_atl_rpf_etht_flr_en_set(self, 1U, data->location);
	hw_atl_rpf_etht_flr_set(self, data->ethertype, data->location);
	hw_atl_rpf_etht_user_priority_en_set(self,
					     !!data->user_priority_en,
					     data->location);
	if (data->user_priority_en)
		hw_atl_rpf_etht_user_priority_set(self,
						  data->user_priority,
						  data->location);

	if (data->queue < 0) {
		hw_atl_rpf_etht_flr_act_set(self, 0U, data->location);
		hw_atl_rpf_etht_rx_queue_en_set(self, 0U, data->location);
	} else {
		hw_atl_rpf_etht_flr_act_set(self, 1U, data->location);
		hw_atl_rpf_etht_rx_queue_en_set(self, 1U, data->location);
		hw_atl_rpf_etht_rx_queue_set(self, data->queue, data->location);
	}

	return aq_hw_err_from_flags(self);
}

static int hw_atl_b0_hw_fl2_clear(struct aq_hw_s *self,
				  struct aq_rx_filter_l2 *data)
{
	hw_atl_rpf_etht_flr_en_set(self, 0U, data->location);
	hw_atl_rpf_etht_flr_set(self, 0U, data->location);
	hw_atl_rpf_etht_user_priority_en_set(self, 0U, data->location);

	return aq_hw_err_from_flags(self);
}

/**
 * @brief Set VLAN filter table
 * @details Configure VLAN filter table to accept (and assign the queue) traffic
 *  for the particular vlan ids.
 * Note: use this function under vlan promisc mode not to lost the traffic
 *
 * @param aq_hw_s
 * @param aq_rx_filter_vlan VLAN filter configuration
 * @return 0 - OK, <0 - error
 */
static int hw_atl_b0_hw_vlan_set(struct aq_hw_s *self,
				 struct aq_rx_filter_vlan *aq_vlans)
{
	int i;

	for (i = 0; i < AQ_VLAN_MAX_FILTERS; i++) {
		hw_atl_rpf_vlan_flr_en_set(self, 0U, i);
		hw_atl_rpf_vlan_rxq_en_flr_set(self, 0U, i);
		if (aq_vlans[i].enable) {
			hw_atl_rpf_vlan_id_flr_set(self,
						   aq_vlans[i].vlan_id,
						   i);
			hw_atl_rpf_vlan_flr_act_set(self, 1U, i);
			hw_atl_rpf_vlan_flr_en_set(self, 1U, i);
			if (aq_vlans[i].queue != 0xFF) {
				hw_atl_rpf_vlan_rxq_flr_set(self,
							    aq_vlans[i].queue,
							    i);
				hw_atl_rpf_vlan_rxq_en_flr_set(self, 1U, i);
			}
		}
	}

	return aq_hw_err_from_flags(self);
}

static int hw_atl_b0_hw_vlan_ctrl(struct aq_hw_s *self, bool enable)
{
	/* set promisc in case of disabing the vland filter */
	hw_atl_rpf_vlan_prom_mode_en_set(self, !enable);

	return aq_hw_err_from_flags(self);
}

const struct aq_hw_ops hw_atl_ops_b0 = {
	.hw_set_mac_address   = hw_atl_b0_hw_mac_addr_set,
	.hw_init              = hw_atl_b0_hw_init,
	.hw_reset             = hw_atl_b0_hw_reset,
	.hw_start             = hw_atl_b0_hw_start,
	.hw_ring_tx_start     = hw_atl_b0_hw_ring_tx_start,
	.hw_ring_tx_stop      = hw_atl_b0_hw_ring_tx_stop,
	.hw_ring_rx_start     = hw_atl_b0_hw_ring_rx_start,
	.hw_ring_rx_stop      = hw_atl_b0_hw_ring_rx_stop,
	.hw_stop              = hw_atl_b0_hw_stop,

	.hw_ring_tx_xmit         = hw_atl_b0_hw_ring_tx_xmit,
	.hw_ring_tx_head_update  = hw_atl_b0_hw_ring_tx_head_update,

	.hw_ring_rx_receive      = hw_atl_b0_hw_ring_rx_receive,
	.hw_ring_rx_fill         = hw_atl_b0_hw_ring_rx_fill,

	.hw_irq_enable           = hw_atl_b0_hw_irq_enable,
	.hw_irq_disable          = hw_atl_b0_hw_irq_disable,
	.hw_irq_read             = hw_atl_b0_hw_irq_read,

	.hw_ring_rx_init             = hw_atl_b0_hw_ring_rx_init,
	.hw_ring_tx_init             = hw_atl_b0_hw_ring_tx_init,
	.hw_packet_filter_set        = hw_atl_b0_hw_packet_filter_set,
	.hw_filter_l2_set            = hw_atl_b0_hw_fl2_set,
	.hw_filter_l2_clear          = hw_atl_b0_hw_fl2_clear,
	.hw_filter_l3l4_set          = hw_atl_b0_hw_fl3l4_set,
	.hw_filter_vlan_set          = hw_atl_b0_hw_vlan_set,
	.hw_filter_vlan_ctrl         = hw_atl_b0_hw_vlan_ctrl,
	.hw_multicast_list_set       = hw_atl_b0_hw_multicast_list_set,
	.hw_interrupt_moderation_set = hw_atl_b0_hw_interrupt_moderation_set,
	.hw_rss_set                  = hw_atl_b0_hw_rss_set,
	.hw_rss_hash_set             = hw_atl_b0_hw_rss_hash_set,
	.hw_get_regs                 = hw_atl_utils_hw_get_regs,
	.hw_get_hw_stats             = hw_atl_utils_get_hw_stats,
	.hw_get_fw_version           = hw_atl_utils_get_fw_version,
	.hw_set_offload              = hw_atl_b0_hw_offload_set,
	.hw_set_fc                   = hw_atl_b0_set_fc,
};<|MERGE_RESOLUTION|>--- conflicted
+++ resolved
@@ -729,8 +729,6 @@
 			buff->is_cso_err = 0U;
 		}
 
-<<<<<<< HEAD
-=======
 		if (self->aq_nic_cfg->is_vlan_rx_strip &&
 		    ((pkt_type & HW_ATL_B0_RXD_WB_PKTTYPE_VLAN) ||
 		     (pkt_type & HW_ATL_B0_RXD_WB_PKTTYPE_VLAN_DOUBLE))) {
@@ -738,7 +736,6 @@
 			buff->vlan_rx_tag = le16_to_cpu(rxd_wb->vlan);
 		}
 
->>>>>>> 4ff96fb5
 		if ((rx_stat & BIT(0)) || rxd_wb->type & 0x1000U) {
 			/* MAC error or DMA error */
 			buff->is_error = 1U;
