// SPDX-License-Identifier: GPL-2.0
/*
 * Interconnect framework core driver
 *
 * Copyright (c) 2017-2019, Linaro Ltd.
 * Author: Georgi Djakov <georgi.djakov@linaro.org>
 */

#include <linux/debugfs.h>
#include <linux/device.h>
#include <linux/idr.h>
#include <linux/init.h>
#include <linux/interconnect.h>
#include <linux/interconnect-provider.h>
#include <linux/list.h>
#include <linux/module.h>
#include <linux/mutex.h>
#include <linux/slab.h>
#include <linux/of.h>
#include <linux/overflow.h>

#include "internal.h"

#define CREATE_TRACE_POINTS
#include "trace.h"

static DEFINE_IDR(icc_idr);
static LIST_HEAD(icc_providers);
static DEFINE_MUTEX(icc_lock);
static struct dentry *icc_debugfs_dir;

static void icc_summary_show_one(struct seq_file *s, struct icc_node *n)
{
	if (!n)
		return;

	seq_printf(s, "%-42s %12u %12u\n",
		   n->name, n->avg_bw, n->peak_bw);
}

static int icc_summary_show(struct seq_file *s, void *data)
{
	struct icc_provider *provider;

	seq_puts(s, " node                                  tag          avg         peak\n");
	seq_puts(s, "--------------------------------------------------------------------\n");

	mutex_lock(&icc_lock);

	list_for_each_entry(provider, &icc_providers, provider_list) {
		struct icc_node *n;

		list_for_each_entry(n, &provider->nodes, node_list) {
			struct icc_req *r;

			icc_summary_show_one(s, n);
			hlist_for_each_entry(r, &n->req_list, req_node) {
				if (!r->dev)
					continue;

				seq_printf(s, "  %-27s %12u %12u %12u\n",
					   dev_name(r->dev), r->tag, r->avg_bw,
					   r->peak_bw);
			}
		}
	}

	mutex_unlock(&icc_lock);

	return 0;
}
DEFINE_SHOW_ATTRIBUTE(icc_summary);

static void icc_graph_show_link(struct seq_file *s, int level,
				struct icc_node *n, struct icc_node *m)
{
	seq_printf(s, "%s\"%d:%s\" -> \"%d:%s\"\n",
		   level == 2 ? "\t\t" : "\t",
		   n->id, n->name, m->id, m->name);
}

static void icc_graph_show_node(struct seq_file *s, struct icc_node *n)
{
	seq_printf(s, "\t\t\"%d:%s\" [label=\"%d:%s",
		   n->id, n->name, n->id, n->name);
	seq_printf(s, "\n\t\t\t|avg_bw=%ukBps", n->avg_bw);
	seq_printf(s, "\n\t\t\t|peak_bw=%ukBps", n->peak_bw);
	seq_puts(s, "\"]\n");
}

static int icc_graph_show(struct seq_file *s, void *data)
{
	struct icc_provider *provider;
	struct icc_node *n;
	int cluster_index = 0;
	int i;

	seq_puts(s, "digraph {\n\trankdir = LR\n\tnode [shape = record]\n");
	mutex_lock(&icc_lock);

	/* draw providers as cluster subgraphs */
	cluster_index = 0;
	list_for_each_entry(provider, &icc_providers, provider_list) {
		seq_printf(s, "\tsubgraph cluster_%d {\n", ++cluster_index);
		if (provider->dev)
			seq_printf(s, "\t\tlabel = \"%s\"\n",
				   dev_name(provider->dev));

		/* draw nodes */
		list_for_each_entry(n, &provider->nodes, node_list)
			icc_graph_show_node(s, n);

		/* draw internal links */
		list_for_each_entry(n, &provider->nodes, node_list)
			for (i = 0; i < n->num_links; ++i)
				if (n->provider == n->links[i]->provider)
					icc_graph_show_link(s, 2, n,
							    n->links[i]);

		seq_puts(s, "\t}\n");
	}

	/* draw external links */
	list_for_each_entry(provider, &icc_providers, provider_list)
		list_for_each_entry(n, &provider->nodes, node_list)
			for (i = 0; i < n->num_links; ++i)
				if (n->provider != n->links[i]->provider)
					icc_graph_show_link(s, 1, n,
							    n->links[i]);

	mutex_unlock(&icc_lock);
	seq_puts(s, "}");

	return 0;
}
DEFINE_SHOW_ATTRIBUTE(icc_graph);

static struct icc_node *node_find(const int id)
{
	return idr_find(&icc_idr, id);
}

static struct icc_path *path_init(struct device *dev, struct icc_node *dst,
				  ssize_t num_nodes)
{
	struct icc_node *node = dst;
	struct icc_path *path;
	int i;

	path = kzalloc(struct_size(path, reqs, num_nodes), GFP_KERNEL);
	if (!path)
		return ERR_PTR(-ENOMEM);

	path->num_nodes = num_nodes;

	for (i = num_nodes - 1; i >= 0; i--) {
		node->provider->users++;
		hlist_add_head(&path->reqs[i].req_node, &node->req_list);
		path->reqs[i].node = node;
		path->reqs[i].dev = dev;
		/* reference to previous node was saved during path traversal */
		node = node->reverse;
	}

	return path;
}

static struct icc_path *path_find(struct device *dev, struct icc_node *src,
				  struct icc_node *dst)
{
	struct icc_path *path = ERR_PTR(-EPROBE_DEFER);
	struct icc_node *n, *node = NULL;
	struct list_head traverse_list;
	struct list_head edge_list;
	struct list_head visited_list;
	size_t i, depth = 1;
	bool found = false;

	INIT_LIST_HEAD(&traverse_list);
	INIT_LIST_HEAD(&edge_list);
	INIT_LIST_HEAD(&visited_list);

	list_add(&src->search_list, &traverse_list);
	src->reverse = NULL;

	do {
		list_for_each_entry_safe(node, n, &traverse_list, search_list) {
			if (node == dst) {
				found = true;
				list_splice_init(&edge_list, &visited_list);
				list_splice_init(&traverse_list, &visited_list);
				break;
			}
			for (i = 0; i < node->num_links; i++) {
				struct icc_node *tmp = node->links[i];

				if (!tmp) {
					path = ERR_PTR(-ENOENT);
					goto out;
				}

				if (tmp->is_traversed)
					continue;

				tmp->is_traversed = true;
				tmp->reverse = node;
				list_add_tail(&tmp->search_list, &edge_list);
			}
		}

		if (found)
			break;

		list_splice_init(&traverse_list, &visited_list);
		list_splice_init(&edge_list, &traverse_list);

		/* count the hops including the source */
		depth++;

	} while (!list_empty(&traverse_list));

out:

	/* reset the traversed state */
	list_for_each_entry_reverse(n, &visited_list, search_list)
		n->is_traversed = false;

	if (found)
		path = path_init(dev, dst, depth);

	return path;
}

/*
 * We want the path to honor all bandwidth requests, so the average and peak
 * bandwidth requirements from each consumer are aggregated at each node.
 * The aggregation is platform specific, so each platform can customize it by
 * implementing its own aggregate() function.
 */

static int aggregate_requests(struct icc_node *node)
{
	struct icc_provider *p = node->provider;
	struct icc_req *r;

	node->avg_bw = 0;
	node->peak_bw = 0;

	if (p->pre_aggregate)
		p->pre_aggregate(node);

	hlist_for_each_entry(r, &node->req_list, req_node)
		p->aggregate(node, r->tag, r->avg_bw, r->peak_bw,
			     &node->avg_bw, &node->peak_bw);

	return 0;
}

static int apply_constraints(struct icc_path *path)
{
	struct icc_node *next, *prev = NULL;
	int ret = -EINVAL;
	int i;

	for (i = 0; i < path->num_nodes; i++) {
		next = path->reqs[i].node;

		/*
		 * Both endpoints should be valid master-slave pairs of the
		 * same interconnect provider that will be configured.
		 */
		if (!prev || next->provider != prev->provider) {
			prev = next;
			continue;
		}

		/* set the constraints */
		ret = next->provider->set(prev, next);
		if (ret)
			goto out;

		prev = next;
	}
out:
	return ret;
}

int icc_std_aggregate(struct icc_node *node, u32 tag, u32 avg_bw,
		      u32 peak_bw, u32 *agg_avg, u32 *agg_peak)
{
	*agg_avg += avg_bw;
	*agg_peak = max(*agg_peak, peak_bw);

	return 0;
}
EXPORT_SYMBOL_GPL(icc_std_aggregate);

/* of_icc_xlate_onecell() - Translate function using a single index.
 * @spec: OF phandle args to map into an interconnect node.
 * @data: private data (pointer to struct icc_onecell_data)
 *
 * This is a generic translate function that can be used to model simple
 * interconnect providers that have one device tree node and provide
 * multiple interconnect nodes. A single cell is used as an index into
 * an array of icc nodes specified in the icc_onecell_data struct when
 * registering the provider.
 */
struct icc_node *of_icc_xlate_onecell(struct of_phandle_args *spec,
				      void *data)
{
	struct icc_onecell_data *icc_data = data;
	unsigned int idx = spec->args[0];

	if (idx >= icc_data->num_nodes) {
		pr_err("%s: invalid index %u\n", __func__, idx);
		return ERR_PTR(-EINVAL);
	}

	return icc_data->nodes[idx];
}
EXPORT_SYMBOL_GPL(of_icc_xlate_onecell);

/**
 * of_icc_get_from_provider() - Look-up interconnect node
 * @spec: OF phandle args to use for look-up
 *
 * Looks for interconnect provider under the node specified by @spec and if
 * found, uses xlate function of the provider to map phandle args to node.
 *
 * Returns a valid pointer to struct icc_node on success or ERR_PTR()
 * on failure.
 */
static struct icc_node *of_icc_get_from_provider(struct of_phandle_args *spec)
{
	struct icc_node *node = ERR_PTR(-EPROBE_DEFER);
	struct icc_provider *provider;

	if (!spec || spec->args_count != 1)
		return ERR_PTR(-EINVAL);

	mutex_lock(&icc_lock);
	list_for_each_entry(provider, &icc_providers, provider_list) {
		if (provider->dev->of_node == spec->np)
			node = provider->xlate(spec, provider->data);
		if (!IS_ERR(node))
			break;
	}
	mutex_unlock(&icc_lock);

	return node;
}

/**
 * of_icc_get() - get a path handle from a DT node based on name
 * @dev: device pointer for the consumer device
 * @name: interconnect path name
 *
 * This function will search for a path between two endpoints and return an
 * icc_path handle on success. Use icc_put() to release constraints when they
 * are not needed anymore.
 * If the interconnect API is disabled, NULL is returned and the consumer
 * drivers will still build. Drivers are free to handle this specifically,
 * but they don't have to.
 *
 * Return: icc_path pointer on success or ERR_PTR() on error. NULL is returned
 * when the API is disabled or the "interconnects" DT property is missing.
 */
struct icc_path *of_icc_get(struct device *dev, const char *name)
{
	struct icc_path *path = ERR_PTR(-EPROBE_DEFER);
	struct icc_node *src_node, *dst_node;
	struct device_node *np = NULL;
	struct of_phandle_args src_args, dst_args;
	int idx = 0;
	int ret;

	if (!dev || !dev->of_node)
		return ERR_PTR(-ENODEV);

	np = dev->of_node;

	/*
	 * When the consumer DT node do not have "interconnects" property
	 * return a NULL path to skip setting constraints.
	 */
	if (!of_find_property(np, "interconnects", NULL))
		return NULL;

	/*
	 * We use a combination of phandle and specifier for endpoint. For now
	 * lets support only global ids and extend this in the future if needed
	 * without breaking DT compatibility.
	 */
	if (name) {
		idx = of_property_match_string(np, "interconnect-names", name);
		if (idx < 0)
			return ERR_PTR(idx);
	}

	ret = of_parse_phandle_with_args(np, "interconnects",
					 "#interconnect-cells", idx * 2,
					 &src_args);
	if (ret)
		return ERR_PTR(ret);

	of_node_put(src_args.np);

	ret = of_parse_phandle_with_args(np, "interconnects",
					 "#interconnect-cells", idx * 2 + 1,
					 &dst_args);
	if (ret)
		return ERR_PTR(ret);

	of_node_put(dst_args.np);

	src_node = of_icc_get_from_provider(&src_args);

	if (IS_ERR(src_node)) {
		if (PTR_ERR(src_node) != -EPROBE_DEFER)
			dev_err(dev, "error finding src node: %ld\n",
				PTR_ERR(src_node));
		return ERR_CAST(src_node);
	}

	dst_node = of_icc_get_from_provider(&dst_args);

	if (IS_ERR(dst_node)) {
		if (PTR_ERR(dst_node) != -EPROBE_DEFER)
			dev_err(dev, "error finding dst node: %ld\n",
				PTR_ERR(dst_node));
		return ERR_CAST(dst_node);
	}

	mutex_lock(&icc_lock);
	path = path_find(dev, src_node, dst_node);
	mutex_unlock(&icc_lock);
	if (IS_ERR(path)) {
		dev_err(dev, "%s: invalid path=%ld\n", __func__, PTR_ERR(path));
		return path;
	}

	if (name)
		path->name = kstrdup_const(name, GFP_KERNEL);
	else
		path->name = kasprintf(GFP_KERNEL, "%s-%s",
				       src_node->name, dst_node->name);
<<<<<<< HEAD
=======

	if (!path->name) {
		kfree(path);
		return ERR_PTR(-ENOMEM);
	}
>>>>>>> 77a36a3a

	return path;
}
EXPORT_SYMBOL_GPL(of_icc_get);

/**
 * icc_set_tag() - set an optional tag on a path
 * @path: the path we want to tag
 * @tag: the tag value
 *
 * This function allows consumers to append a tag to the requests associated
 * with a path, so that a different aggregation could be done based on this tag.
 */
void icc_set_tag(struct icc_path *path, u32 tag)
{
	int i;

	if (!path)
		return;

	mutex_lock(&icc_lock);

	for (i = 0; i < path->num_nodes; i++)
		path->reqs[i].tag = tag;

	mutex_unlock(&icc_lock);
}
EXPORT_SYMBOL_GPL(icc_set_tag);

/**
 * icc_set_bw() - set bandwidth constraints on an interconnect path
 * @path: reference to the path returned by icc_get()
 * @avg_bw: average bandwidth in kilobytes per second
 * @peak_bw: peak bandwidth in kilobytes per second
 *
 * This function is used by an interconnect consumer to express its own needs
 * in terms of bandwidth for a previously requested path between two endpoints.
 * The requests are aggregated and each node is updated accordingly. The entire
 * path is locked by a mutex to ensure that the set() is completed.
 * The @path can be NULL when the "interconnects" DT properties is missing,
 * which will mean that no constraints will be set.
 *
 * Returns 0 on success, or an appropriate error code otherwise.
 */
int icc_set_bw(struct icc_path *path, u32 avg_bw, u32 peak_bw)
{
	struct icc_node *node;
	u32 old_avg, old_peak;
	size_t i;
	int ret;

	if (!path)
		return 0;

	if (WARN_ON(IS_ERR(path) || !path->num_nodes))
		return -EINVAL;

	mutex_lock(&icc_lock);

	old_avg = path->reqs[0].avg_bw;
	old_peak = path->reqs[0].peak_bw;

	for (i = 0; i < path->num_nodes; i++) {
		node = path->reqs[i].node;

		/* update the consumer request for this path */
		path->reqs[i].avg_bw = avg_bw;
		path->reqs[i].peak_bw = peak_bw;

		/* aggregate requests for this node */
		aggregate_requests(node);

		trace_icc_set_bw(path, node, i, avg_bw, peak_bw);
	}

	ret = apply_constraints(path);
	if (ret) {
		pr_debug("interconnect: error applying constraints (%d)\n",
			 ret);

		for (i = 0; i < path->num_nodes; i++) {
			node = path->reqs[i].node;
			path->reqs[i].avg_bw = old_avg;
			path->reqs[i].peak_bw = old_peak;
			aggregate_requests(node);
		}
		apply_constraints(path);
	}

	mutex_unlock(&icc_lock);

	trace_icc_set_bw_end(path, ret);

	return ret;
}
EXPORT_SYMBOL_GPL(icc_set_bw);

/**
 * icc_get() - return a handle for path between two endpoints
 * @dev: the device requesting the path
 * @src_id: source device port id
 * @dst_id: destination device port id
 *
 * This function will search for a path between two endpoints and return an
 * icc_path handle on success. Use icc_put() to release
 * constraints when they are not needed anymore.
 * If the interconnect API is disabled, NULL is returned and the consumer
 * drivers will still build. Drivers are free to handle this specifically,
 * but they don't have to.
 *
 * Return: icc_path pointer on success, ERR_PTR() on error or NULL if the
 * interconnect API is disabled.
 */
struct icc_path *icc_get(struct device *dev, const int src_id, const int dst_id)
{
	struct icc_node *src, *dst;
	struct icc_path *path = ERR_PTR(-EPROBE_DEFER);

	mutex_lock(&icc_lock);

	src = node_find(src_id);
	if (!src)
		goto out;

	dst = node_find(dst_id);
	if (!dst)
		goto out;

	path = path_find(dev, src, dst);
	if (IS_ERR(path)) {
		dev_err(dev, "%s: invalid path=%ld\n", __func__, PTR_ERR(path));
		goto out;
	}

	path->name = kasprintf(GFP_KERNEL, "%s-%s", src->name, dst->name);
<<<<<<< HEAD
=======
	if (!path->name) {
		kfree(path);
		path = ERR_PTR(-ENOMEM);
	}
>>>>>>> 77a36a3a
out:
	mutex_unlock(&icc_lock);
	return path;
}
EXPORT_SYMBOL_GPL(icc_get);

/**
 * icc_put() - release the reference to the icc_path
 * @path: interconnect path
 *
 * Use this function to release the constraints on a path when the path is
 * no longer needed. The constraints will be re-aggregated.
 */
void icc_put(struct icc_path *path)
{
	struct icc_node *node;
	size_t i;
	int ret;

	if (!path || WARN_ON(IS_ERR(path)))
		return;

	ret = icc_set_bw(path, 0, 0);
	if (ret)
		pr_err("%s: error (%d)\n", __func__, ret);

	mutex_lock(&icc_lock);
	for (i = 0; i < path->num_nodes; i++) {
		node = path->reqs[i].node;
		hlist_del(&path->reqs[i].req_node);
		if (!WARN_ON(!node->provider->users))
			node->provider->users--;
	}
	mutex_unlock(&icc_lock);

	kfree_const(path->name);
	kfree(path);
}
EXPORT_SYMBOL_GPL(icc_put);

static struct icc_node *icc_node_create_nolock(int id)
{
	struct icc_node *node;

	/* check if node already exists */
	node = node_find(id);
	if (node)
		return node;

	node = kzalloc(sizeof(*node), GFP_KERNEL);
	if (!node)
		return ERR_PTR(-ENOMEM);

	id = idr_alloc(&icc_idr, node, id, id + 1, GFP_KERNEL);
	if (id < 0) {
		WARN(1, "%s: couldn't get idr\n", __func__);
		kfree(node);
		return ERR_PTR(id);
	}

	node->id = id;

	return node;
}

/**
 * icc_node_create() - create a node
 * @id: node id
 *
 * Return: icc_node pointer on success, or ERR_PTR() on error
 */
struct icc_node *icc_node_create(int id)
{
	struct icc_node *node;

	mutex_lock(&icc_lock);

	node = icc_node_create_nolock(id);

	mutex_unlock(&icc_lock);

	return node;
}
EXPORT_SYMBOL_GPL(icc_node_create);

/**
 * icc_node_destroy() - destroy a node
 * @id: node id
 */
void icc_node_destroy(int id)
{
	struct icc_node *node;

	mutex_lock(&icc_lock);

	node = node_find(id);
	if (node) {
		idr_remove(&icc_idr, node->id);
		WARN_ON(!hlist_empty(&node->req_list));
	}

	mutex_unlock(&icc_lock);

	kfree(node);
}
EXPORT_SYMBOL_GPL(icc_node_destroy);

/**
 * icc_link_create() - create a link between two nodes
 * @node: source node id
 * @dst_id: destination node id
 *
 * Create a link between two nodes. The nodes might belong to different
 * interconnect providers and the @dst_id node might not exist (if the
 * provider driver has not probed yet). So just create the @dst_id node
 * and when the actual provider driver is probed, the rest of the node
 * data is filled.
 *
 * Return: 0 on success, or an error code otherwise
 */
int icc_link_create(struct icc_node *node, const int dst_id)
{
	struct icc_node *dst;
	struct icc_node **new;
	int ret = 0;

	if (!node->provider)
		return -EINVAL;

	mutex_lock(&icc_lock);

	dst = node_find(dst_id);
	if (!dst) {
		dst = icc_node_create_nolock(dst_id);

		if (IS_ERR(dst)) {
			ret = PTR_ERR(dst);
			goto out;
		}
	}

	new = krealloc(node->links,
		       (node->num_links + 1) * sizeof(*node->links),
		       GFP_KERNEL);
	if (!new) {
		ret = -ENOMEM;
		goto out;
	}

	node->links = new;
	node->links[node->num_links++] = dst;

out:
	mutex_unlock(&icc_lock);

	return ret;
}
EXPORT_SYMBOL_GPL(icc_link_create);

/**
 * icc_link_destroy() - destroy a link between two nodes
 * @src: pointer to source node
 * @dst: pointer to destination node
 *
 * Return: 0 on success, or an error code otherwise
 */
int icc_link_destroy(struct icc_node *src, struct icc_node *dst)
{
	struct icc_node **new;
	size_t slot;
	int ret = 0;

	if (IS_ERR_OR_NULL(src))
		return -EINVAL;

	if (IS_ERR_OR_NULL(dst))
		return -EINVAL;

	mutex_lock(&icc_lock);

	for (slot = 0; slot < src->num_links; slot++)
		if (src->links[slot] == dst)
			break;

	if (WARN_ON(slot == src->num_links)) {
		ret = -ENXIO;
		goto out;
	}

	src->links[slot] = src->links[--src->num_links];

	new = krealloc(src->links, src->num_links * sizeof(*src->links),
		       GFP_KERNEL);
	if (new)
		src->links = new;

out:
	mutex_unlock(&icc_lock);

	return ret;
}
EXPORT_SYMBOL_GPL(icc_link_destroy);

/**
 * icc_node_add() - add interconnect node to interconnect provider
 * @node: pointer to the interconnect node
 * @provider: pointer to the interconnect provider
 */
void icc_node_add(struct icc_node *node, struct icc_provider *provider)
{
	mutex_lock(&icc_lock);

	node->provider = provider;
	list_add_tail(&node->node_list, &provider->nodes);

	mutex_unlock(&icc_lock);
}
EXPORT_SYMBOL_GPL(icc_node_add);

/**
 * icc_node_del() - delete interconnect node from interconnect provider
 * @node: pointer to the interconnect node
 */
void icc_node_del(struct icc_node *node)
{
	mutex_lock(&icc_lock);

	list_del(&node->node_list);

	mutex_unlock(&icc_lock);
}
EXPORT_SYMBOL_GPL(icc_node_del);

/**
 * icc_nodes_remove() - remove all previously added nodes from provider
 * @provider: the interconnect provider we are removing nodes from
 *
 * Return: 0 on success, or an error code otherwise
 */
int icc_nodes_remove(struct icc_provider *provider)
{
	struct icc_node *n, *tmp;

	if (WARN_ON(IS_ERR_OR_NULL(provider)))
		return -EINVAL;

	list_for_each_entry_safe_reverse(n, tmp, &provider->nodes, node_list) {
		icc_node_del(n);
		icc_node_destroy(n->id);
	}

	return 0;
}
EXPORT_SYMBOL_GPL(icc_nodes_remove);

/**
 * icc_provider_add() - add a new interconnect provider
 * @provider: the interconnect provider that will be added into topology
 *
 * Return: 0 on success, or an error code otherwise
 */
int icc_provider_add(struct icc_provider *provider)
{
	if (WARN_ON(!provider->set))
		return -EINVAL;
	if (WARN_ON(!provider->xlate))
		return -EINVAL;

	mutex_lock(&icc_lock);

	INIT_LIST_HEAD(&provider->nodes);
	list_add_tail(&provider->provider_list, &icc_providers);

	mutex_unlock(&icc_lock);

	dev_dbg(provider->dev, "interconnect provider added to topology\n");

	return 0;
}
EXPORT_SYMBOL_GPL(icc_provider_add);

/**
 * icc_provider_del() - delete previously added interconnect provider
 * @provider: the interconnect provider that will be removed from topology
 *
 * Return: 0 on success, or an error code otherwise
 */
int icc_provider_del(struct icc_provider *provider)
{
	mutex_lock(&icc_lock);
	if (provider->users) {
		pr_warn("interconnect provider still has %d users\n",
			provider->users);
		mutex_unlock(&icc_lock);
		return -EBUSY;
	}

	if (!list_empty(&provider->nodes)) {
		pr_warn("interconnect provider still has nodes\n");
		mutex_unlock(&icc_lock);
		return -EBUSY;
	}

	list_del(&provider->provider_list);
	mutex_unlock(&icc_lock);

	return 0;
}
EXPORT_SYMBOL_GPL(icc_provider_del);

static int __init icc_init(void)
{
	icc_debugfs_dir = debugfs_create_dir("interconnect", NULL);
	debugfs_create_file("interconnect_summary", 0444,
			    icc_debugfs_dir, NULL, &icc_summary_fops);
	debugfs_create_file("interconnect_graph", 0444,
			    icc_debugfs_dir, NULL, &icc_graph_fops);
	return 0;
}

static void __exit icc_exit(void)
{
	debugfs_remove_recursive(icc_debugfs_dir);
}
module_init(icc_init);
module_exit(icc_exit);

MODULE_AUTHOR("Georgi Djakov <georgi.djakov@linaro.org>");
MODULE_DESCRIPTION("Interconnect Driver Core");
MODULE_LICENSE("GPL v2");<|MERGE_RESOLUTION|>--- conflicted
+++ resolved
@@ -444,14 +444,11 @@
 	else
 		path->name = kasprintf(GFP_KERNEL, "%s-%s",
 				       src_node->name, dst_node->name);
-<<<<<<< HEAD
-=======
 
 	if (!path->name) {
 		kfree(path);
 		return ERR_PTR(-ENOMEM);
 	}
->>>>>>> 77a36a3a
 
 	return path;
 }
@@ -587,13 +584,10 @@
 	}
 
 	path->name = kasprintf(GFP_KERNEL, "%s-%s", src->name, dst->name);
-<<<<<<< HEAD
-=======
 	if (!path->name) {
 		kfree(path);
 		path = ERR_PTR(-ENOMEM);
 	}
->>>>>>> 77a36a3a
 out:
 	mutex_unlock(&icc_lock);
 	return path;
