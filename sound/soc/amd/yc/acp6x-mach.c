--- conflicted
+++ resolved
@@ -171,8 +171,6 @@
 			DMI_MATCH(DMI_PRODUCT_NAME, "21J6"),
 		}
 	},
-<<<<<<< HEAD
-=======
 	{
 		.driver_data = &acp6x_card,
 		.matches = {
@@ -187,7 +185,6 @@
 			DMI_MATCH(DMI_PRODUCT_NAME, "UM5302TA"),
 		}
 	},
->>>>>>> 8950f345
 	{}
 };
 
