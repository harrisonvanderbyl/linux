# SPDX-License-Identifier: (GPL-2.0-only OR BSD-2-Clause)
%YAML 1.2
---
$id: http://devicetree.org/schemas/net/fsl,qoriq-mc-dpmac.yaml#
$schema: http://devicetree.org/meta-schemas/core.yaml#

title: DPAA2 MAC

maintainers:
  - Ioana Ciornei <ioana.ciornei@nxp.com>

description:
  This binding represents the DPAA2 MAC objects found on the fsl-mc bus and
  located under the 'dpmacs' node for the fsl-mc bus DTS node.

allOf:
  - $ref: ethernet-controller.yaml#

properties:
  compatible:
    const: fsl,qoriq-mc-dpmac

  reg:
    maxItems: 1
    description: The DPMAC number

  pcs-handle:
    maxItems: 1
    description:
      A reference to a node representing a PCS PHY device found on
      the internal MDIO bus.

<<<<<<< HEAD
=======
  managed: true

  phys:
    description: A reference to the SerDes lane(s)
    maxItems: 1

>>>>>>> a4a35f6c
required:
  - reg

unevaluatedProperties: false

examples:
  - |
    dpmacs {
      #address-cells = <1>;
      #size-cells = <0>;

      ethernet@4 {
        compatible = "fsl,qoriq-mc-dpmac";
        reg = <0x4>;
        phy-handle = <&mdio1_phy6>;
        phy-connection-type = "qsgmii";
        managed = "in-band-status";
        pcs-handle = <&pcs3_1>;
      };
    };<|MERGE_RESOLUTION|>--- conflicted
+++ resolved
@@ -30,15 +30,10 @@
       A reference to a node representing a PCS PHY device found on
       the internal MDIO bus.
 
-<<<<<<< HEAD
-=======
-  managed: true
-
   phys:
     description: A reference to the SerDes lane(s)
     maxItems: 1
 
->>>>>>> a4a35f6c
 required:
   - reg
 
