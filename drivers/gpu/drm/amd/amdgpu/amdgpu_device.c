--- conflicted
+++ resolved
@@ -550,13 +550,10 @@
 
 /**
  * amdgpu_mm_wreg_mmio_rlc -  write register either with direct/indirect mmio or with RLC path if in range
-<<<<<<< HEAD
-=======
  *
  * @adev: amdgpu_device pointer
  * @reg: mmio/rlc register
  * @v: value to write
->>>>>>> 95cd2cdc
  *
  * this function is invoked only for the debugfs register access
  */
@@ -570,11 +567,7 @@
 	    adev->gfx.rlc.funcs &&
 	    adev->gfx.rlc.funcs->is_rlcg_access_range) {
 		if (adev->gfx.rlc.funcs->is_rlcg_access_range(adev, reg))
-<<<<<<< HEAD
-			return adev->gfx.rlc.funcs->sriov_wreg(adev, reg, v, 0, 0);
-=======
 			return amdgpu_sriov_wreg(adev, reg, v, 0, 0);
->>>>>>> 95cd2cdc
 	} else if ((reg * 4) >= adev->rmmio_size) {
 		adev->pcie_wreg(adev, reg * 4, v);
 	} else {
@@ -3601,11 +3594,7 @@
 	mutex_init(&adev->pm.stable_pstate_ctx_lock);
 	mutex_init(&adev->benchmark_mutex);
 
-<<<<<<< HEAD
-	 amdgpu_device_init_apu_flags(adev);
-=======
 	amdgpu_device_init_apu_flags(adev);
->>>>>>> 95cd2cdc
 
 	r = amdgpu_device_check_arguments(adev);
 	if (r)
