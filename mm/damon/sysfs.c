// SPDX-License-Identifier: GPL-2.0
/*
 * DAMON sysfs Interface
 *
 * Copyright (c) 2022 SeongJae Park <sj@kernel.org>
 */

#include <linux/damon.h>
#include <linux/kobject.h>
#include <linux/pid.h>
#include <linux/sched.h>
#include <linux/slab.h>

static DEFINE_MUTEX(damon_sysfs_lock);

/*
 * unsigned long range directory
 */

struct damon_sysfs_ul_range {
	struct kobject kobj;
	unsigned long min;
	unsigned long max;
};

static struct damon_sysfs_ul_range *damon_sysfs_ul_range_alloc(
		unsigned long min,
		unsigned long max)
{
	struct damon_sysfs_ul_range *range = kmalloc(sizeof(*range),
			GFP_KERNEL);

	if (!range)
		return NULL;
	range->kobj = (struct kobject){};
	range->min = min;
	range->max = max;

	return range;
}

static ssize_t min_show(struct kobject *kobj, struct kobj_attribute *attr,
		char *buf)
{
	struct damon_sysfs_ul_range *range = container_of(kobj,
			struct damon_sysfs_ul_range, kobj);

	return sysfs_emit(buf, "%lu\n", range->min);
}

static ssize_t min_store(struct kobject *kobj, struct kobj_attribute *attr,
		const char *buf, size_t count)
{
	struct damon_sysfs_ul_range *range = container_of(kobj,
			struct damon_sysfs_ul_range, kobj);
	unsigned long min;
	int err;

	err = kstrtoul(buf, 0, &min);
	if (err)
		return -EINVAL;

	range->min = min;
	return count;
}

static ssize_t max_show(struct kobject *kobj, struct kobj_attribute *attr,
		char *buf)
{
	struct damon_sysfs_ul_range *range = container_of(kobj,
			struct damon_sysfs_ul_range, kobj);

	return sysfs_emit(buf, "%lu\n", range->max);
}

static ssize_t max_store(struct kobject *kobj, struct kobj_attribute *attr,
		const char *buf, size_t count)
{
	struct damon_sysfs_ul_range *range = container_of(kobj,
			struct damon_sysfs_ul_range, kobj);
	unsigned long max;
	int err;

	err = kstrtoul(buf, 0, &max);
	if (err)
		return -EINVAL;

	range->max = max;
	return count;
}

static void damon_sysfs_ul_range_release(struct kobject *kobj)
{
	kfree(container_of(kobj, struct damon_sysfs_ul_range, kobj));
}

static struct kobj_attribute damon_sysfs_ul_range_min_attr =
		__ATTR_RW_MODE(min, 0600);

static struct kobj_attribute damon_sysfs_ul_range_max_attr =
		__ATTR_RW_MODE(max, 0600);

static struct attribute *damon_sysfs_ul_range_attrs[] = {
	&damon_sysfs_ul_range_min_attr.attr,
	&damon_sysfs_ul_range_max_attr.attr,
	NULL,
};
ATTRIBUTE_GROUPS(damon_sysfs_ul_range);

static struct kobj_type damon_sysfs_ul_range_ktype = {
	.release = damon_sysfs_ul_range_release,
	.sysfs_ops = &kobj_sysfs_ops,
	.default_groups = damon_sysfs_ul_range_groups,
};

/*
 * schemes/stats directory
 */

struct damon_sysfs_stats {
	struct kobject kobj;
	unsigned long nr_tried;
	unsigned long sz_tried;
	unsigned long nr_applied;
	unsigned long sz_applied;
	unsigned long qt_exceeds;
};

static struct damon_sysfs_stats *damon_sysfs_stats_alloc(void)
{
	return kzalloc(sizeof(struct damon_sysfs_stats), GFP_KERNEL);
}

static ssize_t nr_tried_show(struct kobject *kobj, struct kobj_attribute *attr,
		char *buf)
{
	struct damon_sysfs_stats *stats = container_of(kobj,
			struct damon_sysfs_stats, kobj);

	return sysfs_emit(buf, "%lu\n", stats->nr_tried);
}

static ssize_t sz_tried_show(struct kobject *kobj, struct kobj_attribute *attr,
		char *buf)
{
	struct damon_sysfs_stats *stats = container_of(kobj,
			struct damon_sysfs_stats, kobj);

	return sysfs_emit(buf, "%lu\n", stats->sz_tried);
}

static ssize_t nr_applied_show(struct kobject *kobj,
		struct kobj_attribute *attr, char *buf)
{
	struct damon_sysfs_stats *stats = container_of(kobj,
			struct damon_sysfs_stats, kobj);

	return sysfs_emit(buf, "%lu\n", stats->nr_applied);
}

static ssize_t sz_applied_show(struct kobject *kobj,
		struct kobj_attribute *attr, char *buf)
{
	struct damon_sysfs_stats *stats = container_of(kobj,
			struct damon_sysfs_stats, kobj);

	return sysfs_emit(buf, "%lu\n", stats->sz_applied);
}

static ssize_t qt_exceeds_show(struct kobject *kobj,
		struct kobj_attribute *attr, char *buf)
{
	struct damon_sysfs_stats *stats = container_of(kobj,
			struct damon_sysfs_stats, kobj);

	return sysfs_emit(buf, "%lu\n", stats->qt_exceeds);
}

static void damon_sysfs_stats_release(struct kobject *kobj)
{
	kfree(container_of(kobj, struct damon_sysfs_stats, kobj));
}

static struct kobj_attribute damon_sysfs_stats_nr_tried_attr =
		__ATTR_RO_MODE(nr_tried, 0400);

static struct kobj_attribute damon_sysfs_stats_sz_tried_attr =
		__ATTR_RO_MODE(sz_tried, 0400);

static struct kobj_attribute damon_sysfs_stats_nr_applied_attr =
		__ATTR_RO_MODE(nr_applied, 0400);

static struct kobj_attribute damon_sysfs_stats_sz_applied_attr =
		__ATTR_RO_MODE(sz_applied, 0400);

static struct kobj_attribute damon_sysfs_stats_qt_exceeds_attr =
		__ATTR_RO_MODE(qt_exceeds, 0400);

static struct attribute *damon_sysfs_stats_attrs[] = {
	&damon_sysfs_stats_nr_tried_attr.attr,
	&damon_sysfs_stats_sz_tried_attr.attr,
	&damon_sysfs_stats_nr_applied_attr.attr,
	&damon_sysfs_stats_sz_applied_attr.attr,
	&damon_sysfs_stats_qt_exceeds_attr.attr,
	NULL,
};
ATTRIBUTE_GROUPS(damon_sysfs_stats);

static struct kobj_type damon_sysfs_stats_ktype = {
	.release = damon_sysfs_stats_release,
	.sysfs_ops = &kobj_sysfs_ops,
	.default_groups = damon_sysfs_stats_groups,
};

/*
 * watermarks directory
 */

struct damon_sysfs_watermarks {
	struct kobject kobj;
	enum damos_wmark_metric metric;
	unsigned long interval_us;
	unsigned long high;
	unsigned long mid;
	unsigned long low;
};

static struct damon_sysfs_watermarks *damon_sysfs_watermarks_alloc(
		enum damos_wmark_metric metric, unsigned long interval_us,
		unsigned long high, unsigned long mid, unsigned long low)
{
	struct damon_sysfs_watermarks *watermarks = kmalloc(
			sizeof(*watermarks), GFP_KERNEL);

	if (!watermarks)
		return NULL;
	watermarks->kobj = (struct kobject){};
	watermarks->metric = metric;
	watermarks->interval_us = interval_us;
	watermarks->high = high;
	watermarks->mid = mid;
	watermarks->low = low;
	return watermarks;
}

/* Should match with enum damos_wmark_metric */
static const char * const damon_sysfs_wmark_metric_strs[] = {
	"none",
	"free_mem_rate",
};

static ssize_t metric_show(struct kobject *kobj, struct kobj_attribute *attr,
		char *buf)
{
	struct damon_sysfs_watermarks *watermarks = container_of(kobj,
			struct damon_sysfs_watermarks, kobj);

	return sysfs_emit(buf, "%s\n",
			damon_sysfs_wmark_metric_strs[watermarks->metric]);
}

static ssize_t metric_store(struct kobject *kobj, struct kobj_attribute *attr,
		const char *buf, size_t count)
{
	struct damon_sysfs_watermarks *watermarks = container_of(kobj,
			struct damon_sysfs_watermarks, kobj);
	enum damos_wmark_metric metric;

	for (metric = 0; metric < NR_DAMOS_WMARK_METRICS; metric++) {
		if (sysfs_streq(buf, damon_sysfs_wmark_metric_strs[metric])) {
			watermarks->metric = metric;
			return count;
		}
	}
	return -EINVAL;
}

static ssize_t interval_us_show(struct kobject *kobj,
		struct kobj_attribute *attr, char *buf)
{
	struct damon_sysfs_watermarks *watermarks = container_of(kobj,
			struct damon_sysfs_watermarks, kobj);

	return sysfs_emit(buf, "%lu\n", watermarks->interval_us);
}

static ssize_t interval_us_store(struct kobject *kobj,
		struct kobj_attribute *attr, const char *buf, size_t count)
{
	struct damon_sysfs_watermarks *watermarks = container_of(kobj,
			struct damon_sysfs_watermarks, kobj);
	int err = kstrtoul(buf, 0, &watermarks->interval_us);

	if (err)
		return -EINVAL;
	return count;
}

static ssize_t high_show(struct kobject *kobj,
		struct kobj_attribute *attr, char *buf)
{
	struct damon_sysfs_watermarks *watermarks = container_of(kobj,
			struct damon_sysfs_watermarks, kobj);

	return sysfs_emit(buf, "%lu\n", watermarks->high);
}

static ssize_t high_store(struct kobject *kobj,
		struct kobj_attribute *attr, const char *buf, size_t count)
{
	struct damon_sysfs_watermarks *watermarks = container_of(kobj,
			struct damon_sysfs_watermarks, kobj);
	int err = kstrtoul(buf, 0, &watermarks->high);

	if (err)
		return -EINVAL;
	return count;
}

static ssize_t mid_show(struct kobject *kobj,
		struct kobj_attribute *attr, char *buf)
{
	struct damon_sysfs_watermarks *watermarks = container_of(kobj,
			struct damon_sysfs_watermarks, kobj);

	return sysfs_emit(buf, "%lu\n", watermarks->mid);
}

static ssize_t mid_store(struct kobject *kobj,
		struct kobj_attribute *attr, const char *buf, size_t count)
{
	struct damon_sysfs_watermarks *watermarks = container_of(kobj,
			struct damon_sysfs_watermarks, kobj);
	int err = kstrtoul(buf, 0, &watermarks->mid);

	if (err)
		return -EINVAL;
	return count;
}

static ssize_t low_show(struct kobject *kobj,
		struct kobj_attribute *attr, char *buf)
{
	struct damon_sysfs_watermarks *watermarks = container_of(kobj,
			struct damon_sysfs_watermarks, kobj);

	return sysfs_emit(buf, "%lu\n", watermarks->low);
}

static ssize_t low_store(struct kobject *kobj,
		struct kobj_attribute *attr, const char *buf, size_t count)
{
	struct damon_sysfs_watermarks *watermarks = container_of(kobj,
			struct damon_sysfs_watermarks, kobj);
	int err = kstrtoul(buf, 0, &watermarks->low);

	if (err)
		return -EINVAL;
	return count;
}

static void damon_sysfs_watermarks_release(struct kobject *kobj)
{
	kfree(container_of(kobj, struct damon_sysfs_watermarks, kobj));
}

static struct kobj_attribute damon_sysfs_watermarks_metric_attr =
		__ATTR_RW_MODE(metric, 0600);

static struct kobj_attribute damon_sysfs_watermarks_interval_us_attr =
		__ATTR_RW_MODE(interval_us, 0600);

static struct kobj_attribute damon_sysfs_watermarks_high_attr =
		__ATTR_RW_MODE(high, 0600);

static struct kobj_attribute damon_sysfs_watermarks_mid_attr =
		__ATTR_RW_MODE(mid, 0600);

static struct kobj_attribute damon_sysfs_watermarks_low_attr =
		__ATTR_RW_MODE(low, 0600);

static struct attribute *damon_sysfs_watermarks_attrs[] = {
	&damon_sysfs_watermarks_metric_attr.attr,
	&damon_sysfs_watermarks_interval_us_attr.attr,
	&damon_sysfs_watermarks_high_attr.attr,
	&damon_sysfs_watermarks_mid_attr.attr,
	&damon_sysfs_watermarks_low_attr.attr,
	NULL,
};
ATTRIBUTE_GROUPS(damon_sysfs_watermarks);

static struct kobj_type damon_sysfs_watermarks_ktype = {
	.release = damon_sysfs_watermarks_release,
	.sysfs_ops = &kobj_sysfs_ops,
	.default_groups = damon_sysfs_watermarks_groups,
};

/*
 * scheme/weights directory
 */

struct damon_sysfs_weights {
	struct kobject kobj;
	unsigned int sz;
	unsigned int nr_accesses;
	unsigned int age;
};

static struct damon_sysfs_weights *damon_sysfs_weights_alloc(unsigned int sz,
		unsigned int nr_accesses, unsigned int age)
{
	struct damon_sysfs_weights *weights = kmalloc(sizeof(*weights),
			GFP_KERNEL);

	if (!weights)
		return NULL;
	weights->kobj = (struct kobject){};
	weights->sz = sz;
	weights->nr_accesses = nr_accesses;
	weights->age = age;
	return weights;
}

static ssize_t sz_permil_show(struct kobject *kobj,
		struct kobj_attribute *attr, char *buf)
{
	struct damon_sysfs_weights *weights = container_of(kobj,
			struct damon_sysfs_weights, kobj);

	return sysfs_emit(buf, "%u\n", weights->sz);
}

static ssize_t sz_permil_store(struct kobject *kobj,
		struct kobj_attribute *attr, const char *buf, size_t count)
{
	struct damon_sysfs_weights *weights = container_of(kobj,
			struct damon_sysfs_weights, kobj);
	int err = kstrtouint(buf, 0, &weights->sz);

	if (err)
		return -EINVAL;
	return count;
}

static ssize_t nr_accesses_permil_show(struct kobject *kobj,
		struct kobj_attribute *attr, char *buf)
{
	struct damon_sysfs_weights *weights = container_of(kobj,
			struct damon_sysfs_weights, kobj);

	return sysfs_emit(buf, "%u\n", weights->nr_accesses);
}

static ssize_t nr_accesses_permil_store(struct kobject *kobj,
		struct kobj_attribute *attr, const char *buf, size_t count)
{
	struct damon_sysfs_weights *weights = container_of(kobj,
			struct damon_sysfs_weights, kobj);
	int err = kstrtouint(buf, 0, &weights->nr_accesses);

	if (err)
		return -EINVAL;
	return count;
}

static ssize_t age_permil_show(struct kobject *kobj,
		struct kobj_attribute *attr, char *buf)
{
	struct damon_sysfs_weights *weights = container_of(kobj,
			struct damon_sysfs_weights, kobj);

	return sysfs_emit(buf, "%u\n", weights->age);
}

static ssize_t age_permil_store(struct kobject *kobj,
		struct kobj_attribute *attr, const char *buf, size_t count)
{
	struct damon_sysfs_weights *weights = container_of(kobj,
			struct damon_sysfs_weights, kobj);
	int err = kstrtouint(buf, 0, &weights->age);

	if (err)
		return -EINVAL;
	return count;
}

static void damon_sysfs_weights_release(struct kobject *kobj)
{
	kfree(container_of(kobj, struct damon_sysfs_weights, kobj));
}

static struct kobj_attribute damon_sysfs_weights_sz_attr =
		__ATTR_RW_MODE(sz_permil, 0600);

static struct kobj_attribute damon_sysfs_weights_nr_accesses_attr =
		__ATTR_RW_MODE(nr_accesses_permil, 0600);

static struct kobj_attribute damon_sysfs_weights_age_attr =
		__ATTR_RW_MODE(age_permil, 0600);

static struct attribute *damon_sysfs_weights_attrs[] = {
	&damon_sysfs_weights_sz_attr.attr,
	&damon_sysfs_weights_nr_accesses_attr.attr,
	&damon_sysfs_weights_age_attr.attr,
	NULL,
};
ATTRIBUTE_GROUPS(damon_sysfs_weights);

static struct kobj_type damon_sysfs_weights_ktype = {
	.release = damon_sysfs_weights_release,
	.sysfs_ops = &kobj_sysfs_ops,
	.default_groups = damon_sysfs_weights_groups,
};

/*
 * quotas directory
 */

struct damon_sysfs_quotas {
	struct kobject kobj;
	struct damon_sysfs_weights *weights;
	unsigned long ms;
	unsigned long sz;
	unsigned long reset_interval_ms;
};

static struct damon_sysfs_quotas *damon_sysfs_quotas_alloc(void)
{
	return kzalloc(sizeof(struct damon_sysfs_quotas), GFP_KERNEL);
}

static int damon_sysfs_quotas_add_dirs(struct damon_sysfs_quotas *quotas)
{
	struct damon_sysfs_weights *weights;
	int err;

	weights = damon_sysfs_weights_alloc(0, 0, 0);
	if (!weights)
		return -ENOMEM;

	err = kobject_init_and_add(&weights->kobj, &damon_sysfs_weights_ktype,
			&quotas->kobj, "weights");
	if (err)
		kobject_put(&weights->kobj);
	else
		quotas->weights = weights;
	return err;
}

static void damon_sysfs_quotas_rm_dirs(struct damon_sysfs_quotas *quotas)
{
	kobject_put(&quotas->weights->kobj);
}

static ssize_t ms_show(struct kobject *kobj, struct kobj_attribute *attr,
		char *buf)
{
	struct damon_sysfs_quotas *quotas = container_of(kobj,
			struct damon_sysfs_quotas, kobj);

	return sysfs_emit(buf, "%lu\n", quotas->ms);
}

static ssize_t ms_store(struct kobject *kobj, struct kobj_attribute *attr,
		const char *buf, size_t count)
{
	struct damon_sysfs_quotas *quotas = container_of(kobj,
			struct damon_sysfs_quotas, kobj);
	int err = kstrtoul(buf, 0, &quotas->ms);

	if (err)
		return -EINVAL;
	return count;
}

static ssize_t bytes_show(struct kobject *kobj, struct kobj_attribute *attr,
		char *buf)
{
	struct damon_sysfs_quotas *quotas = container_of(kobj,
			struct damon_sysfs_quotas, kobj);

	return sysfs_emit(buf, "%lu\n", quotas->sz);
}

static ssize_t bytes_store(struct kobject *kobj,
		struct kobj_attribute *attr, const char *buf, size_t count)
{
	struct damon_sysfs_quotas *quotas = container_of(kobj,
			struct damon_sysfs_quotas, kobj);
	int err = kstrtoul(buf, 0, &quotas->sz);

	if (err)
		return -EINVAL;
	return count;
}

static ssize_t reset_interval_ms_show(struct kobject *kobj,
		struct kobj_attribute *attr, char *buf)
{
	struct damon_sysfs_quotas *quotas = container_of(kobj,
			struct damon_sysfs_quotas, kobj);

	return sysfs_emit(buf, "%lu\n", quotas->reset_interval_ms);
}

static ssize_t reset_interval_ms_store(struct kobject *kobj,
		struct kobj_attribute *attr, const char *buf, size_t count)
{
	struct damon_sysfs_quotas *quotas = container_of(kobj,
			struct damon_sysfs_quotas, kobj);
	int err = kstrtoul(buf, 0, &quotas->reset_interval_ms);

	if (err)
		return -EINVAL;
	return count;
}

static void damon_sysfs_quotas_release(struct kobject *kobj)
{
	kfree(container_of(kobj, struct damon_sysfs_quotas, kobj));
}

static struct kobj_attribute damon_sysfs_quotas_ms_attr =
		__ATTR_RW_MODE(ms, 0600);

static struct kobj_attribute damon_sysfs_quotas_sz_attr =
		__ATTR_RW_MODE(bytes, 0600);

static struct kobj_attribute damon_sysfs_quotas_reset_interval_ms_attr =
		__ATTR_RW_MODE(reset_interval_ms, 0600);

static struct attribute *damon_sysfs_quotas_attrs[] = {
	&damon_sysfs_quotas_ms_attr.attr,
	&damon_sysfs_quotas_sz_attr.attr,
	&damon_sysfs_quotas_reset_interval_ms_attr.attr,
	NULL,
};
ATTRIBUTE_GROUPS(damon_sysfs_quotas);

static struct kobj_type damon_sysfs_quotas_ktype = {
	.release = damon_sysfs_quotas_release,
	.sysfs_ops = &kobj_sysfs_ops,
	.default_groups = damon_sysfs_quotas_groups,
};

/*
 * access_pattern directory
 */

struct damon_sysfs_access_pattern {
	struct kobject kobj;
	struct damon_sysfs_ul_range *sz;
	struct damon_sysfs_ul_range *nr_accesses;
	struct damon_sysfs_ul_range *age;
};

static
struct damon_sysfs_access_pattern *damon_sysfs_access_pattern_alloc(void)
{
	struct damon_sysfs_access_pattern *access_pattern =
		kmalloc(sizeof(*access_pattern), GFP_KERNEL);

	if (!access_pattern)
		return NULL;
	access_pattern->kobj = (struct kobject){};
	return access_pattern;
}

static int damon_sysfs_access_pattern_add_range_dir(
		struct damon_sysfs_access_pattern *access_pattern,
		struct damon_sysfs_ul_range **range_dir_ptr,
		char *name)
{
	struct damon_sysfs_ul_range *range = damon_sysfs_ul_range_alloc(0, 0);
	int err;

	if (!range)
		return -ENOMEM;
	err = kobject_init_and_add(&range->kobj, &damon_sysfs_ul_range_ktype,
			&access_pattern->kobj, name);
	if (err)
		kobject_put(&range->kobj);
	else
		*range_dir_ptr = range;
	return err;
}

static int damon_sysfs_access_pattern_add_dirs(
		struct damon_sysfs_access_pattern *access_pattern)
{
	int err;

	err = damon_sysfs_access_pattern_add_range_dir(access_pattern,
			&access_pattern->sz, "sz");
	if (err)
		goto put_sz_out;

	err = damon_sysfs_access_pattern_add_range_dir(access_pattern,
			&access_pattern->nr_accesses, "nr_accesses");
	if (err)
		goto put_nr_accesses_sz_out;

	err = damon_sysfs_access_pattern_add_range_dir(access_pattern,
			&access_pattern->age, "age");
	if (err)
		goto put_age_nr_accesses_sz_out;
	return 0;

put_age_nr_accesses_sz_out:
	kobject_put(&access_pattern->age->kobj);
	access_pattern->age = NULL;
put_nr_accesses_sz_out:
	kobject_put(&access_pattern->nr_accesses->kobj);
	access_pattern->nr_accesses = NULL;
put_sz_out:
	kobject_put(&access_pattern->sz->kobj);
	access_pattern->sz = NULL;
	return err;
}

static void damon_sysfs_access_pattern_rm_dirs(
		struct damon_sysfs_access_pattern *access_pattern)
{
	kobject_put(&access_pattern->sz->kobj);
	kobject_put(&access_pattern->nr_accesses->kobj);
	kobject_put(&access_pattern->age->kobj);
}

static void damon_sysfs_access_pattern_release(struct kobject *kobj)
{
	kfree(container_of(kobj, struct damon_sysfs_access_pattern, kobj));
}

static struct attribute *damon_sysfs_access_pattern_attrs[] = {
	NULL,
};
ATTRIBUTE_GROUPS(damon_sysfs_access_pattern);

static struct kobj_type damon_sysfs_access_pattern_ktype = {
	.release = damon_sysfs_access_pattern_release,
	.sysfs_ops = &kobj_sysfs_ops,
	.default_groups = damon_sysfs_access_pattern_groups,
};

/*
 * scheme directory
 */

struct damon_sysfs_scheme {
	struct kobject kobj;
	enum damos_action action;
	struct damon_sysfs_access_pattern *access_pattern;
	struct damon_sysfs_quotas *quotas;
	struct damon_sysfs_watermarks *watermarks;
	struct damon_sysfs_stats *stats;
};

/* This should match with enum damos_action */
static const char * const damon_sysfs_damos_action_strs[] = {
	"willneed",
	"cold",
	"pageout",
	"hugepage",
	"nohugepage",
	"lru_prio",
	"lru_deprio",
	"stat",
};

static struct damon_sysfs_scheme *damon_sysfs_scheme_alloc(
		enum damos_action action)
{
	struct damon_sysfs_scheme *scheme = kmalloc(sizeof(*scheme),
				GFP_KERNEL);

	if (!scheme)
		return NULL;
	scheme->kobj = (struct kobject){};
	scheme->action = action;
	return scheme;
}

static int damon_sysfs_scheme_set_access_pattern(
		struct damon_sysfs_scheme *scheme)
{
	struct damon_sysfs_access_pattern *access_pattern;
	int err;

	access_pattern = damon_sysfs_access_pattern_alloc();
	if (!access_pattern)
		return -ENOMEM;
	err = kobject_init_and_add(&access_pattern->kobj,
			&damon_sysfs_access_pattern_ktype, &scheme->kobj,
			"access_pattern");
	if (err)
		goto out;
	err = damon_sysfs_access_pattern_add_dirs(access_pattern);
	if (err)
		goto out;
	scheme->access_pattern = access_pattern;
	return 0;

out:
	kobject_put(&access_pattern->kobj);
	return err;
}

static int damon_sysfs_scheme_set_quotas(struct damon_sysfs_scheme *scheme)
{
	struct damon_sysfs_quotas *quotas = damon_sysfs_quotas_alloc();
	int err;

	if (!quotas)
		return -ENOMEM;
	err = kobject_init_and_add(&quotas->kobj, &damon_sysfs_quotas_ktype,
			&scheme->kobj, "quotas");
	if (err)
		goto out;
	err = damon_sysfs_quotas_add_dirs(quotas);
	if (err)
		goto out;
	scheme->quotas = quotas;
	return 0;

out:
	kobject_put(&quotas->kobj);
	return err;
}

static int damon_sysfs_scheme_set_watermarks(struct damon_sysfs_scheme *scheme)
{
	struct damon_sysfs_watermarks *watermarks =
		damon_sysfs_watermarks_alloc(DAMOS_WMARK_NONE, 0, 0, 0, 0);
	int err;

	if (!watermarks)
		return -ENOMEM;
	err = kobject_init_and_add(&watermarks->kobj,
			&damon_sysfs_watermarks_ktype, &scheme->kobj,
			"watermarks");
	if (err)
		kobject_put(&watermarks->kobj);
	else
		scheme->watermarks = watermarks;
	return err;
}

static int damon_sysfs_scheme_set_stats(struct damon_sysfs_scheme *scheme)
{
	struct damon_sysfs_stats *stats = damon_sysfs_stats_alloc();
	int err;

	if (!stats)
		return -ENOMEM;
	err = kobject_init_and_add(&stats->kobj, &damon_sysfs_stats_ktype,
			&scheme->kobj, "stats");
	if (err)
		kobject_put(&stats->kobj);
	else
		scheme->stats = stats;
	return err;
}

static int damon_sysfs_scheme_add_dirs(struct damon_sysfs_scheme *scheme)
{
	int err;

	err = damon_sysfs_scheme_set_access_pattern(scheme);
	if (err)
		return err;
	err = damon_sysfs_scheme_set_quotas(scheme);
	if (err)
		goto put_access_pattern_out;
	err = damon_sysfs_scheme_set_watermarks(scheme);
	if (err)
		goto put_quotas_access_pattern_out;
	err = damon_sysfs_scheme_set_stats(scheme);
	if (err)
		goto put_watermarks_quotas_access_pattern_out;
	return 0;

put_watermarks_quotas_access_pattern_out:
	kobject_put(&scheme->watermarks->kobj);
	scheme->watermarks = NULL;
put_quotas_access_pattern_out:
	kobject_put(&scheme->quotas->kobj);
	scheme->quotas = NULL;
put_access_pattern_out:
	kobject_put(&scheme->access_pattern->kobj);
	scheme->access_pattern = NULL;
	return err;
}

static void damon_sysfs_scheme_rm_dirs(struct damon_sysfs_scheme *scheme)
{
	damon_sysfs_access_pattern_rm_dirs(scheme->access_pattern);
	kobject_put(&scheme->access_pattern->kobj);
	damon_sysfs_quotas_rm_dirs(scheme->quotas);
	kobject_put(&scheme->quotas->kobj);
	kobject_put(&scheme->watermarks->kobj);
	kobject_put(&scheme->stats->kobj);
}

static ssize_t action_show(struct kobject *kobj, struct kobj_attribute *attr,
		char *buf)
{
	struct damon_sysfs_scheme *scheme = container_of(kobj,
			struct damon_sysfs_scheme, kobj);

	return sysfs_emit(buf, "%s\n",
			damon_sysfs_damos_action_strs[scheme->action]);
}

static ssize_t action_store(struct kobject *kobj, struct kobj_attribute *attr,
		const char *buf, size_t count)
{
	struct damon_sysfs_scheme *scheme = container_of(kobj,
			struct damon_sysfs_scheme, kobj);
	enum damos_action action;

	for (action = 0; action < NR_DAMOS_ACTIONS; action++) {
		if (sysfs_streq(buf, damon_sysfs_damos_action_strs[action])) {
			scheme->action = action;
			return count;
		}
	}
	return -EINVAL;
}

static void damon_sysfs_scheme_release(struct kobject *kobj)
{
	kfree(container_of(kobj, struct damon_sysfs_scheme, kobj));
}

static struct kobj_attribute damon_sysfs_scheme_action_attr =
		__ATTR_RW_MODE(action, 0600);

static struct attribute *damon_sysfs_scheme_attrs[] = {
	&damon_sysfs_scheme_action_attr.attr,
	NULL,
};
ATTRIBUTE_GROUPS(damon_sysfs_scheme);

static struct kobj_type damon_sysfs_scheme_ktype = {
	.release = damon_sysfs_scheme_release,
	.sysfs_ops = &kobj_sysfs_ops,
	.default_groups = damon_sysfs_scheme_groups,
};

/*
 * schemes directory
 */

struct damon_sysfs_schemes {
	struct kobject kobj;
	struct damon_sysfs_scheme **schemes_arr;
	int nr;
};

static struct damon_sysfs_schemes *damon_sysfs_schemes_alloc(void)
{
	return kzalloc(sizeof(struct damon_sysfs_schemes), GFP_KERNEL);
}

static void damon_sysfs_schemes_rm_dirs(struct damon_sysfs_schemes *schemes)
{
	struct damon_sysfs_scheme **schemes_arr = schemes->schemes_arr;
	int i;

	for (i = 0; i < schemes->nr; i++) {
		damon_sysfs_scheme_rm_dirs(schemes_arr[i]);
		kobject_put(&schemes_arr[i]->kobj);
	}
	schemes->nr = 0;
	kfree(schemes_arr);
	schemes->schemes_arr = NULL;
}

static int damon_sysfs_schemes_add_dirs(struct damon_sysfs_schemes *schemes,
		int nr_schemes)
{
	struct damon_sysfs_scheme **schemes_arr, *scheme;
	int err, i;

	damon_sysfs_schemes_rm_dirs(schemes);
	if (!nr_schemes)
		return 0;

	schemes_arr = kmalloc_array(nr_schemes, sizeof(*schemes_arr),
			GFP_KERNEL | __GFP_NOWARN);
	if (!schemes_arr)
		return -ENOMEM;
	schemes->schemes_arr = schemes_arr;

	for (i = 0; i < nr_schemes; i++) {
		scheme = damon_sysfs_scheme_alloc(DAMOS_STAT);
		if (!scheme) {
			damon_sysfs_schemes_rm_dirs(schemes);
			return -ENOMEM;
		}

		err = kobject_init_and_add(&scheme->kobj,
				&damon_sysfs_scheme_ktype, &schemes->kobj,
				"%d", i);
		if (err)
			goto out;
		err = damon_sysfs_scheme_add_dirs(scheme);
		if (err)
			goto out;

		schemes_arr[i] = scheme;
		schemes->nr++;
	}
	return 0;

out:
	damon_sysfs_schemes_rm_dirs(schemes);
	kobject_put(&scheme->kobj);
	return err;
}

static ssize_t nr_schemes_show(struct kobject *kobj,
		struct kobj_attribute *attr, char *buf)
{
	struct damon_sysfs_schemes *schemes = container_of(kobj,
			struct damon_sysfs_schemes, kobj);

	return sysfs_emit(buf, "%d\n", schemes->nr);
}

static ssize_t nr_schemes_store(struct kobject *kobj,
		struct kobj_attribute *attr, const char *buf, size_t count)
{
	struct damon_sysfs_schemes *schemes = container_of(kobj,
			struct damon_sysfs_schemes, kobj);
	int nr, err = kstrtoint(buf, 0, &nr);

	if (err)
		return err;
	if (nr < 0)
		return -EINVAL;

	if (!mutex_trylock(&damon_sysfs_lock))
		return -EBUSY;
	err = damon_sysfs_schemes_add_dirs(schemes, nr);
	mutex_unlock(&damon_sysfs_lock);
	if (err)
		return err;
	return count;
}

static void damon_sysfs_schemes_release(struct kobject *kobj)
{
	kfree(container_of(kobj, struct damon_sysfs_schemes, kobj));
}

static struct kobj_attribute damon_sysfs_schemes_nr_attr =
		__ATTR_RW_MODE(nr_schemes, 0600);

static struct attribute *damon_sysfs_schemes_attrs[] = {
	&damon_sysfs_schemes_nr_attr.attr,
	NULL,
};
ATTRIBUTE_GROUPS(damon_sysfs_schemes);

static struct kobj_type damon_sysfs_schemes_ktype = {
	.release = damon_sysfs_schemes_release,
	.sysfs_ops = &kobj_sysfs_ops,
	.default_groups = damon_sysfs_schemes_groups,
};

/*
 * init region directory
 */

struct damon_sysfs_region {
	struct kobject kobj;
	unsigned long start;
	unsigned long end;
};

static struct damon_sysfs_region *damon_sysfs_region_alloc(
		unsigned long start,
		unsigned long end)
{
	struct damon_sysfs_region *region = kmalloc(sizeof(*region),
			GFP_KERNEL);

	if (!region)
		return NULL;
	region->kobj = (struct kobject){};
	region->start = start;
	region->end = end;
	return region;
}

static ssize_t start_show(struct kobject *kobj, struct kobj_attribute *attr,
		char *buf)
{
	struct damon_sysfs_region *region = container_of(kobj,
			struct damon_sysfs_region, kobj);

	return sysfs_emit(buf, "%lu\n", region->start);
}

static ssize_t start_store(struct kobject *kobj, struct kobj_attribute *attr,
		const char *buf, size_t count)
{
	struct damon_sysfs_region *region = container_of(kobj,
			struct damon_sysfs_region, kobj);
	int err = kstrtoul(buf, 0, &region->start);

	if (err)
		return -EINVAL;
	return count;
}

static ssize_t end_show(struct kobject *kobj, struct kobj_attribute *attr,
		char *buf)
{
	struct damon_sysfs_region *region = container_of(kobj,
			struct damon_sysfs_region, kobj);

	return sysfs_emit(buf, "%lu\n", region->end);
}

static ssize_t end_store(struct kobject *kobj, struct kobj_attribute *attr,
		const char *buf, size_t count)
{
	struct damon_sysfs_region *region = container_of(kobj,
			struct damon_sysfs_region, kobj);
	int err = kstrtoul(buf, 0, &region->end);

	if (err)
		return -EINVAL;
	return count;
}

static void damon_sysfs_region_release(struct kobject *kobj)
{
	kfree(container_of(kobj, struct damon_sysfs_region, kobj));
}

static struct kobj_attribute damon_sysfs_region_start_attr =
		__ATTR_RW_MODE(start, 0600);

static struct kobj_attribute damon_sysfs_region_end_attr =
		__ATTR_RW_MODE(end, 0600);

static struct attribute *damon_sysfs_region_attrs[] = {
	&damon_sysfs_region_start_attr.attr,
	&damon_sysfs_region_end_attr.attr,
	NULL,
};
ATTRIBUTE_GROUPS(damon_sysfs_region);

static struct kobj_type damon_sysfs_region_ktype = {
	.release = damon_sysfs_region_release,
	.sysfs_ops = &kobj_sysfs_ops,
	.default_groups = damon_sysfs_region_groups,
};

/*
 * init_regions directory
 */

struct damon_sysfs_regions {
	struct kobject kobj;
	struct damon_sysfs_region **regions_arr;
	int nr;
};

static struct damon_sysfs_regions *damon_sysfs_regions_alloc(void)
{
	return kzalloc(sizeof(struct damon_sysfs_regions), GFP_KERNEL);
}

static void damon_sysfs_regions_rm_dirs(struct damon_sysfs_regions *regions)
{
	struct damon_sysfs_region **regions_arr = regions->regions_arr;
	int i;

	for (i = 0; i < regions->nr; i++)
		kobject_put(&regions_arr[i]->kobj);
	regions->nr = 0;
	kfree(regions_arr);
	regions->regions_arr = NULL;
}

static int damon_sysfs_regions_add_dirs(struct damon_sysfs_regions *regions,
		int nr_regions)
{
	struct damon_sysfs_region **regions_arr, *region;
	int err, i;

	damon_sysfs_regions_rm_dirs(regions);
	if (!nr_regions)
		return 0;

	regions_arr = kmalloc_array(nr_regions, sizeof(*regions_arr),
			GFP_KERNEL | __GFP_NOWARN);
	if (!regions_arr)
		return -ENOMEM;
	regions->regions_arr = regions_arr;

	for (i = 0; i < nr_regions; i++) {
		region = damon_sysfs_region_alloc(0, 0);
		if (!region) {
			damon_sysfs_regions_rm_dirs(regions);
			return -ENOMEM;
		}

		err = kobject_init_and_add(&region->kobj,
				&damon_sysfs_region_ktype, &regions->kobj,
				"%d", i);
		if (err) {
			kobject_put(&region->kobj);
			damon_sysfs_regions_rm_dirs(regions);
			return err;
		}

		regions_arr[i] = region;
		regions->nr++;
	}
	return 0;
}

static ssize_t nr_regions_show(struct kobject *kobj,
		struct kobj_attribute *attr, char *buf)
{
	struct damon_sysfs_regions *regions = container_of(kobj,
			struct damon_sysfs_regions, kobj);

	return sysfs_emit(buf, "%d\n", regions->nr);
}

static ssize_t nr_regions_store(struct kobject *kobj,
		struct kobj_attribute *attr, const char *buf, size_t count)
{
	struct damon_sysfs_regions *regions = container_of(kobj,
			struct damon_sysfs_regions, kobj);
	int nr, err = kstrtoint(buf, 0, &nr);

	if (err)
		return err;
	if (nr < 0)
		return -EINVAL;

	if (!mutex_trylock(&damon_sysfs_lock))
		return -EBUSY;
	err = damon_sysfs_regions_add_dirs(regions, nr);
	mutex_unlock(&damon_sysfs_lock);
	if (err)
		return err;

	return count;
}

static void damon_sysfs_regions_release(struct kobject *kobj)
{
	kfree(container_of(kobj, struct damon_sysfs_regions, kobj));
}

static struct kobj_attribute damon_sysfs_regions_nr_attr =
		__ATTR_RW_MODE(nr_regions, 0600);

static struct attribute *damon_sysfs_regions_attrs[] = {
	&damon_sysfs_regions_nr_attr.attr,
	NULL,
};
ATTRIBUTE_GROUPS(damon_sysfs_regions);

static struct kobj_type damon_sysfs_regions_ktype = {
	.release = damon_sysfs_regions_release,
	.sysfs_ops = &kobj_sysfs_ops,
	.default_groups = damon_sysfs_regions_groups,
};

/*
 * target directory
 */

struct damon_sysfs_target {
	struct kobject kobj;
	struct damon_sysfs_regions *regions;
	int pid;
};

static struct damon_sysfs_target *damon_sysfs_target_alloc(void)
{
	return kzalloc(sizeof(struct damon_sysfs_target), GFP_KERNEL);
}

static int damon_sysfs_target_add_dirs(struct damon_sysfs_target *target)
{
	struct damon_sysfs_regions *regions = damon_sysfs_regions_alloc();
	int err;

	if (!regions)
		return -ENOMEM;

	err = kobject_init_and_add(&regions->kobj, &damon_sysfs_regions_ktype,
			&target->kobj, "regions");
	if (err)
		kobject_put(&regions->kobj);
	else
		target->regions = regions;
	return err;
}

static void damon_sysfs_target_rm_dirs(struct damon_sysfs_target *target)
{
	damon_sysfs_regions_rm_dirs(target->regions);
	kobject_put(&target->regions->kobj);
}

static ssize_t pid_target_show(struct kobject *kobj,
		struct kobj_attribute *attr, char *buf)
{
	struct damon_sysfs_target *target = container_of(kobj,
			struct damon_sysfs_target, kobj);

	return sysfs_emit(buf, "%d\n", target->pid);
}

static ssize_t pid_target_store(struct kobject *kobj,
		struct kobj_attribute *attr, const char *buf, size_t count)
{
	struct damon_sysfs_target *target = container_of(kobj,
			struct damon_sysfs_target, kobj);
	int err = kstrtoint(buf, 0, &target->pid);

	if (err)
		return -EINVAL;
	return count;
}

static void damon_sysfs_target_release(struct kobject *kobj)
{
	kfree(container_of(kobj, struct damon_sysfs_target, kobj));
}

static struct kobj_attribute damon_sysfs_target_pid_attr =
		__ATTR_RW_MODE(pid_target, 0600);

static struct attribute *damon_sysfs_target_attrs[] = {
	&damon_sysfs_target_pid_attr.attr,
	NULL,
};
ATTRIBUTE_GROUPS(damon_sysfs_target);

static struct kobj_type damon_sysfs_target_ktype = {
	.release = damon_sysfs_target_release,
	.sysfs_ops = &kobj_sysfs_ops,
	.default_groups = damon_sysfs_target_groups,
};

/*
 * targets directory
 */

struct damon_sysfs_targets {
	struct kobject kobj;
	struct damon_sysfs_target **targets_arr;
	int nr;
};

static struct damon_sysfs_targets *damon_sysfs_targets_alloc(void)
{
	return kzalloc(sizeof(struct damon_sysfs_targets), GFP_KERNEL);
}

static void damon_sysfs_targets_rm_dirs(struct damon_sysfs_targets *targets)
{
	struct damon_sysfs_target **targets_arr = targets->targets_arr;
	int i;

	for (i = 0; i < targets->nr; i++) {
		damon_sysfs_target_rm_dirs(targets_arr[i]);
		kobject_put(&targets_arr[i]->kobj);
	}
	targets->nr = 0;
	kfree(targets_arr);
	targets->targets_arr = NULL;
}

static int damon_sysfs_targets_add_dirs(struct damon_sysfs_targets *targets,
		int nr_targets)
{
	struct damon_sysfs_target **targets_arr, *target;
	int err, i;

	damon_sysfs_targets_rm_dirs(targets);
	if (!nr_targets)
		return 0;

	targets_arr = kmalloc_array(nr_targets, sizeof(*targets_arr),
			GFP_KERNEL | __GFP_NOWARN);
	if (!targets_arr)
		return -ENOMEM;
	targets->targets_arr = targets_arr;

	for (i = 0; i < nr_targets; i++) {
		target = damon_sysfs_target_alloc();
		if (!target) {
			damon_sysfs_targets_rm_dirs(targets);
			return -ENOMEM;
		}

		err = kobject_init_and_add(&target->kobj,
				&damon_sysfs_target_ktype, &targets->kobj,
				"%d", i);
		if (err)
			goto out;

		err = damon_sysfs_target_add_dirs(target);
		if (err)
			goto out;

		targets_arr[i] = target;
		targets->nr++;
	}
	return 0;

out:
	damon_sysfs_targets_rm_dirs(targets);
	kobject_put(&target->kobj);
	return err;
}

static ssize_t nr_targets_show(struct kobject *kobj,
		struct kobj_attribute *attr, char *buf)
{
	struct damon_sysfs_targets *targets = container_of(kobj,
			struct damon_sysfs_targets, kobj);

	return sysfs_emit(buf, "%d\n", targets->nr);
}

static ssize_t nr_targets_store(struct kobject *kobj,
		struct kobj_attribute *attr, const char *buf, size_t count)
{
	struct damon_sysfs_targets *targets = container_of(kobj,
			struct damon_sysfs_targets, kobj);
	int nr, err = kstrtoint(buf, 0, &nr);

	if (err)
		return err;
	if (nr < 0)
		return -EINVAL;

	if (!mutex_trylock(&damon_sysfs_lock))
		return -EBUSY;
	err = damon_sysfs_targets_add_dirs(targets, nr);
	mutex_unlock(&damon_sysfs_lock);
	if (err)
		return err;

	return count;
}

static void damon_sysfs_targets_release(struct kobject *kobj)
{
	kfree(container_of(kobj, struct damon_sysfs_targets, kobj));
}

static struct kobj_attribute damon_sysfs_targets_nr_attr =
		__ATTR_RW_MODE(nr_targets, 0600);

static struct attribute *damon_sysfs_targets_attrs[] = {
	&damon_sysfs_targets_nr_attr.attr,
	NULL,
};
ATTRIBUTE_GROUPS(damon_sysfs_targets);

static struct kobj_type damon_sysfs_targets_ktype = {
	.release = damon_sysfs_targets_release,
	.sysfs_ops = &kobj_sysfs_ops,
	.default_groups = damon_sysfs_targets_groups,
};

/*
 * intervals directory
 */

struct damon_sysfs_intervals {
	struct kobject kobj;
	unsigned long sample_us;
	unsigned long aggr_us;
	unsigned long update_us;
};

static struct damon_sysfs_intervals *damon_sysfs_intervals_alloc(
		unsigned long sample_us, unsigned long aggr_us,
		unsigned long update_us)
{
	struct damon_sysfs_intervals *intervals = kmalloc(sizeof(*intervals),
			GFP_KERNEL);

	if (!intervals)
		return NULL;

	intervals->kobj = (struct kobject){};
	intervals->sample_us = sample_us;
	intervals->aggr_us = aggr_us;
	intervals->update_us = update_us;
	return intervals;
}

static ssize_t sample_us_show(struct kobject *kobj,
		struct kobj_attribute *attr, char *buf)
{
	struct damon_sysfs_intervals *intervals = container_of(kobj,
			struct damon_sysfs_intervals, kobj);

	return sysfs_emit(buf, "%lu\n", intervals->sample_us);
}

static ssize_t sample_us_store(struct kobject *kobj,
		struct kobj_attribute *attr, const char *buf, size_t count)
{
	struct damon_sysfs_intervals *intervals = container_of(kobj,
			struct damon_sysfs_intervals, kobj);
	unsigned long us;
	int err = kstrtoul(buf, 0, &us);

	if (err)
		return -EINVAL;

	intervals->sample_us = us;
	return count;
}

static ssize_t aggr_us_show(struct kobject *kobj, struct kobj_attribute *attr,
		char *buf)
{
	struct damon_sysfs_intervals *intervals = container_of(kobj,
			struct damon_sysfs_intervals, kobj);

	return sysfs_emit(buf, "%lu\n", intervals->aggr_us);
}

static ssize_t aggr_us_store(struct kobject *kobj, struct kobj_attribute *attr,
		const char *buf, size_t count)
{
	struct damon_sysfs_intervals *intervals = container_of(kobj,
			struct damon_sysfs_intervals, kobj);
	unsigned long us;
	int err = kstrtoul(buf, 0, &us);

	if (err)
		return -EINVAL;

	intervals->aggr_us = us;
	return count;
}

static ssize_t update_us_show(struct kobject *kobj,
		struct kobj_attribute *attr, char *buf)
{
	struct damon_sysfs_intervals *intervals = container_of(kobj,
			struct damon_sysfs_intervals, kobj);

	return sysfs_emit(buf, "%lu\n", intervals->update_us);
}

static ssize_t update_us_store(struct kobject *kobj,
		struct kobj_attribute *attr, const char *buf, size_t count)
{
	struct damon_sysfs_intervals *intervals = container_of(kobj,
			struct damon_sysfs_intervals, kobj);
	unsigned long us;
	int err = kstrtoul(buf, 0, &us);

	if (err)
		return -EINVAL;

	intervals->update_us = us;
	return count;
}

static void damon_sysfs_intervals_release(struct kobject *kobj)
{
	kfree(container_of(kobj, struct damon_sysfs_intervals, kobj));
}

static struct kobj_attribute damon_sysfs_intervals_sample_us_attr =
		__ATTR_RW_MODE(sample_us, 0600);

static struct kobj_attribute damon_sysfs_intervals_aggr_us_attr =
		__ATTR_RW_MODE(aggr_us, 0600);

static struct kobj_attribute damon_sysfs_intervals_update_us_attr =
		__ATTR_RW_MODE(update_us, 0600);

static struct attribute *damon_sysfs_intervals_attrs[] = {
	&damon_sysfs_intervals_sample_us_attr.attr,
	&damon_sysfs_intervals_aggr_us_attr.attr,
	&damon_sysfs_intervals_update_us_attr.attr,
	NULL,
};
ATTRIBUTE_GROUPS(damon_sysfs_intervals);

static struct kobj_type damon_sysfs_intervals_ktype = {
	.release = damon_sysfs_intervals_release,
	.sysfs_ops = &kobj_sysfs_ops,
	.default_groups = damon_sysfs_intervals_groups,
};

/*
 * monitoring_attrs directory
 */

struct damon_sysfs_attrs {
	struct kobject kobj;
	struct damon_sysfs_intervals *intervals;
	struct damon_sysfs_ul_range *nr_regions_range;
};

static struct damon_sysfs_attrs *damon_sysfs_attrs_alloc(void)
{
	struct damon_sysfs_attrs *attrs = kmalloc(sizeof(*attrs), GFP_KERNEL);

	if (!attrs)
		return NULL;
	attrs->kobj = (struct kobject){};
	return attrs;
}

static int damon_sysfs_attrs_add_dirs(struct damon_sysfs_attrs *attrs)
{
	struct damon_sysfs_intervals *intervals;
	struct damon_sysfs_ul_range *nr_regions_range;
	int err;

	intervals = damon_sysfs_intervals_alloc(5000, 100000, 60000000);
	if (!intervals)
		return -ENOMEM;

	err = kobject_init_and_add(&intervals->kobj,
			&damon_sysfs_intervals_ktype, &attrs->kobj,
			"intervals");
	if (err)
		goto put_intervals_out;
	attrs->intervals = intervals;

	nr_regions_range = damon_sysfs_ul_range_alloc(10, 1000);
	if (!nr_regions_range) {
		err = -ENOMEM;
		goto put_intervals_out;
	}

	err = kobject_init_and_add(&nr_regions_range->kobj,
			&damon_sysfs_ul_range_ktype, &attrs->kobj,
			"nr_regions");
	if (err)
		goto put_nr_regions_intervals_out;
	attrs->nr_regions_range = nr_regions_range;
	return 0;

put_nr_regions_intervals_out:
	kobject_put(&nr_regions_range->kobj);
	attrs->nr_regions_range = NULL;
put_intervals_out:
	kobject_put(&intervals->kobj);
	attrs->intervals = NULL;
	return err;
}

static void damon_sysfs_attrs_rm_dirs(struct damon_sysfs_attrs *attrs)
{
	kobject_put(&attrs->nr_regions_range->kobj);
	kobject_put(&attrs->intervals->kobj);
}

static void damon_sysfs_attrs_release(struct kobject *kobj)
{
	kfree(container_of(kobj, struct damon_sysfs_attrs, kobj));
}

static struct attribute *damon_sysfs_attrs_attrs[] = {
	NULL,
};
ATTRIBUTE_GROUPS(damon_sysfs_attrs);

static struct kobj_type damon_sysfs_attrs_ktype = {
	.release = damon_sysfs_attrs_release,
	.sysfs_ops = &kobj_sysfs_ops,
	.default_groups = damon_sysfs_attrs_groups,
};

/*
 * context directory
 */

/* This should match with enum damon_ops_id */
static const char * const damon_sysfs_ops_strs[] = {
	"vaddr",
	"fvaddr",
	"paddr",
};

struct damon_sysfs_context {
	struct kobject kobj;
	enum damon_ops_id ops_id;
	struct damon_sysfs_attrs *attrs;
	struct damon_sysfs_targets *targets;
	struct damon_sysfs_schemes *schemes;
};

static struct damon_sysfs_context *damon_sysfs_context_alloc(
		enum damon_ops_id ops_id)
{
	struct damon_sysfs_context *context = kmalloc(sizeof(*context),
				GFP_KERNEL);

	if (!context)
		return NULL;
	context->kobj = (struct kobject){};
	context->ops_id = ops_id;
	return context;
}

static int damon_sysfs_context_set_attrs(struct damon_sysfs_context *context)
{
	struct damon_sysfs_attrs *attrs = damon_sysfs_attrs_alloc();
	int err;

	if (!attrs)
		return -ENOMEM;
	err = kobject_init_and_add(&attrs->kobj, &damon_sysfs_attrs_ktype,
			&context->kobj, "monitoring_attrs");
	if (err)
		goto out;
	err = damon_sysfs_attrs_add_dirs(attrs);
	if (err)
		goto out;
	context->attrs = attrs;
	return 0;

out:
	kobject_put(&attrs->kobj);
	return err;
}

static int damon_sysfs_context_set_targets(struct damon_sysfs_context *context)
{
	struct damon_sysfs_targets *targets = damon_sysfs_targets_alloc();
	int err;

	if (!targets)
		return -ENOMEM;
	err = kobject_init_and_add(&targets->kobj, &damon_sysfs_targets_ktype,
			&context->kobj, "targets");
	if (err) {
		kobject_put(&targets->kobj);
		return err;
	}
	context->targets = targets;
	return 0;
}

static int damon_sysfs_context_set_schemes(struct damon_sysfs_context *context)
{
	struct damon_sysfs_schemes *schemes = damon_sysfs_schemes_alloc();
	int err;

	if (!schemes)
		return -ENOMEM;
	err = kobject_init_and_add(&schemes->kobj, &damon_sysfs_schemes_ktype,
			&context->kobj, "schemes");
	if (err) {
		kobject_put(&schemes->kobj);
		return err;
	}
	context->schemes = schemes;
	return 0;
}

static int damon_sysfs_context_add_dirs(struct damon_sysfs_context *context)
{
	int err;

	err = damon_sysfs_context_set_attrs(context);
	if (err)
		return err;

	err = damon_sysfs_context_set_targets(context);
	if (err)
		goto put_attrs_out;

	err = damon_sysfs_context_set_schemes(context);
	if (err)
		goto put_targets_attrs_out;
	return 0;

put_targets_attrs_out:
	kobject_put(&context->targets->kobj);
	context->targets = NULL;
put_attrs_out:
	kobject_put(&context->attrs->kobj);
	context->attrs = NULL;
	return err;
}

static void damon_sysfs_context_rm_dirs(struct damon_sysfs_context *context)
{
	damon_sysfs_attrs_rm_dirs(context->attrs);
	kobject_put(&context->attrs->kobj);
	damon_sysfs_targets_rm_dirs(context->targets);
	kobject_put(&context->targets->kobj);
	damon_sysfs_schemes_rm_dirs(context->schemes);
	kobject_put(&context->schemes->kobj);
}

static ssize_t avail_operations_show(struct kobject *kobj,
		struct kobj_attribute *attr, char *buf)
{
	enum damon_ops_id id;
	int len = 0;

	for (id = 0; id < NR_DAMON_OPS; id++) {
		if (!damon_is_registered_ops(id))
			continue;
		len += sysfs_emit_at(buf, len, "%s\n",
				damon_sysfs_ops_strs[id]);
	}
	return len;
}

static ssize_t operations_show(struct kobject *kobj,
		struct kobj_attribute *attr, char *buf)
{
	struct damon_sysfs_context *context = container_of(kobj,
			struct damon_sysfs_context, kobj);

	return sysfs_emit(buf, "%s\n", damon_sysfs_ops_strs[context->ops_id]);
}

static ssize_t operations_store(struct kobject *kobj,
		struct kobj_attribute *attr, const char *buf, size_t count)
{
	struct damon_sysfs_context *context = container_of(kobj,
			struct damon_sysfs_context, kobj);
	enum damon_ops_id id;

	for (id = 0; id < NR_DAMON_OPS; id++) {
		if (sysfs_streq(buf, damon_sysfs_ops_strs[id])) {
			context->ops_id = id;
			return count;
		}
	}
	return -EINVAL;
}

static void damon_sysfs_context_release(struct kobject *kobj)
{
	kfree(container_of(kobj, struct damon_sysfs_context, kobj));
}

static struct kobj_attribute damon_sysfs_context_avail_operations_attr =
		__ATTR_RO_MODE(avail_operations, 0400);

static struct kobj_attribute damon_sysfs_context_operations_attr =
		__ATTR_RW_MODE(operations, 0600);

static struct attribute *damon_sysfs_context_attrs[] = {
	&damon_sysfs_context_avail_operations_attr.attr,
	&damon_sysfs_context_operations_attr.attr,
	NULL,
};
ATTRIBUTE_GROUPS(damon_sysfs_context);

static struct kobj_type damon_sysfs_context_ktype = {
	.release = damon_sysfs_context_release,
	.sysfs_ops = &kobj_sysfs_ops,
	.default_groups = damon_sysfs_context_groups,
};

/*
 * contexts directory
 */

struct damon_sysfs_contexts {
	struct kobject kobj;
	struct damon_sysfs_context **contexts_arr;
	int nr;
};

static struct damon_sysfs_contexts *damon_sysfs_contexts_alloc(void)
{
	return kzalloc(sizeof(struct damon_sysfs_contexts), GFP_KERNEL);
}

static void damon_sysfs_contexts_rm_dirs(struct damon_sysfs_contexts *contexts)
{
	struct damon_sysfs_context **contexts_arr = contexts->contexts_arr;
	int i;

	for (i = 0; i < contexts->nr; i++) {
		damon_sysfs_context_rm_dirs(contexts_arr[i]);
		kobject_put(&contexts_arr[i]->kobj);
	}
	contexts->nr = 0;
	kfree(contexts_arr);
	contexts->contexts_arr = NULL;
}

static int damon_sysfs_contexts_add_dirs(struct damon_sysfs_contexts *contexts,
		int nr_contexts)
{
	struct damon_sysfs_context **contexts_arr, *context;
	int err, i;

	damon_sysfs_contexts_rm_dirs(contexts);
	if (!nr_contexts)
		return 0;

	contexts_arr = kmalloc_array(nr_contexts, sizeof(*contexts_arr),
			GFP_KERNEL | __GFP_NOWARN);
	if (!contexts_arr)
		return -ENOMEM;
	contexts->contexts_arr = contexts_arr;

	for (i = 0; i < nr_contexts; i++) {
		context = damon_sysfs_context_alloc(DAMON_OPS_VADDR);
		if (!context) {
			damon_sysfs_contexts_rm_dirs(contexts);
			return -ENOMEM;
		}

		err = kobject_init_and_add(&context->kobj,
				&damon_sysfs_context_ktype, &contexts->kobj,
				"%d", i);
		if (err)
			goto out;

		err = damon_sysfs_context_add_dirs(context);
		if (err)
			goto out;

		contexts_arr[i] = context;
		contexts->nr++;
	}
	return 0;

out:
	damon_sysfs_contexts_rm_dirs(contexts);
	kobject_put(&context->kobj);
	return err;
}

static ssize_t nr_contexts_show(struct kobject *kobj,
		struct kobj_attribute *attr, char *buf)
{
	struct damon_sysfs_contexts *contexts = container_of(kobj,
			struct damon_sysfs_contexts, kobj);

	return sysfs_emit(buf, "%d\n", contexts->nr);
}

static ssize_t nr_contexts_store(struct kobject *kobj,
		struct kobj_attribute *attr, const char *buf, size_t count)
{
	struct damon_sysfs_contexts *contexts = container_of(kobj,
			struct damon_sysfs_contexts, kobj);
	int nr, err;

	err = kstrtoint(buf, 0, &nr);
	if (err)
		return err;
	/* TODO: support multiple contexts per kdamond */
	if (nr < 0 || 1 < nr)
		return -EINVAL;

	if (!mutex_trylock(&damon_sysfs_lock))
		return -EBUSY;
	err = damon_sysfs_contexts_add_dirs(contexts, nr);
	mutex_unlock(&damon_sysfs_lock);
	if (err)
		return err;

	return count;
}

static void damon_sysfs_contexts_release(struct kobject *kobj)
{
	kfree(container_of(kobj, struct damon_sysfs_contexts, kobj));
}

static struct kobj_attribute damon_sysfs_contexts_nr_attr
		= __ATTR_RW_MODE(nr_contexts, 0600);

static struct attribute *damon_sysfs_contexts_attrs[] = {
	&damon_sysfs_contexts_nr_attr.attr,
	NULL,
};
ATTRIBUTE_GROUPS(damon_sysfs_contexts);

static struct kobj_type damon_sysfs_contexts_ktype = {
	.release = damon_sysfs_contexts_release,
	.sysfs_ops = &kobj_sysfs_ops,
	.default_groups = damon_sysfs_contexts_groups,
};

/*
 * kdamond directory
 */

struct damon_sysfs_kdamond {
	struct kobject kobj;
	struct damon_sysfs_contexts *contexts;
	struct damon_ctx *damon_ctx;
};

static struct damon_sysfs_kdamond *damon_sysfs_kdamond_alloc(void)
{
	return kzalloc(sizeof(struct damon_sysfs_kdamond), GFP_KERNEL);
}

static int damon_sysfs_kdamond_add_dirs(struct damon_sysfs_kdamond *kdamond)
{
	struct damon_sysfs_contexts *contexts;
	int err;

	contexts = damon_sysfs_contexts_alloc();
	if (!contexts)
		return -ENOMEM;

	err = kobject_init_and_add(&contexts->kobj,
			&damon_sysfs_contexts_ktype, &kdamond->kobj,
			"contexts");
	if (err) {
		kobject_put(&contexts->kobj);
		return err;
	}
	kdamond->contexts = contexts;

	return err;
}

static void damon_sysfs_kdamond_rm_dirs(struct damon_sysfs_kdamond *kdamond)
{
	damon_sysfs_contexts_rm_dirs(kdamond->contexts);
	kobject_put(&kdamond->contexts->kobj);
}

static bool damon_sysfs_ctx_running(struct damon_ctx *ctx)
{
	bool running;

	mutex_lock(&ctx->kdamond_lock);
	running = ctx->kdamond != NULL;
	mutex_unlock(&ctx->kdamond_lock);
	return running;
}

/*
 * enum damon_sysfs_cmd - Commands for a specific kdamond.
 */
enum damon_sysfs_cmd {
	/* @DAMON_SYSFS_CMD_ON: Turn the kdamond on. */
	DAMON_SYSFS_CMD_ON,
	/* @DAMON_SYSFS_CMD_OFF: Turn the kdamond off. */
	DAMON_SYSFS_CMD_OFF,
	/* @DAMON_SYSFS_CMD_COMMIT: Update kdamond inputs. */
	DAMON_SYSFS_CMD_COMMIT,
	/*
	 * @DAMON_SYSFS_CMD_UPDATE_SCHEMES_STATS: Update scheme stats sysfs
	 * files.
	 */
	DAMON_SYSFS_CMD_UPDATE_SCHEMES_STATS,
	/*
	 * @NR_DAMON_SYSFS_CMDS: Total number of DAMON sysfs commands.
	 */
	NR_DAMON_SYSFS_CMDS,
};

/* Should match with enum damon_sysfs_cmd */
static const char * const damon_sysfs_cmd_strs[] = {
	"on",
	"off",
	"commit",
	"update_schemes_stats",
};

/*
 * struct damon_sysfs_cmd_request - A request to the DAMON callback.
 * @cmd:	The command that needs to be handled by the callback.
 * @kdamond:	The kobject wrapper that associated to the kdamond thread.
 *
 * This structure represents a sysfs command request that need to access some
 * DAMON context-internal data.  Because DAMON context-internal data can be
 * safely accessed from DAMON callbacks without additional synchronization, the
 * request will be handled by the DAMON callback.  None-``NULL`` @kdamond means
 * the request is valid.
 */
struct damon_sysfs_cmd_request {
	enum damon_sysfs_cmd cmd;
	struct damon_sysfs_kdamond *kdamond;
};

/* Current DAMON callback request.  Protected by damon_sysfs_lock. */
static struct damon_sysfs_cmd_request damon_sysfs_cmd_request;

static ssize_t state_show(struct kobject *kobj, struct kobj_attribute *attr,
		char *buf)
{
	struct damon_sysfs_kdamond *kdamond = container_of(kobj,
			struct damon_sysfs_kdamond, kobj);
	struct damon_ctx *ctx = kdamond->damon_ctx;
	bool running;

	if (!ctx)
		running = false;
	else
		running = damon_sysfs_ctx_running(ctx);

	return sysfs_emit(buf, "%s\n", running ?
			damon_sysfs_cmd_strs[DAMON_SYSFS_CMD_ON] :
			damon_sysfs_cmd_strs[DAMON_SYSFS_CMD_OFF]);
}

static int damon_sysfs_set_attrs(struct damon_ctx *ctx,
		struct damon_sysfs_attrs *sys_attrs)
{
	struct damon_sysfs_intervals *sys_intervals = sys_attrs->intervals;
	struct damon_sysfs_ul_range *sys_nr_regions =
		sys_attrs->nr_regions_range;

	return damon_set_attrs(ctx, sys_intervals->sample_us,
			sys_intervals->aggr_us, sys_intervals->update_us,
			sys_nr_regions->min, sys_nr_regions->max);
}

static void damon_sysfs_destroy_targets(struct damon_ctx *ctx)
{
	struct damon_target *t, *next;

	damon_for_each_target_safe(t, next, ctx) {
		if (damon_target_has_pid(ctx))
			put_pid(t->pid);
		damon_destroy_target(t);
	}
}

static int damon_sysfs_set_regions(struct damon_target *t,
		struct damon_sysfs_regions *sysfs_regions)
{
	struct damon_addr_range *ranges = kmalloc_array(sysfs_regions->nr,
			sizeof(*ranges), GFP_KERNEL | __GFP_NOWARN);
	int i, err = -EINVAL;

	if (!ranges)
		return -ENOMEM;
	for (i = 0; i < sysfs_regions->nr; i++) {
		struct damon_sysfs_region *sys_region =
			sysfs_regions->regions_arr[i];

		if (sys_region->start > sys_region->end)
			goto out;

		ranges[i].start = sys_region->start;
		ranges[i].end = sys_region->end;
		if (i == 0)
			continue;
		if (ranges[i - 1].end > ranges[i].start)
			goto out;
	}
	err = damon_set_regions(t, ranges, sysfs_regions->nr);
out:
	kfree(ranges);
	return err;

}

static int damon_sysfs_add_target(struct damon_sysfs_target *sys_target,
		struct damon_ctx *ctx)
{
	struct damon_target *t = damon_new_target();
	int err = -EINVAL;

	if (!t)
		return -ENOMEM;
<<<<<<< HEAD
=======
	damon_add_target(ctx, t);
>>>>>>> 9fecab24
	if (damon_target_has_pid(ctx)) {
		t->pid = find_get_pid(sys_target->pid);
		if (!t->pid)
			goto destroy_targets_out;
	}
	err = damon_sysfs_set_regions(t, sys_target->regions);
	if (err)
		goto destroy_targets_out;
	return 0;

destroy_targets_out:
	damon_sysfs_destroy_targets(ctx);
	return err;
}

/*
 * Search a target in a context that corresponds to the sysfs target input.
 *
 * Return: pointer to the target if found, NULL if not found, or negative
 * error code if the search failed.
 */
static struct damon_target *damon_sysfs_existing_target(
		struct damon_sysfs_target *sys_target, struct damon_ctx *ctx)
{
	struct pid *pid;
	struct damon_target *t;

	if (!damon_target_has_pid(ctx)) {
		/* Up to only one target for paddr could exist */
		damon_for_each_target(t, ctx)
			return t;
		return NULL;
	}

	/* ops.id should be DAMON_OPS_VADDR or DAMON_OPS_FVADDR */
	pid = find_get_pid(sys_target->pid);
	if (!pid)
		return ERR_PTR(-EINVAL);
	damon_for_each_target(t, ctx) {
		if (t->pid == pid) {
			put_pid(pid);
			return t;
		}
	}
	put_pid(pid);
	return NULL;
}

static int damon_sysfs_set_targets(struct damon_ctx *ctx,
		struct damon_sysfs_targets *sysfs_targets)
{
	int i, err;

	/* Multiple physical address space monitoring targets makes no sense */
	if (ctx->ops.id == DAMON_OPS_PADDR && sysfs_targets->nr > 1)
		return -EINVAL;

	for (i = 0; i < sysfs_targets->nr; i++) {
		struct damon_sysfs_target *st = sysfs_targets->targets_arr[i];
		struct damon_target *t = damon_sysfs_existing_target(st, ctx);

		if (IS_ERR(t))
			return PTR_ERR(t);
		if (!t)
			err = damon_sysfs_add_target(st, ctx);
		else
			err = damon_sysfs_set_regions(t, st->regions);
		if (err)
			return err;
	}
	return 0;
}

static struct damos *damon_sysfs_mk_scheme(
		struct damon_sysfs_scheme *sysfs_scheme)
{
	struct damon_sysfs_access_pattern *pattern =
		sysfs_scheme->access_pattern;
	struct damon_sysfs_quotas *sysfs_quotas = sysfs_scheme->quotas;
	struct damon_sysfs_weights *sysfs_weights = sysfs_quotas->weights;
	struct damon_sysfs_watermarks *sysfs_wmarks = sysfs_scheme->watermarks;
	struct damos_quota quota = {
		.ms = sysfs_quotas->ms,
		.sz = sysfs_quotas->sz,
		.reset_interval = sysfs_quotas->reset_interval_ms,
		.weight_sz = sysfs_weights->sz,
		.weight_nr_accesses = sysfs_weights->nr_accesses,
		.weight_age = sysfs_weights->age,
	};
	struct damos_watermarks wmarks = {
		.metric = sysfs_wmarks->metric,
		.interval = sysfs_wmarks->interval_us,
		.high = sysfs_wmarks->high,
		.mid = sysfs_wmarks->mid,
		.low = sysfs_wmarks->low,
	};

	return damon_new_scheme(pattern->sz->min, pattern->sz->max,
			pattern->nr_accesses->min, pattern->nr_accesses->max,
			pattern->age->min, pattern->age->max,
			sysfs_scheme->action, &quota, &wmarks);
}

static int damon_sysfs_set_schemes(struct damon_ctx *ctx,
		struct damon_sysfs_schemes *sysfs_schemes)
{
	int i;

	for (i = 0; i < sysfs_schemes->nr; i++) {
		struct damos *scheme, *next;

		scheme = damon_sysfs_mk_scheme(sysfs_schemes->schemes_arr[i]);
		if (!scheme) {
			damon_for_each_scheme_safe(scheme, next, ctx)
				damon_destroy_scheme(scheme);
			return -ENOMEM;
		}
		damon_add_scheme(ctx, scheme);
	}
	return 0;
}

static void damon_sysfs_before_terminate(struct damon_ctx *ctx)
{
	struct damon_target *t, *next;

	if (ctx->ops.id != DAMON_OPS_VADDR && ctx->ops.id != DAMON_OPS_FVADDR)
		return;

	mutex_lock(&ctx->kdamond_lock);
	damon_for_each_target_safe(t, next, ctx) {
		put_pid(t->pid);
		damon_destroy_target(t);
	}
	mutex_unlock(&ctx->kdamond_lock);
}

/*
 * damon_sysfs_upd_schemes_stats() - Update schemes stats sysfs files.
 * @kdamond:	The kobject wrapper that associated to the kdamond thread.
 *
 * This function reads the schemes stats of specific kdamond and update the
 * related values for sysfs files.  This function should be called from DAMON
 * callbacks while holding ``damon_syfs_lock``, to safely access the DAMON
 * contexts-internal data and DAMON sysfs variables.
 */
static int damon_sysfs_upd_schemes_stats(struct damon_sysfs_kdamond *kdamond)
{
	struct damon_ctx *ctx = kdamond->damon_ctx;
	struct damon_sysfs_schemes *sysfs_schemes;
	struct damos *scheme;
	int schemes_idx = 0;

	if (!ctx)
		return -EINVAL;
	sysfs_schemes = kdamond->contexts->contexts_arr[0]->schemes;
	damon_for_each_scheme(scheme, ctx) {
		struct damon_sysfs_stats *sysfs_stats;

		sysfs_stats = sysfs_schemes->schemes_arr[schemes_idx++]->stats;
		sysfs_stats->nr_tried = scheme->stat.nr_tried;
		sysfs_stats->sz_tried = scheme->stat.sz_tried;
		sysfs_stats->nr_applied = scheme->stat.nr_applied;
		sysfs_stats->sz_applied = scheme->stat.sz_applied;
		sysfs_stats->qt_exceeds = scheme->stat.qt_exceeds;
	}
	return 0;
}

static inline bool damon_sysfs_kdamond_running(
		struct damon_sysfs_kdamond *kdamond)
{
	return kdamond->damon_ctx &&
		damon_sysfs_ctx_running(kdamond->damon_ctx);
}

static int damon_sysfs_apply_inputs(struct damon_ctx *ctx,
		struct damon_sysfs_context *sys_ctx)
{
	int err;

	err = damon_select_ops(ctx, sys_ctx->ops_id);
	if (err)
		return err;
	err = damon_sysfs_set_attrs(ctx, sys_ctx->attrs);
	if (err)
		return err;
	err = damon_sysfs_set_targets(ctx, sys_ctx->targets);
	if (err)
		return err;
	return damon_sysfs_set_schemes(ctx, sys_ctx->schemes);
}

/*
 * damon_sysfs_commit_input() - Commit user inputs to a running kdamond.
 * @kdamond:	The kobject wrapper for the associated kdamond.
 *
 * If the sysfs input is wrong, the kdamond will be terminated.
 */
static int damon_sysfs_commit_input(struct damon_sysfs_kdamond *kdamond)
{
	if (!damon_sysfs_kdamond_running(kdamond))
		return -EINVAL;
	/* TODO: Support multiple contexts per kdamond */
	if (kdamond->contexts->nr != 1)
		return -EINVAL;

	return damon_sysfs_apply_inputs(kdamond->damon_ctx,
			kdamond->contexts->contexts_arr[0]);
}

/*
 * damon_sysfs_cmd_request_callback() - DAMON callback for handling requests.
 * @c:	The DAMON context of the callback.
 *
 * This function is periodically called back from the kdamond thread for @c.
 * Then, it checks if there is a waiting DAMON sysfs request and handles it.
 */
static int damon_sysfs_cmd_request_callback(struct damon_ctx *c)
{
	struct damon_sysfs_kdamond *kdamond;
	int err = 0;

	/* avoid deadlock due to concurrent state_store('off') */
	if (!mutex_trylock(&damon_sysfs_lock))
		return 0;
	kdamond = damon_sysfs_cmd_request.kdamond;
	if (!kdamond || kdamond->damon_ctx != c)
		goto out;
	switch (damon_sysfs_cmd_request.cmd) {
	case DAMON_SYSFS_CMD_UPDATE_SCHEMES_STATS:
		err = damon_sysfs_upd_schemes_stats(kdamond);
		break;
	case DAMON_SYSFS_CMD_COMMIT:
		err = damon_sysfs_commit_input(kdamond);
		break;
	default:
		break;
	}
	/* Mark the request as invalid now. */
	damon_sysfs_cmd_request.kdamond = NULL;
out:
	mutex_unlock(&damon_sysfs_lock);
	return err;
}

static struct damon_ctx *damon_sysfs_build_ctx(
		struct damon_sysfs_context *sys_ctx)
{
	struct damon_ctx *ctx = damon_new_ctx();
	int err;

	if (!ctx)
		return ERR_PTR(-ENOMEM);

	err = damon_sysfs_apply_inputs(ctx, sys_ctx);
	if (err) {
		damon_destroy_ctx(ctx);
		return ERR_PTR(err);
	}

	ctx->callback.after_wmarks_check = damon_sysfs_cmd_request_callback;
	ctx->callback.after_aggregation = damon_sysfs_cmd_request_callback;
	ctx->callback.before_terminate = damon_sysfs_before_terminate;
	return ctx;
}

static int damon_sysfs_turn_damon_on(struct damon_sysfs_kdamond *kdamond)
{
	struct damon_ctx *ctx;
	int err;

	if (kdamond->damon_ctx &&
			damon_sysfs_ctx_running(kdamond->damon_ctx))
		return -EBUSY;
	if (damon_sysfs_cmd_request.kdamond == kdamond)
		return -EBUSY;
	/* TODO: support multiple contexts per kdamond */
	if (kdamond->contexts->nr != 1)
		return -EINVAL;

	if (kdamond->damon_ctx)
		damon_destroy_ctx(kdamond->damon_ctx);
	kdamond->damon_ctx = NULL;

	ctx = damon_sysfs_build_ctx(kdamond->contexts->contexts_arr[0]);
	if (IS_ERR(ctx))
		return PTR_ERR(ctx);
	err = damon_start(&ctx, 1, false);
	if (err) {
		damon_destroy_ctx(ctx);
		return err;
	}
	kdamond->damon_ctx = ctx;
	return err;
}

static int damon_sysfs_turn_damon_off(struct damon_sysfs_kdamond *kdamond)
{
	if (!kdamond->damon_ctx)
		return -EINVAL;
	return damon_stop(&kdamond->damon_ctx, 1);
	/*
	 * To allow users show final monitoring results of already turned-off
	 * DAMON, we free kdamond->damon_ctx in next
	 * damon_sysfs_turn_damon_on(), or kdamonds_nr_store()
	 */
}

/*
 * damon_sysfs_handle_cmd() - Handle a command for a specific kdamond.
 * @cmd:	The command to handle.
 * @kdamond:	The kobject wrapper for the associated kdamond.
 *
 * This function handles a DAMON sysfs command for a kdamond.  For commands
 * that need to access running DAMON context-internal data, it requests
 * handling of the command to the DAMON callback
 * (@damon_sysfs_cmd_request_callback()) and wait until it is properly handled,
 * or the context is completed.
 *
 * Return: 0 on success, negative error code otherwise.
 */
static int damon_sysfs_handle_cmd(enum damon_sysfs_cmd cmd,
		struct damon_sysfs_kdamond *kdamond)
{
	bool need_wait = true;

	/* Handle commands that doesn't access DAMON context-internal data */
	switch (cmd) {
	case DAMON_SYSFS_CMD_ON:
		return damon_sysfs_turn_damon_on(kdamond);
	case DAMON_SYSFS_CMD_OFF:
		return damon_sysfs_turn_damon_off(kdamond);
	default:
		break;
	}

	/* Pass the command to DAMON callback for safe DAMON context access */
	if (damon_sysfs_cmd_request.kdamond)
		return -EBUSY;
	if (!damon_sysfs_kdamond_running(kdamond))
		return -EINVAL;
	damon_sysfs_cmd_request.cmd = cmd;
	damon_sysfs_cmd_request.kdamond = kdamond;

	/*
	 * wait until damon_sysfs_cmd_request_callback() handles the request
	 * from kdamond context
	 */
	mutex_unlock(&damon_sysfs_lock);
	while (need_wait) {
		schedule_timeout_idle(msecs_to_jiffies(100));
		if (!mutex_trylock(&damon_sysfs_lock))
			continue;
		if (!damon_sysfs_cmd_request.kdamond) {
			/* damon_sysfs_cmd_request_callback() handled */
			need_wait = false;
		} else if (!damon_sysfs_kdamond_running(kdamond)) {
			/* kdamond has already finished */
			need_wait = false;
			damon_sysfs_cmd_request.kdamond = NULL;
		}
		mutex_unlock(&damon_sysfs_lock);
	}
	mutex_lock(&damon_sysfs_lock);
	return 0;
}

static ssize_t state_store(struct kobject *kobj, struct kobj_attribute *attr,
		const char *buf, size_t count)
{
	struct damon_sysfs_kdamond *kdamond = container_of(kobj,
			struct damon_sysfs_kdamond, kobj);
	enum damon_sysfs_cmd cmd;
	ssize_t ret = -EINVAL;

	if (!mutex_trylock(&damon_sysfs_lock))
		return -EBUSY;
	for (cmd = 0; cmd < NR_DAMON_SYSFS_CMDS; cmd++) {
		if (sysfs_streq(buf, damon_sysfs_cmd_strs[cmd])) {
			ret = damon_sysfs_handle_cmd(cmd, kdamond);
			break;
		}
	}
	mutex_unlock(&damon_sysfs_lock);
	if (!ret)
		ret = count;
	return ret;
}

static ssize_t pid_show(struct kobject *kobj,
		struct kobj_attribute *attr, char *buf)
{
	struct damon_sysfs_kdamond *kdamond = container_of(kobj,
			struct damon_sysfs_kdamond, kobj);
	struct damon_ctx *ctx;
	int pid;

	if (!mutex_trylock(&damon_sysfs_lock))
		return -EBUSY;
	ctx = kdamond->damon_ctx;
	if (!ctx) {
		pid = -1;
		goto out;
	}
	mutex_lock(&ctx->kdamond_lock);
	if (!ctx->kdamond)
		pid = -1;
	else
		pid = ctx->kdamond->pid;
	mutex_unlock(&ctx->kdamond_lock);
out:
	mutex_unlock(&damon_sysfs_lock);
	return sysfs_emit(buf, "%d\n", pid);
}

static void damon_sysfs_kdamond_release(struct kobject *kobj)
{
	struct damon_sysfs_kdamond *kdamond = container_of(kobj,
			struct damon_sysfs_kdamond, kobj);

	if (kdamond->damon_ctx)
		damon_destroy_ctx(kdamond->damon_ctx);
	kfree(kdamond);
}

static struct kobj_attribute damon_sysfs_kdamond_state_attr =
		__ATTR_RW_MODE(state, 0600);

static struct kobj_attribute damon_sysfs_kdamond_pid_attr =
		__ATTR_RO_MODE(pid, 0400);

static struct attribute *damon_sysfs_kdamond_attrs[] = {
	&damon_sysfs_kdamond_state_attr.attr,
	&damon_sysfs_kdamond_pid_attr.attr,
	NULL,
};
ATTRIBUTE_GROUPS(damon_sysfs_kdamond);

static struct kobj_type damon_sysfs_kdamond_ktype = {
	.release = damon_sysfs_kdamond_release,
	.sysfs_ops = &kobj_sysfs_ops,
	.default_groups = damon_sysfs_kdamond_groups,
};

/*
 * kdamonds directory
 */

struct damon_sysfs_kdamonds {
	struct kobject kobj;
	struct damon_sysfs_kdamond **kdamonds_arr;
	int nr;
};

static struct damon_sysfs_kdamonds *damon_sysfs_kdamonds_alloc(void)
{
	return kzalloc(sizeof(struct damon_sysfs_kdamonds), GFP_KERNEL);
}

static void damon_sysfs_kdamonds_rm_dirs(struct damon_sysfs_kdamonds *kdamonds)
{
	struct damon_sysfs_kdamond **kdamonds_arr = kdamonds->kdamonds_arr;
	int i;

	for (i = 0; i < kdamonds->nr; i++) {
		damon_sysfs_kdamond_rm_dirs(kdamonds_arr[i]);
		kobject_put(&kdamonds_arr[i]->kobj);
	}
	kdamonds->nr = 0;
	kfree(kdamonds_arr);
	kdamonds->kdamonds_arr = NULL;
}

static int damon_sysfs_nr_running_ctxs(struct damon_sysfs_kdamond **kdamonds,
		int nr_kdamonds)
{
	int nr_running_ctxs = 0;
	int i;

	for (i = 0; i < nr_kdamonds; i++) {
		struct damon_ctx *ctx = kdamonds[i]->damon_ctx;

		if (!ctx)
			continue;
		mutex_lock(&ctx->kdamond_lock);
		if (ctx->kdamond)
			nr_running_ctxs++;
		mutex_unlock(&ctx->kdamond_lock);
	}
	return nr_running_ctxs;
}

static int damon_sysfs_kdamonds_add_dirs(struct damon_sysfs_kdamonds *kdamonds,
		int nr_kdamonds)
{
	struct damon_sysfs_kdamond **kdamonds_arr, *kdamond;
	int err, i;

	if (damon_sysfs_nr_running_ctxs(kdamonds->kdamonds_arr, kdamonds->nr))
		return -EBUSY;

	for (i = 0; i < kdamonds->nr; i++) {
		if (damon_sysfs_cmd_request.kdamond ==
				kdamonds->kdamonds_arr[i])
			return -EBUSY;
	}

	damon_sysfs_kdamonds_rm_dirs(kdamonds);
	if (!nr_kdamonds)
		return 0;

	kdamonds_arr = kmalloc_array(nr_kdamonds, sizeof(*kdamonds_arr),
			GFP_KERNEL | __GFP_NOWARN);
	if (!kdamonds_arr)
		return -ENOMEM;
	kdamonds->kdamonds_arr = kdamonds_arr;

	for (i = 0; i < nr_kdamonds; i++) {
		kdamond = damon_sysfs_kdamond_alloc();
		if (!kdamond) {
			damon_sysfs_kdamonds_rm_dirs(kdamonds);
			return -ENOMEM;
		}

		err = kobject_init_and_add(&kdamond->kobj,
				&damon_sysfs_kdamond_ktype, &kdamonds->kobj,
				"%d", i);
		if (err)
			goto out;

		err = damon_sysfs_kdamond_add_dirs(kdamond);
		if (err)
			goto out;

		kdamonds_arr[i] = kdamond;
		kdamonds->nr++;
	}
	return 0;

out:
	damon_sysfs_kdamonds_rm_dirs(kdamonds);
	kobject_put(&kdamond->kobj);
	return err;
}

static ssize_t nr_kdamonds_show(struct kobject *kobj,
		struct kobj_attribute *attr, char *buf)
{
	struct damon_sysfs_kdamonds *kdamonds = container_of(kobj,
			struct damon_sysfs_kdamonds, kobj);

	return sysfs_emit(buf, "%d\n", kdamonds->nr);
}

static ssize_t nr_kdamonds_store(struct kobject *kobj,
		struct kobj_attribute *attr, const char *buf, size_t count)
{
	struct damon_sysfs_kdamonds *kdamonds = container_of(kobj,
			struct damon_sysfs_kdamonds, kobj);
	int nr, err;

	err = kstrtoint(buf, 0, &nr);
	if (err)
		return err;
	if (nr < 0)
		return -EINVAL;

	if (!mutex_trylock(&damon_sysfs_lock))
		return -EBUSY;
	err = damon_sysfs_kdamonds_add_dirs(kdamonds, nr);
	mutex_unlock(&damon_sysfs_lock);
	if (err)
		return err;

	return count;
}

static void damon_sysfs_kdamonds_release(struct kobject *kobj)
{
	kfree(container_of(kobj, struct damon_sysfs_kdamonds, kobj));
}

static struct kobj_attribute damon_sysfs_kdamonds_nr_attr =
		__ATTR_RW_MODE(nr_kdamonds, 0600);

static struct attribute *damon_sysfs_kdamonds_attrs[] = {
	&damon_sysfs_kdamonds_nr_attr.attr,
	NULL,
};
ATTRIBUTE_GROUPS(damon_sysfs_kdamonds);

static struct kobj_type damon_sysfs_kdamonds_ktype = {
	.release = damon_sysfs_kdamonds_release,
	.sysfs_ops = &kobj_sysfs_ops,
	.default_groups = damon_sysfs_kdamonds_groups,
};

/*
 * damon user interface directory
 */

struct damon_sysfs_ui_dir {
	struct kobject kobj;
	struct damon_sysfs_kdamonds *kdamonds;
};

static struct damon_sysfs_ui_dir *damon_sysfs_ui_dir_alloc(void)
{
	return kzalloc(sizeof(struct damon_sysfs_ui_dir), GFP_KERNEL);
}

static int damon_sysfs_ui_dir_add_dirs(struct damon_sysfs_ui_dir *ui_dir)
{
	struct damon_sysfs_kdamonds *kdamonds;
	int err;

	kdamonds = damon_sysfs_kdamonds_alloc();
	if (!kdamonds)
		return -ENOMEM;

	err = kobject_init_and_add(&kdamonds->kobj,
			&damon_sysfs_kdamonds_ktype, &ui_dir->kobj,
			"kdamonds");
	if (err) {
		kobject_put(&kdamonds->kobj);
		return err;
	}
	ui_dir->kdamonds = kdamonds;
	return err;
}

static void damon_sysfs_ui_dir_release(struct kobject *kobj)
{
	kfree(container_of(kobj, struct damon_sysfs_ui_dir, kobj));
}

static struct attribute *damon_sysfs_ui_dir_attrs[] = {
	NULL,
};
ATTRIBUTE_GROUPS(damon_sysfs_ui_dir);

static struct kobj_type damon_sysfs_ui_dir_ktype = {
	.release = damon_sysfs_ui_dir_release,
	.sysfs_ops = &kobj_sysfs_ops,
	.default_groups = damon_sysfs_ui_dir_groups,
};

static int __init damon_sysfs_init(void)
{
	struct kobject *damon_sysfs_root;
	struct damon_sysfs_ui_dir *admin;
	int err;

	damon_sysfs_root = kobject_create_and_add("damon", mm_kobj);
	if (!damon_sysfs_root)
		return -ENOMEM;

	admin = damon_sysfs_ui_dir_alloc();
	if (!admin) {
		kobject_put(damon_sysfs_root);
		return -ENOMEM;
	}
	err = kobject_init_and_add(&admin->kobj, &damon_sysfs_ui_dir_ktype,
			damon_sysfs_root, "admin");
	if (err)
		goto out;
	err = damon_sysfs_ui_dir_add_dirs(admin);
	if (err)
		goto out;
	return 0;

out:
	kobject_put(&admin->kobj);
	kobject_put(damon_sysfs_root);
	return err;
}
subsys_initcall(damon_sysfs_init);<|MERGE_RESOLUTION|>--- conflicted
+++ resolved
@@ -2182,10 +2182,7 @@
 
 	if (!t)
 		return -ENOMEM;
-<<<<<<< HEAD
-=======
 	damon_add_target(ctx, t);
->>>>>>> 9fecab24
 	if (damon_target_has_pid(ctx)) {
 		t->pid = find_get_pid(sys_target->pid);
 		if (!t->pid)
