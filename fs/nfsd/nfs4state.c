--- conflicted
+++ resolved
@@ -4459,11 +4459,6 @@
 			}
 		} while (slot && --cnt > 0);
 	}
-<<<<<<< HEAD
-	seq->maxslots = max(session->se_target_maxslots, seq->maxslots);
-	seq->target_maxslots = session->se_target_maxslots;
-=======
->>>>>>> fe0fb583
 
 out:
 	seq->maxslots = max(session->se_target_maxslots, seq->maxslots);
