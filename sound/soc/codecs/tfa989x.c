--- conflicted
+++ resolved
@@ -193,11 +193,7 @@
 {
 	int ret;
 
-<<<<<<< HEAD
-	/* unhide keys to allow updating them */
-=======
 	/* temporarily allow access to hidden registers */
->>>>>>> 9fecab24
 	ret = regmap_write(regmap, TFA989X_HIDE_UNHIDE_KEY, 0x5a6b);
 	if (ret)
 		return ret;
@@ -207,11 +203,7 @@
 	if (ret)
 		return ret;
 
-<<<<<<< HEAD
-	/* hide keys again */
-=======
 	/* hide registers again */
->>>>>>> 9fecab24
 	ret = regmap_write(regmap, TFA989X_HIDE_UNHIDE_KEY, 0x0000);
 	if (ret)
 		return ret;
