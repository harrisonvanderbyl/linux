--- conflicted
+++ resolved
@@ -415,13 +415,8 @@
 	if (offset != 0 || length < folio_size(folio))
 		return;
 	/* Cancel any unstarted writes on this page */
-<<<<<<< HEAD
-	nfs_wb_page_cancel(page_file_mapping(page)->host, page);
-	wait_on_page_fscache(page);
-=======
 	nfs_wb_folio_cancel(folio->mapping->host, folio);
 	folio_wait_fscache(folio);
->>>>>>> 95cd2cdc
 }
 
 /*
@@ -479,22 +474,13 @@
  */
 static int nfs_launder_folio(struct folio *folio)
 {
-<<<<<<< HEAD
-	struct inode *inode = page_file_mapping(page)->host;
-=======
 	struct inode *inode = folio->mapping->host;
->>>>>>> 95cd2cdc
 
 	dfprintk(PAGECACHE, "NFS: launder_folio(%ld, %llu)\n",
 		inode->i_ino, folio_pos(folio));
 
-<<<<<<< HEAD
-	wait_on_page_fscache(page);
-	return nfs_wb_page(inode, page);
-=======
 	folio_wait_fscache(folio);
 	return nfs_wb_page(inode, &folio->page);
->>>>>>> 95cd2cdc
 }
 
 static int nfs_swap_activate(struct swap_info_struct *sis, struct file *file,
