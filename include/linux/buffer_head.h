--- conflicted
+++ resolved
@@ -138,8 +138,6 @@
 static __always_inline void set_buffer_uptodate(struct buffer_head *bh)
 {
 	/*
-<<<<<<< HEAD
-=======
 	 * If somebody else already set this uptodate, they will
 	 * have done the memory barrier, and a reader will thus
 	 * see *some* valid buffer state.
@@ -151,7 +149,6 @@
 		return;
 
 	/*
->>>>>>> 9fecab24
 	 * make it consistent with folio_mark_uptodate
 	 * pairs with smp_load_acquire in buffer_uptodate
 	 */
