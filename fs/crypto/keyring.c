--- conflicted
+++ resolved
@@ -205,16 +205,6 @@
 }
 
 /*
-<<<<<<< HEAD
- * This is called at unmount time to release all encryption keys that have been
- * added to the filesystem, along with the keyring that contains them.
- *
- * Note that besides clearing and freeing memory, this might need to evict keys
- * from the keyslots of an inline crypto engine.  Therefore, this must be called
- * while the filesystem's underlying block device(s) are still available.
- */
-void fscrypt_sb_delete(struct super_block *sb)
-=======
  * Release all encryption keys that have been added to the filesystem, along
  * with the keyring that contains them.
  *
@@ -228,7 +218,6 @@
  * option was processed, as in that case the unmount-time call isn't made.
  */
 void fscrypt_destroy_keyring(struct super_block *sb)
->>>>>>> 3cf241c3
 {
 	struct fscrypt_keyring *keyring = sb->s_master_keys;
 	size_t i;
