--- conflicted
+++ resolved
@@ -94,25 +94,12 @@
 	struct acp_resource *rsrc = adata->rsrc;
 	struct acp_stream *stream;
 	u16 i2s_flag = 0;
-<<<<<<< HEAD
-	u32 val, val1, i;
-=======
 	u32 ext_intr_stat, ext_intr_stat1, i;
->>>>>>> 1b9d1dbb
 
 	if (!adata)
 		return IRQ_NONE;
 
 	if (adata->rsrc->no_of_ctrls == 2)
-<<<<<<< HEAD
-		val1 = readl(ACP_EXTERNAL_INTR_STAT(adata, (rsrc->irqp_used - 1)));
-
-	val = readl(ACP_EXTERNAL_INTR_STAT(adata, rsrc->irqp_used));
-
-	for (i = 0; i < ACP_MAX_STREAM; i++) {
-		stream = adata->stream[i];
-		if (stream && (val & stream->irq_bit)) {
-=======
 		ext_intr_stat1 = readl(ACP_EXTERNAL_INTR_STAT(adata, (rsrc->irqp_used - 1)));
 
 	ext_intr_stat = readl(ACP_EXTERNAL_INTR_STAT(adata, rsrc->irqp_used));
@@ -120,7 +107,6 @@
 	for (i = 0; i < ACP_MAX_STREAM; i++) {
 		stream = adata->stream[i];
 		if (stream && (ext_intr_stat & stream->irq_bit)) {
->>>>>>> 1b9d1dbb
 			writel(stream->irq_bit,
 			       ACP_EXTERNAL_INTR_STAT(adata, rsrc->irqp_used));
 			snd_pcm_period_elapsed(stream->substream);
@@ -128,11 +114,7 @@
 			break;
 		}
 		if (adata->rsrc->no_of_ctrls == 2) {
-<<<<<<< HEAD
-			if (stream && (val1 & stream->irq_bit)) {
-=======
 			if (stream && (ext_intr_stat1 & stream->irq_bit)) {
->>>>>>> 1b9d1dbb
 				writel(stream->irq_bit, ACP_EXTERNAL_INTR_STAT(adata,
 				       (rsrc->irqp_used - 1)));
 				snd_pcm_period_elapsed(stream->substream);
@@ -299,10 +281,6 @@
 	.close			= acp_dma_close,
 	.hw_params		= acp_dma_hw_params,
 	.pointer		= acp_dma_pointer,
-<<<<<<< HEAD
-	.mmap			= acp_dma_mmap,
-=======
->>>>>>> 1b9d1dbb
 	.pcm_construct		= acp_dma_new,
 	.legacy_dai_naming	= 1,
 };
