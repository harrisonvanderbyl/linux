--- conflicted
+++ resolved
@@ -807,8 +807,6 @@
 	return false;
 }
 
-<<<<<<< HEAD
-=======
 static const uint32_t conv_from_xrgb8888[] = {
 	DRM_FORMAT_XRGB8888,
 	DRM_FORMAT_ARGB8888,
@@ -841,7 +839,6 @@
 	}
 }
 
->>>>>>> 3cf241c3
 /**
  * drm_fb_build_fourcc_list - Filters a list of supported color formats against
  *                            the device's native formats
@@ -862,13 +859,9 @@
  * be handed over to drm_universal_plane_init() et al. Native formats
  * will go before emulated formats. Other heuristics might be applied
  * to optimize the order. Formats near the beginning of the list are
-<<<<<<< HEAD
- * usually preferred over formats near the end of the list.
-=======
  * usually preferred over formats near the end of the list. Formats
  * without conversion helpers will be skipped. New drivers should only
  * pass in XRGB8888 and avoid exposing additional emulated formats.
->>>>>>> 3cf241c3
  *
  * Returns:
  * The number of color-formats 4CC codes returned in @fourccs_out.
@@ -880,11 +873,7 @@
 {
 	u32 *fourccs = fourccs_out;
 	const u32 *fourccs_end = fourccs_out + nfourccs_out;
-<<<<<<< HEAD
-	bool found_native = false;
-=======
 	uint32_t native_format = 0;
->>>>>>> 3cf241c3
 	size_t i;
 
 	/*
@@ -903,10 +892,6 @@
 
 		drm_dbg_kms(dev, "adding native format %p4cc\n", &fourcc);
 
-<<<<<<< HEAD
-		if (!found_native)
-			found_native = is_listed_fourcc(driver_fourccs, driver_nfourccs, fourcc);
-=======
 		/*
 		 * There should only be one native format with the current API.
 		 * This API needs to be refactored to correctly support arbitrary
@@ -915,29 +900,11 @@
 		 */
 		if (!native_format)
 			native_format = fourcc;
->>>>>>> 3cf241c3
 		*fourccs = fourcc;
 		++fourccs;
 	}
 
 	/*
-<<<<<<< HEAD
-	 * The plane's atomic_update helper converts the framebuffer's color format
-	 * to a native format when copying to device memory.
-	 *
-	 * If there is not a single format supported by both, device and
-	 * driver, the native formats are likely not supported by the conversion
-	 * helpers. Therefore *only* support the native formats and add a
-	 * conversion helper ASAP.
-	 */
-	if (!found_native) {
-		drm_warn(dev, "Format conversion helpers required to add extra formats.\n");
-		goto out;
-	}
-
-	/*
-=======
->>>>>>> 3cf241c3
 	 * The extra formats, emulated by the driver, go second.
 	 */
 
@@ -949,12 +916,9 @@
 		} else if (fourccs == fourccs_end) {
 			drm_warn(dev, "Ignoring emulated format %p4cc\n", &fourcc);
 			continue; /* end of available output buffer */
-<<<<<<< HEAD
-=======
 		} else if (!is_conversion_supported(fourcc, native_format)) {
 			drm_dbg_kms(dev, "Unsupported emulated format %p4cc\n", &fourcc);
 			continue; /* format is not supported for conversion */
->>>>>>> 3cf241c3
 		}
 
 		drm_dbg_kms(dev, "adding emulated format %p4cc\n", &fourcc);
@@ -963,10 +927,6 @@
 		++fourccs;
 	}
 
-<<<<<<< HEAD
-out:
-=======
->>>>>>> 3cf241c3
 	return fourccs - fourccs_out;
 }
 EXPORT_SYMBOL(drm_fb_build_fourcc_list);