#ifndef __NET_CFG80211_H
#define __NET_CFG80211_H
/*
 * 802.11 device and configuration interface
 *
 * Copyright 2006-2010	Johannes Berg <johannes@sipsolutions.net>
 *
 * This program is free software; you can redistribute it and/or modify
 * it under the terms of the GNU General Public License version 2 as
 * published by the Free Software Foundation.
 */

#include <linux/netdevice.h>
#include <linux/debugfs.h>
#include <linux/list.h>
#include <linux/netlink.h>
#include <linux/skbuff.h>
#include <linux/nl80211.h>
#include <linux/if_ether.h>
#include <linux/ieee80211.h>
#include <net/regulatory.h>

/* remove once we remove the wext stuff */
#include <net/iw_handler.h>
#include <linux/wireless.h>


/*
 * wireless hardware capability structures
 */

/**
 * enum ieee80211_band - supported frequency bands
 *
 * The bands are assigned this way because the supported
 * bitrates differ in these bands.
 *
 * @IEEE80211_BAND_2GHZ: 2.4GHz ISM band
 * @IEEE80211_BAND_5GHZ: around 5GHz band (4.9-5.7)
 * @IEEE80211_NUM_BANDS: number of defined bands
 */
enum ieee80211_band {
	IEEE80211_BAND_2GHZ = NL80211_BAND_2GHZ,
	IEEE80211_BAND_5GHZ = NL80211_BAND_5GHZ,

	/* keep last */
	IEEE80211_NUM_BANDS
};

/**
 * enum ieee80211_channel_flags - channel flags
 *
 * Channel flags set by the regulatory control code.
 *
 * @IEEE80211_CHAN_DISABLED: This channel is disabled.
 * @IEEE80211_CHAN_PASSIVE_SCAN: Only passive scanning is permitted
 *	on this channel.
 * @IEEE80211_CHAN_NO_IBSS: IBSS is not allowed on this channel.
 * @IEEE80211_CHAN_RADAR: Radar detection is required on this channel.
 * @IEEE80211_CHAN_NO_HT40PLUS: extension channel above this channel
 * 	is not permitted.
 * @IEEE80211_CHAN_NO_HT40MINUS: extension channel below this channel
 * 	is not permitted.
 */
enum ieee80211_channel_flags {
	IEEE80211_CHAN_DISABLED		= 1<<0,
	IEEE80211_CHAN_PASSIVE_SCAN	= 1<<1,
	IEEE80211_CHAN_NO_IBSS		= 1<<2,
	IEEE80211_CHAN_RADAR		= 1<<3,
	IEEE80211_CHAN_NO_HT40PLUS	= 1<<4,
	IEEE80211_CHAN_NO_HT40MINUS	= 1<<5,
};

#define IEEE80211_CHAN_NO_HT40 \
	(IEEE80211_CHAN_NO_HT40PLUS | IEEE80211_CHAN_NO_HT40MINUS)

/**
 * struct ieee80211_channel - channel definition
 *
 * This structure describes a single channel for use
 * with cfg80211.
 *
 * @center_freq: center frequency in MHz
 * @hw_value: hardware-specific value for the channel
 * @flags: channel flags from &enum ieee80211_channel_flags.
 * @orig_flags: channel flags at registration time, used by regulatory
 *	code to support devices with additional restrictions
 * @band: band this channel belongs to.
 * @max_antenna_gain: maximum antenna gain in dBi
 * @max_power: maximum transmission power (in dBm)
 * @beacon_found: helper to regulatory code to indicate when a beacon
 *	has been found on this channel. Use regulatory_hint_found_beacon()
 *	to enable this, this is useful only on 5 GHz band.
 * @orig_mag: internal use
 * @orig_mpwr: internal use
 */
struct ieee80211_channel {
	enum ieee80211_band band;
	u16 center_freq;
	u16 hw_value;
	u32 flags;
	int max_antenna_gain;
	int max_power;
	bool beacon_found;
	u32 orig_flags;
	int orig_mag, orig_mpwr;
};

/**
 * enum ieee80211_rate_flags - rate flags
 *
 * Hardware/specification flags for rates. These are structured
 * in a way that allows using the same bitrate structure for
 * different bands/PHY modes.
 *
 * @IEEE80211_RATE_SHORT_PREAMBLE: Hardware can send with short
 *	preamble on this bitrate; only relevant in 2.4GHz band and
 *	with CCK rates.
 * @IEEE80211_RATE_MANDATORY_A: This bitrate is a mandatory rate
 *	when used with 802.11a (on the 5 GHz band); filled by the
 *	core code when registering the wiphy.
 * @IEEE80211_RATE_MANDATORY_B: This bitrate is a mandatory rate
 *	when used with 802.11b (on the 2.4 GHz band); filled by the
 *	core code when registering the wiphy.
 * @IEEE80211_RATE_MANDATORY_G: This bitrate is a mandatory rate
 *	when used with 802.11g (on the 2.4 GHz band); filled by the
 *	core code when registering the wiphy.
 * @IEEE80211_RATE_ERP_G: This is an ERP rate in 802.11g mode.
 */
enum ieee80211_rate_flags {
	IEEE80211_RATE_SHORT_PREAMBLE	= 1<<0,
	IEEE80211_RATE_MANDATORY_A	= 1<<1,
	IEEE80211_RATE_MANDATORY_B	= 1<<2,
	IEEE80211_RATE_MANDATORY_G	= 1<<3,
	IEEE80211_RATE_ERP_G		= 1<<4,
};

/**
 * struct ieee80211_rate - bitrate definition
 *
 * This structure describes a bitrate that an 802.11 PHY can
 * operate with. The two values @hw_value and @hw_value_short
 * are only for driver use when pointers to this structure are
 * passed around.
 *
 * @flags: rate-specific flags
 * @bitrate: bitrate in units of 100 Kbps
 * @hw_value: driver/hardware value for this rate
 * @hw_value_short: driver/hardware value for this rate when
 *	short preamble is used
 */
struct ieee80211_rate {
	u32 flags;
	u16 bitrate;
	u16 hw_value, hw_value_short;
};

/**
 * struct ieee80211_sta_ht_cap - STA's HT capabilities
 *
 * This structure describes most essential parameters needed
 * to describe 802.11n HT capabilities for an STA.
 *
 * @ht_supported: is HT supported by the STA
 * @cap: HT capabilities map as described in 802.11n spec
 * @ampdu_factor: Maximum A-MPDU length factor
 * @ampdu_density: Minimum A-MPDU spacing
 * @mcs: Supported MCS rates
 */
struct ieee80211_sta_ht_cap {
	u16 cap; /* use IEEE80211_HT_CAP_ */
	bool ht_supported;
	u8 ampdu_factor;
	u8 ampdu_density;
	struct ieee80211_mcs_info mcs;
};

/**
 * struct ieee80211_supported_band - frequency band definition
 *
 * This structure describes a frequency band a wiphy
 * is able to operate in.
 *
 * @channels: Array of channels the hardware can operate in
 *	in this band.
 * @band: the band this structure represents
 * @n_channels: Number of channels in @channels
 * @bitrates: Array of bitrates the hardware can operate with
 *	in this band. Must be sorted to give a valid "supported
 *	rates" IE, i.e. CCK rates first, then OFDM.
 * @n_bitrates: Number of bitrates in @bitrates
 * @ht_cap: HT capabilities in this band
 */
struct ieee80211_supported_band {
	struct ieee80211_channel *channels;
	struct ieee80211_rate *bitrates;
	enum ieee80211_band band;
	int n_channels;
	int n_bitrates;
	struct ieee80211_sta_ht_cap ht_cap;
};

/*
 * Wireless hardware/device configuration structures and methods
 */

/**
 * struct vif_params - describes virtual interface parameters
 * @mesh_id: mesh ID to use
 * @mesh_id_len: length of the mesh ID
 * @use_4addr: use 4-address frames
 */
struct vif_params {
       u8 *mesh_id;
       int mesh_id_len;
       int use_4addr;
};

/**
 * struct key_params - key information
 *
 * Information about a key
 *
 * @key: key material
 * @key_len: length of key material
 * @cipher: cipher suite selector
 * @seq: sequence counter (IV/PN) for TKIP and CCMP keys, only used
 *	with the get_key() callback, must be in little endian,
 *	length given by @seq_len.
 * @seq_len: length of @seq.
 */
struct key_params {
	u8 *key;
	u8 *seq;
	int key_len;
	int seq_len;
	u32 cipher;
};

/**
 * enum survey_info_flags - survey information flags
 *
 * @SURVEY_INFO_NOISE_DBM: noise (in dBm) was filled in
 *
 * Used by the driver to indicate which info in &struct survey_info
 * it has filled in during the get_survey().
 */
enum survey_info_flags {
	SURVEY_INFO_NOISE_DBM = 1<<0,
};

/**
 * struct survey_info - channel survey response
 *
 * @channel: the channel this survey record reports, mandatory
 * @filled: bitflag of flags from &enum survey_info_flags
 * @noise: channel noise in dBm. This and all following fields are
 *     optional
 *
 * Used by dump_survey() to report back per-channel survey information.
 *
 * This structure can later be expanded with things like
 * channel duty cycle etc.
 */
struct survey_info {
	struct ieee80211_channel *channel;
	u32 filled;
	s8 noise;
};

/**
 * struct beacon_parameters - beacon parameters
 *
 * Used to configure the beacon for an interface.
 *
 * @head: head portion of beacon (before TIM IE)
 *     or %NULL if not changed
 * @tail: tail portion of beacon (after TIM IE)
 *     or %NULL if not changed
 * @interval: beacon interval or zero if not changed
 * @dtim_period: DTIM period or zero if not changed
 * @head_len: length of @head
 * @tail_len: length of @tail
 */
struct beacon_parameters {
	u8 *head, *tail;
	int interval, dtim_period;
	int head_len, tail_len;
};

/**
 * enum plink_action - actions to perform in mesh peers
 *
 * @PLINK_ACTION_INVALID: action 0 is reserved
 * @PLINK_ACTION_OPEN: start mesh peer link establishment
 * @PLINK_ACTION_BLOCK: block traffic from this mesh peer
 */
enum plink_actions {
	PLINK_ACTION_INVALID,
	PLINK_ACTION_OPEN,
	PLINK_ACTION_BLOCK,
};

/**
 * struct station_parameters - station parameters
 *
 * Used to change and create a new station.
 *
 * @vlan: vlan interface station should belong to
 * @supported_rates: supported rates in IEEE 802.11 format
 *	(or NULL for no change)
 * @supported_rates_len: number of supported rates
 * @sta_flags_mask: station flags that changed
 *	(bitmask of BIT(NL80211_STA_FLAG_...))
 * @sta_flags_set: station flags values
 *	(bitmask of BIT(NL80211_STA_FLAG_...))
 * @listen_interval: listen interval or -1 for no change
 * @aid: AID or zero for no change
 * @plink_action: plink action to take
 * @ht_capa: HT capabilities of station
 */
struct station_parameters {
	u8 *supported_rates;
	struct net_device *vlan;
	u32 sta_flags_mask, sta_flags_set;
	int listen_interval;
	u16 aid;
	u8 supported_rates_len;
	u8 plink_action;
	struct ieee80211_ht_cap *ht_capa;
};

/**
 * enum station_info_flags - station information flags
 *
 * Used by the driver to indicate which info in &struct station_info
 * it has filled in during get_station() or dump_station().
 *
 * @STATION_INFO_INACTIVE_TIME: @inactive_time filled
 * @STATION_INFO_RX_BYTES: @rx_bytes filled
 * @STATION_INFO_TX_BYTES: @tx_bytes filled
 * @STATION_INFO_LLID: @llid filled
 * @STATION_INFO_PLID: @plid filled
 * @STATION_INFO_PLINK_STATE: @plink_state filled
 * @STATION_INFO_SIGNAL: @signal filled
 * @STATION_INFO_TX_BITRATE: @tx_bitrate fields are filled
 *  (tx_bitrate, tx_bitrate_flags and tx_bitrate_mcs)
 * @STATION_INFO_RX_PACKETS: @rx_packets filled
 * @STATION_INFO_TX_PACKETS: @tx_packets filled
 */
enum station_info_flags {
	STATION_INFO_INACTIVE_TIME	= 1<<0,
	STATION_INFO_RX_BYTES		= 1<<1,
	STATION_INFO_TX_BYTES		= 1<<2,
	STATION_INFO_LLID		= 1<<3,
	STATION_INFO_PLID		= 1<<4,
	STATION_INFO_PLINK_STATE	= 1<<5,
	STATION_INFO_SIGNAL		= 1<<6,
	STATION_INFO_TX_BITRATE		= 1<<7,
	STATION_INFO_RX_PACKETS		= 1<<8,
	STATION_INFO_TX_PACKETS		= 1<<9,
};

/**
 * enum station_info_rate_flags - bitrate info flags
 *
 * Used by the driver to indicate the specific rate transmission
 * type for 802.11n transmissions.
 *
 * @RATE_INFO_FLAGS_MCS: @tx_bitrate_mcs filled
 * @RATE_INFO_FLAGS_40_MHZ_WIDTH: 40 Mhz width transmission
 * @RATE_INFO_FLAGS_SHORT_GI: 400ns guard interval
 */
enum rate_info_flags {
	RATE_INFO_FLAGS_MCS		= 1<<0,
	RATE_INFO_FLAGS_40_MHZ_WIDTH	= 1<<1,
	RATE_INFO_FLAGS_SHORT_GI	= 1<<2,
};

/**
 * struct rate_info - bitrate information
 *
 * Information about a receiving or transmitting bitrate
 *
 * @flags: bitflag of flags from &enum rate_info_flags
 * @mcs: mcs index if struct describes a 802.11n bitrate
 * @legacy: bitrate in 100kbit/s for 802.11abg
 */
struct rate_info {
	u8 flags;
	u8 mcs;
	u16 legacy;
};

/**
 * struct station_info - station information
 *
 * Station information filled by driver for get_station() and dump_station.
 *
 * @filled: bitflag of flags from &enum station_info_flags
 * @inactive_time: time since last station activity (tx/rx) in milliseconds
 * @rx_bytes: bytes received from this station
 * @tx_bytes: bytes transmitted to this station
 * @llid: mesh local link id
 * @plid: mesh peer link id
 * @plink_state: mesh peer link state
 * @signal: signal strength of last received packet in dBm
 * @txrate: current unicast bitrate to this station
 * @rx_packets: packets received from this station
 * @tx_packets: packets transmitted to this station
 * @generation: generation number for nl80211 dumps.
 *	This number should increase every time the list of stations
 *	changes, i.e. when a station is added or removed, so that
 *	userspace can tell whether it got a consistent snapshot.
 */
struct station_info {
	u32 filled;
	u32 inactive_time;
	u32 rx_bytes;
	u32 tx_bytes;
	u16 llid;
	u16 plid;
	u8 plink_state;
	s8 signal;
	struct rate_info txrate;
	u32 rx_packets;
	u32 tx_packets;

	int generation;
};

/**
 * enum monitor_flags - monitor flags
 *
 * Monitor interface configuration flags. Note that these must be the bits
 * according to the nl80211 flags.
 *
 * @MONITOR_FLAG_FCSFAIL: pass frames with bad FCS
 * @MONITOR_FLAG_PLCPFAIL: pass frames with bad PLCP
 * @MONITOR_FLAG_CONTROL: pass control frames
 * @MONITOR_FLAG_OTHER_BSS: disable BSSID filtering
 * @MONITOR_FLAG_COOK_FRAMES: report frames after processing
 */
enum monitor_flags {
	MONITOR_FLAG_FCSFAIL		= 1<<NL80211_MNTR_FLAG_FCSFAIL,
	MONITOR_FLAG_PLCPFAIL		= 1<<NL80211_MNTR_FLAG_PLCPFAIL,
	MONITOR_FLAG_CONTROL		= 1<<NL80211_MNTR_FLAG_CONTROL,
	MONITOR_FLAG_OTHER_BSS		= 1<<NL80211_MNTR_FLAG_OTHER_BSS,
	MONITOR_FLAG_COOK_FRAMES	= 1<<NL80211_MNTR_FLAG_COOK_FRAMES,
};

/**
 * enum mpath_info_flags -  mesh path information flags
 *
 * Used by the driver to indicate which info in &struct mpath_info it has filled
 * in during get_station() or dump_station().
 *
 * @MPATH_INFO_FRAME_QLEN: @frame_qlen filled
 * @MPATH_INFO_SN: @sn filled
 * @MPATH_INFO_METRIC: @metric filled
 * @MPATH_INFO_EXPTIME: @exptime filled
 * @MPATH_INFO_DISCOVERY_TIMEOUT: @discovery_timeout filled
 * @MPATH_INFO_DISCOVERY_RETRIES: @discovery_retries filled
 * @MPATH_INFO_FLAGS: @flags filled
 */
enum mpath_info_flags {
	MPATH_INFO_FRAME_QLEN		= BIT(0),
	MPATH_INFO_SN			= BIT(1),
	MPATH_INFO_METRIC		= BIT(2),
	MPATH_INFO_EXPTIME		= BIT(3),
	MPATH_INFO_DISCOVERY_TIMEOUT	= BIT(4),
	MPATH_INFO_DISCOVERY_RETRIES	= BIT(5),
	MPATH_INFO_FLAGS		= BIT(6),
};

/**
 * struct mpath_info - mesh path information
 *
 * Mesh path information filled by driver for get_mpath() and dump_mpath().
 *
 * @filled: bitfield of flags from &enum mpath_info_flags
 * @frame_qlen: number of queued frames for this destination
 * @sn: target sequence number
 * @metric: metric (cost) of this mesh path
 * @exptime: expiration time for the mesh path from now, in msecs
 * @flags: mesh path flags
 * @discovery_timeout: total mesh path discovery timeout, in msecs
 * @discovery_retries: mesh path discovery retries
 * @generation: generation number for nl80211 dumps.
 *	This number should increase every time the list of mesh paths
 *	changes, i.e. when a station is added or removed, so that
 *	userspace can tell whether it got a consistent snapshot.
 */
struct mpath_info {
	u32 filled;
	u32 frame_qlen;
	u32 sn;
	u32 metric;
	u32 exptime;
	u32 discovery_timeout;
	u8 discovery_retries;
	u8 flags;

	int generation;
};

/**
 * struct bss_parameters - BSS parameters
 *
 * Used to change BSS parameters (mainly for AP mode).
 *
 * @use_cts_prot: Whether to use CTS protection
 *	(0 = no, 1 = yes, -1 = do not change)
 * @use_short_preamble: Whether the use of short preambles is allowed
 *	(0 = no, 1 = yes, -1 = do not change)
 * @use_short_slot_time: Whether the use of short slot time is allowed
 *	(0 = no, 1 = yes, -1 = do not change)
 * @basic_rates: basic rates in IEEE 802.11 format
 *	(or NULL for no change)
 * @basic_rates_len: number of basic rates
 * @ap_isolate: do not forward packets between connected stations
 */
struct bss_parameters {
	int use_cts_prot;
	int use_short_preamble;
	int use_short_slot_time;
	u8 *basic_rates;
	u8 basic_rates_len;
	int ap_isolate;
};

struct mesh_config {
	/* Timeouts in ms */
	/* Mesh plink management parameters */
	u16 dot11MeshRetryTimeout;
	u16 dot11MeshConfirmTimeout;
	u16 dot11MeshHoldingTimeout;
	u16 dot11MeshMaxPeerLinks;
	u8  dot11MeshMaxRetries;
	u8  dot11MeshTTL;
	bool auto_open_plinks;
	/* HWMP parameters */
	u8  dot11MeshHWMPmaxPREQretries;
	u32 path_refresh_time;
	u16 min_discovery_timeout;
	u32 dot11MeshHWMPactivePathTimeout;
	u16 dot11MeshHWMPpreqMinInterval;
	u16 dot11MeshHWMPnetDiameterTraversalTime;
	u8  dot11MeshHWMPRootMode;
};

/**
 * struct ieee80211_txq_params - TX queue parameters
 * @queue: TX queue identifier (NL80211_TXQ_Q_*)
 * @txop: Maximum burst time in units of 32 usecs, 0 meaning disabled
 * @cwmin: Minimum contention window [a value of the form 2^n-1 in the range
 *	1..32767]
 * @cwmax: Maximum contention window [a value of the form 2^n-1 in the range
 *	1..32767]
 * @aifs: Arbitration interframe space [0..255]
 */
struct ieee80211_txq_params {
	enum nl80211_txq_q queue;
	u16 txop;
	u16 cwmin;
	u16 cwmax;
	u8 aifs;
};

/* from net/wireless.h */
struct wiphy;

/* from net/ieee80211.h */
struct ieee80211_channel;

/**
 * struct cfg80211_ssid - SSID description
 * @ssid: the SSID
 * @ssid_len: length of the ssid
 */
struct cfg80211_ssid {
	u8 ssid[IEEE80211_MAX_SSID_LEN];
	u8 ssid_len;
};

/**
 * struct cfg80211_scan_request - scan request description
 *
 * @ssids: SSIDs to scan for (active scan only)
 * @n_ssids: number of SSIDs
 * @channels: channels to scan on.
 * @n_channels: total number of channels to scan
 * @ie: optional information element(s) to add into Probe Request or %NULL
 * @ie_len: length of ie in octets
 * @wiphy: the wiphy this was for
 * @dev: the interface
 * @aborted: (internal) scan request was notified as aborted
 */
struct cfg80211_scan_request {
	struct cfg80211_ssid *ssids;
	int n_ssids;
	u32 n_channels;
	const u8 *ie;
	size_t ie_len;

	/* internal */
	struct wiphy *wiphy;
	struct net_device *dev;
	bool aborted;

	/* keep last */
	struct ieee80211_channel *channels[0];
};

/**
 * enum cfg80211_signal_type - signal type
 *
 * @CFG80211_SIGNAL_TYPE_NONE: no signal strength information available
 * @CFG80211_SIGNAL_TYPE_MBM: signal strength in mBm (100*dBm)
 * @CFG80211_SIGNAL_TYPE_UNSPEC: signal strength, increasing from 0 through 100
 */
enum cfg80211_signal_type {
	CFG80211_SIGNAL_TYPE_NONE,
	CFG80211_SIGNAL_TYPE_MBM,
	CFG80211_SIGNAL_TYPE_UNSPEC,
};

/**
 * struct cfg80211_bss - BSS description
 *
 * This structure describes a BSS (which may also be a mesh network)
 * for use in scan results and similar.
 *
 * @channel: channel this BSS is on
 * @bssid: BSSID of the BSS
 * @tsf: timestamp of last received update
 * @beacon_interval: the beacon interval as from the frame
 * @capability: the capability field in host byte order
 * @information_elements: the information elements (Note that there
 *	is no guarantee that these are well-formed!); this is a pointer to
 *	either the beacon_ies or proberesp_ies depending on whether Probe
 *	Response frame has been received
 * @len_information_elements: total length of the information elements
 * @beacon_ies: the information elements from the last Beacon frame
 * @len_beacon_ies: total length of the beacon_ies
 * @proberesp_ies: the information elements from the last Probe Response frame
 * @len_proberesp_ies: total length of the proberesp_ies
 * @signal: signal strength value (type depends on the wiphy's signal_type)
 * @free_priv: function pointer to free private data
 * @priv: private area for driver use, has at least wiphy->bss_priv_size bytes
 */
struct cfg80211_bss {
	struct ieee80211_channel *channel;

	u8 bssid[ETH_ALEN];
	u64 tsf;
	u16 beacon_interval;
	u16 capability;
	u8 *information_elements;
	size_t len_information_elements;
	u8 *beacon_ies;
	size_t len_beacon_ies;
	u8 *proberesp_ies;
	size_t len_proberesp_ies;

	s32 signal;

	void (*free_priv)(struct cfg80211_bss *bss);
	u8 priv[0] __attribute__((__aligned__(sizeof(void *))));
};

/**
 * ieee80211_bss_get_ie - find IE with given ID
 * @bss: the bss to search
 * @ie: the IE ID
 * Returns %NULL if not found.
 */
const u8 *ieee80211_bss_get_ie(struct cfg80211_bss *bss, u8 ie);


/**
 * struct cfg80211_crypto_settings - Crypto settings
 * @wpa_versions: indicates which, if any, WPA versions are enabled
 *	(from enum nl80211_wpa_versions)
 * @cipher_group: group key cipher suite (or 0 if unset)
 * @n_ciphers_pairwise: number of AP supported unicast ciphers
 * @ciphers_pairwise: unicast key cipher suites
 * @n_akm_suites: number of AKM suites
 * @akm_suites: AKM suites
 * @control_port: Whether user space controls IEEE 802.1X port, i.e.,
 *	sets/clears %NL80211_STA_FLAG_AUTHORIZED. If true, the driver is
 *	required to assume that the port is unauthorized until authorized by
 *	user space. Otherwise, port is marked authorized by default.
 */
struct cfg80211_crypto_settings {
	u32 wpa_versions;
	u32 cipher_group;
	int n_ciphers_pairwise;
	u32 ciphers_pairwise[NL80211_MAX_NR_CIPHER_SUITES];
	int n_akm_suites;
	u32 akm_suites[NL80211_MAX_NR_AKM_SUITES];
	bool control_port;
};

/**
 * struct cfg80211_auth_request - Authentication request data
 *
 * This structure provides information needed to complete IEEE 802.11
 * authentication.
 *
 * @bss: The BSS to authenticate with.
 * @auth_type: Authentication type (algorithm)
 * @ie: Extra IEs to add to Authentication frame or %NULL
 * @ie_len: Length of ie buffer in octets
 * @key_len: length of WEP key for shared key authentication
 * @key_idx: index of WEP key for shared key authentication
 * @key: WEP key for shared key authentication
 * @local_state_change: This is a request for a local state only, i.e., no
 *	Authentication frame is to be transmitted and authentication state is
 *	to be changed without having to wait for a response from the peer STA
 *	(AP).
 */
struct cfg80211_auth_request {
	struct cfg80211_bss *bss;
	const u8 *ie;
	size_t ie_len;
	enum nl80211_auth_type auth_type;
	const u8 *key;
	u8 key_len, key_idx;
	bool local_state_change;
};

/**
 * struct cfg80211_assoc_request - (Re)Association request data
 *
 * This structure provides information needed to complete IEEE 802.11
 * (re)association.
 * @bss: The BSS to associate with.
 * @ie: Extra IEs to add to (Re)Association Request frame or %NULL
 * @ie_len: Length of ie buffer in octets
 * @use_mfp: Use management frame protection (IEEE 802.11w) in this association
 * @crypto: crypto settings
 * @prev_bssid: previous BSSID, if not %NULL use reassociate frame
 */
struct cfg80211_assoc_request {
	struct cfg80211_bss *bss;
	const u8 *ie, *prev_bssid;
	size_t ie_len;
	struct cfg80211_crypto_settings crypto;
	bool use_mfp;
};

/**
 * struct cfg80211_deauth_request - Deauthentication request data
 *
 * This structure provides information needed to complete IEEE 802.11
 * deauthentication.
 *
 * @bss: the BSS to deauthenticate from
 * @ie: Extra IEs to add to Deauthentication frame or %NULL
 * @ie_len: Length of ie buffer in octets
 * @reason_code: The reason code for the deauthentication
 * @local_state_change: This is a request for a local state only, i.e., no
 *	Deauthentication frame is to be transmitted.
 */
struct cfg80211_deauth_request {
	struct cfg80211_bss *bss;
	const u8 *ie;
	size_t ie_len;
	u16 reason_code;
	bool local_state_change;
};

/**
 * struct cfg80211_disassoc_request - Disassociation request data
 *
 * This structure provides information needed to complete IEEE 802.11
 * disassocation.
 *
 * @bss: the BSS to disassociate from
 * @ie: Extra IEs to add to Disassociation frame or %NULL
 * @ie_len: Length of ie buffer in octets
 * @reason_code: The reason code for the disassociation
 * @local_state_change: This is a request for a local state only, i.e., no
 *	Disassociation frame is to be transmitted.
 */
struct cfg80211_disassoc_request {
	struct cfg80211_bss *bss;
	const u8 *ie;
	size_t ie_len;
	u16 reason_code;
	bool local_state_change;
};

/**
 * struct cfg80211_ibss_params - IBSS parameters
 *
 * This structure defines the IBSS parameters for the join_ibss()
 * method.
 *
 * @ssid: The SSID, will always be non-null.
 * @ssid_len: The length of the SSID, will always be non-zero.
 * @bssid: Fixed BSSID requested, maybe be %NULL, if set do not
 *	search for IBSSs with a different BSSID.
 * @channel: The channel to use if no IBSS can be found to join.
 * @channel_fixed: The channel should be fixed -- do not search for
 *	IBSSs to join on other channels.
 * @ie: information element(s) to include in the beacon
 * @ie_len: length of that
 * @beacon_interval: beacon interval to use
 * @privacy: this is a protected network, keys will be configured
 *	after joining
 * @basic_rates: bitmap of basic rates to use when creating the IBSS
 */
struct cfg80211_ibss_params {
	u8 *ssid;
	u8 *bssid;
	struct ieee80211_channel *channel;
	u8 *ie;
	u8 ssid_len, ie_len;
	u16 beacon_interval;
	u32 basic_rates;
	bool channel_fixed;
	bool privacy;
};

/**
 * struct cfg80211_connect_params - Connection parameters
 *
 * This structure provides information needed to complete IEEE 802.11
 * authentication and association.
 *
 * @channel: The channel to use or %NULL if not specified (auto-select based
 *	on scan results)
 * @bssid: The AP BSSID or %NULL if not specified (auto-select based on scan
 *	results)
 * @ssid: SSID
 * @ssid_len: Length of ssid in octets
 * @auth_type: Authentication type (algorithm)
 * @ie: IEs for association request
 * @ie_len: Length of assoc_ie in octets
 * @privacy: indicates whether privacy-enabled APs should be used
 * @crypto: crypto settings
 * @key_len: length of WEP key for shared key authentication
 * @key_idx: index of WEP key for shared key authentication
 * @key: WEP key for shared key authentication
 */
struct cfg80211_connect_params {
	struct ieee80211_channel *channel;
	u8 *bssid;
	u8 *ssid;
	size_t ssid_len;
	enum nl80211_auth_type auth_type;
	u8 *ie;
	size_t ie_len;
	bool privacy;
	struct cfg80211_crypto_settings crypto;
	const u8 *key;
	u8 key_len, key_idx;
};

/**
 * enum wiphy_params_flags - set_wiphy_params bitfield values
 * @WIPHY_PARAM_RETRY_SHORT: wiphy->retry_short has changed
 * @WIPHY_PARAM_RETRY_LONG: wiphy->retry_long has changed
 * @WIPHY_PARAM_FRAG_THRESHOLD: wiphy->frag_threshold has changed
 * @WIPHY_PARAM_RTS_THRESHOLD: wiphy->rts_threshold has changed
 * @WIPHY_PARAM_COVERAGE_CLASS: coverage class changed
 */
enum wiphy_params_flags {
	WIPHY_PARAM_RETRY_SHORT		= 1 << 0,
	WIPHY_PARAM_RETRY_LONG		= 1 << 1,
	WIPHY_PARAM_FRAG_THRESHOLD	= 1 << 2,
	WIPHY_PARAM_RTS_THRESHOLD	= 1 << 3,
	WIPHY_PARAM_COVERAGE_CLASS	= 1 << 4,
};

/*
 * cfg80211_bitrate_mask - masks for bitrate control
 */
struct cfg80211_bitrate_mask {
	struct {
		u32 legacy;
		/* TODO: add support for masking MCS rates; e.g.: */
		/* u8 mcs[IEEE80211_HT_MCS_MASK_LEN]; */
	} control[IEEE80211_NUM_BANDS];
};
/**
 * struct cfg80211_pmksa - PMK Security Association
 *
 * This structure is passed to the set/del_pmksa() method for PMKSA
 * caching.
 *
 * @bssid: The AP's BSSID.
 * @pmkid: The PMK material itself.
 */
struct cfg80211_pmksa {
	u8 *bssid;
	u8 *pmkid;
};

/**
 * struct cfg80211_ops - backend description for wireless configuration
 *
 * This struct is registered by fullmac card drivers and/or wireless stacks
 * in order to handle configuration requests on their interfaces.
 *
 * All callbacks except where otherwise noted should return 0
 * on success or a negative error code.
 *
 * All operations are currently invoked under rtnl for consistency with the
 * wireless extensions but this is subject to reevaluation as soon as this
 * code is used more widely and we have a first user without wext.
 *
 * @suspend: wiphy device needs to be suspended
 * @resume: wiphy device needs to be resumed
 *
 * @add_virtual_intf: create a new virtual interface with the given name,
 *	must set the struct wireless_dev's iftype. Beware: You must create
 *	the new netdev in the wiphy's network namespace!
 *
 * @del_virtual_intf: remove the virtual interface determined by ifindex.
 *
 * @change_virtual_intf: change type/configuration of virtual interface,
 *	keep the struct wireless_dev's iftype updated.
 *
 * @add_key: add a key with the given parameters. @mac_addr will be %NULL
 *	when adding a group key.
 *
 * @get_key: get information about the key with the given parameters.
 *	@mac_addr will be %NULL when requesting information for a group
 *	key. All pointers given to the @callback function need not be valid
 *	after it returns. This function should return an error if it is
 *	not possible to retrieve the key, -ENOENT if it doesn't exist.
 *
 * @del_key: remove a key given the @mac_addr (%NULL for a group key)
 *	and @key_index, return -ENOENT if the key doesn't exist.
 *
 * @set_default_key: set the default key on an interface
 *
 * @set_default_mgmt_key: set the default management frame key on an interface
 *
 * @add_beacon: Add a beacon with given parameters, @head, @interval
 *	and @dtim_period will be valid, @tail is optional.
 * @set_beacon: Change the beacon parameters for an access point mode
 *	interface. This should reject the call when no beacon has been
 *	configured.
 * @del_beacon: Remove beacon configuration and stop sending the beacon.
 *
 * @add_station: Add a new station.
 * @del_station: Remove a station; @mac may be NULL to remove all stations.
 * @change_station: Modify a given station.
 * @get_station: get station information for the station identified by @mac
 * @dump_station: dump station callback -- resume dump at index @idx
 *
 * @add_mpath: add a fixed mesh path
 * @del_mpath: delete a given mesh path
 * @change_mpath: change a given mesh path
 * @get_mpath: get a mesh path for the given parameters
 * @dump_mpath: dump mesh path callback -- resume dump at index @idx
 *
 * @get_mesh_params: Put the current mesh parameters into *params
 *
 * @set_mesh_params: Set mesh parameters.
 *	The mask is a bitfield which tells us which parameters to
 *	set, and which to leave alone.
 *
 * @change_bss: Modify parameters for a given BSS.
 *
 * @set_txq_params: Set TX queue parameters
 *
 * @set_channel: Set channel for a given wireless interface. Some devices
 *	may support multi-channel operation (by channel hopping) so cfg80211
 *	doesn't verify much. Note, however, that the passed netdev may be
 *	%NULL as well if the user requested changing the channel for the
 *	device itself, or for a monitor interface.
 *
 * @scan: Request to do a scan. If returning zero, the scan request is given
 *	the driver, and will be valid until passed to cfg80211_scan_done().
 *	For scan results, call cfg80211_inform_bss(); you can call this outside
 *	the scan/scan_done bracket too.
 *
 * @auth: Request to authenticate with the specified peer
 * @assoc: Request to (re)associate with the specified peer
 * @deauth: Request to deauthenticate from the specified peer
 * @disassoc: Request to disassociate from the specified peer
 *
 * @connect: Connect to the ESS with the specified parameters. When connected,
 *	call cfg80211_connect_result() with status code %WLAN_STATUS_SUCCESS.
 *	If the connection fails for some reason, call cfg80211_connect_result()
 *	with the status from the AP.
 * @disconnect: Disconnect from the BSS/ESS.
 *
 * @join_ibss: Join the specified IBSS (or create if necessary). Once done, call
 *	cfg80211_ibss_joined(), also call that function when changing BSSID due
 *	to a merge.
 * @leave_ibss: Leave the IBSS.
 *
 * @set_wiphy_params: Notify that wiphy parameters have changed;
 *	@changed bitfield (see &enum wiphy_params_flags) describes which values
 *	have changed. The actual parameter values are available in
 *	struct wiphy. If returning an error, no value should be changed.
 *
 * @set_tx_power: set the transmit power according to the parameters
 * @get_tx_power: store the current TX power into the dbm variable;
 *	return 0 if successful
 *
 * @set_wds_peer: set the WDS peer for a WDS interface
 *
 * @rfkill_poll: polls the hw rfkill line, use cfg80211 reporting
 *	functions to adjust rfkill hw state
 *
 * @dump_survey: get site survey information.
 *
 * @remain_on_channel: Request the driver to remain awake on the specified
 *	channel for the specified duration to complete an off-channel
 *	operation (e.g., public action frame exchange). When the driver is
 *	ready on the requested channel, it must indicate this with an event
 *	notification by calling cfg80211_ready_on_channel().
 * @cancel_remain_on_channel: Cancel an on-going remain-on-channel operation.
 *	This allows the operation to be terminated prior to timeout based on
 *	the duration value.
 * @action: Transmit an action frame
 *
 * @testmode_cmd: run a test mode command
 *
 * @set_bitrate_mask: set the bitrate mask configuration
 *
 * @set_pmksa: Cache a PMKID for a BSSID. This is mostly useful for fullmac
 *	devices running firmwares capable of generating the (re) association
 *	RSN IE. It allows for faster roaming between WPA2 BSSIDs.
 * @del_pmksa: Delete a cached PMKID.
 * @flush_pmksa: Flush all cached PMKIDs.
 * @set_power_mgmt: Configure WLAN power management. A timeout value of -1
 *	allows the driver to adjust the dynamic ps timeout value.
 * @set_cqm_rssi_config: Configure connection quality monitor RSSI threshold.
 *
 */
struct cfg80211_ops {
	int	(*suspend)(struct wiphy *wiphy);
	int	(*resume)(struct wiphy *wiphy);

	int	(*add_virtual_intf)(struct wiphy *wiphy, char *name,
				    enum nl80211_iftype type, u32 *flags,
				    struct vif_params *params);
	int	(*del_virtual_intf)(struct wiphy *wiphy, struct net_device *dev);
	int	(*change_virtual_intf)(struct wiphy *wiphy,
				       struct net_device *dev,
				       enum nl80211_iftype type, u32 *flags,
				       struct vif_params *params);

	int	(*add_key)(struct wiphy *wiphy, struct net_device *netdev,
			   u8 key_index, const u8 *mac_addr,
			   struct key_params *params);
	int	(*get_key)(struct wiphy *wiphy, struct net_device *netdev,
			   u8 key_index, const u8 *mac_addr, void *cookie,
			   void (*callback)(void *cookie, struct key_params*));
	int	(*del_key)(struct wiphy *wiphy, struct net_device *netdev,
			   u8 key_index, const u8 *mac_addr);
	int	(*set_default_key)(struct wiphy *wiphy,
				   struct net_device *netdev,
				   u8 key_index);
	int	(*set_default_mgmt_key)(struct wiphy *wiphy,
					struct net_device *netdev,
					u8 key_index);

	int	(*add_beacon)(struct wiphy *wiphy, struct net_device *dev,
			      struct beacon_parameters *info);
	int	(*set_beacon)(struct wiphy *wiphy, struct net_device *dev,
			      struct beacon_parameters *info);
	int	(*del_beacon)(struct wiphy *wiphy, struct net_device *dev);


	int	(*add_station)(struct wiphy *wiphy, struct net_device *dev,
			       u8 *mac, struct station_parameters *params);
	int	(*del_station)(struct wiphy *wiphy, struct net_device *dev,
			       u8 *mac);
	int	(*change_station)(struct wiphy *wiphy, struct net_device *dev,
				  u8 *mac, struct station_parameters *params);
	int	(*get_station)(struct wiphy *wiphy, struct net_device *dev,
			       u8 *mac, struct station_info *sinfo);
	int	(*dump_station)(struct wiphy *wiphy, struct net_device *dev,
			       int idx, u8 *mac, struct station_info *sinfo);

	int	(*add_mpath)(struct wiphy *wiphy, struct net_device *dev,
			       u8 *dst, u8 *next_hop);
	int	(*del_mpath)(struct wiphy *wiphy, struct net_device *dev,
			       u8 *dst);
	int	(*change_mpath)(struct wiphy *wiphy, struct net_device *dev,
				  u8 *dst, u8 *next_hop);
	int	(*get_mpath)(struct wiphy *wiphy, struct net_device *dev,
			       u8 *dst, u8 *next_hop,
			       struct mpath_info *pinfo);
	int	(*dump_mpath)(struct wiphy *wiphy, struct net_device *dev,
			       int idx, u8 *dst, u8 *next_hop,
			       struct mpath_info *pinfo);
	int	(*get_mesh_params)(struct wiphy *wiphy,
				struct net_device *dev,
				struct mesh_config *conf);
	int	(*set_mesh_params)(struct wiphy *wiphy,
				struct net_device *dev,
				const struct mesh_config *nconf, u32 mask);
	int	(*change_bss)(struct wiphy *wiphy, struct net_device *dev,
			      struct bss_parameters *params);

	int	(*set_txq_params)(struct wiphy *wiphy,
				  struct ieee80211_txq_params *params);

	int	(*set_channel)(struct wiphy *wiphy, struct net_device *dev,
			       struct ieee80211_channel *chan,
			       enum nl80211_channel_type channel_type);

	int	(*scan)(struct wiphy *wiphy, struct net_device *dev,
			struct cfg80211_scan_request *request);

	int	(*auth)(struct wiphy *wiphy, struct net_device *dev,
			struct cfg80211_auth_request *req);
	int	(*assoc)(struct wiphy *wiphy, struct net_device *dev,
			 struct cfg80211_assoc_request *req);
	int	(*deauth)(struct wiphy *wiphy, struct net_device *dev,
			  struct cfg80211_deauth_request *req,
			  void *cookie);
	int	(*disassoc)(struct wiphy *wiphy, struct net_device *dev,
			    struct cfg80211_disassoc_request *req,
			    void *cookie);

	int	(*connect)(struct wiphy *wiphy, struct net_device *dev,
			   struct cfg80211_connect_params *sme);
	int	(*disconnect)(struct wiphy *wiphy, struct net_device *dev,
			      u16 reason_code);

	int	(*join_ibss)(struct wiphy *wiphy, struct net_device *dev,
			     struct cfg80211_ibss_params *params);
	int	(*leave_ibss)(struct wiphy *wiphy, struct net_device *dev);

	int	(*set_wiphy_params)(struct wiphy *wiphy, u32 changed);

	int	(*set_tx_power)(struct wiphy *wiphy,
				enum nl80211_tx_power_setting type, int mbm);
	int	(*get_tx_power)(struct wiphy *wiphy, int *dbm);

	int	(*set_wds_peer)(struct wiphy *wiphy, struct net_device *dev,
				u8 *addr);

	void	(*rfkill_poll)(struct wiphy *wiphy);

#ifdef CONFIG_NL80211_TESTMODE
	int	(*testmode_cmd)(struct wiphy *wiphy, void *data, int len);
#endif

	int	(*set_bitrate_mask)(struct wiphy *wiphy,
				    struct net_device *dev,
				    const u8 *peer,
				    const struct cfg80211_bitrate_mask *mask);

	int	(*dump_survey)(struct wiphy *wiphy, struct net_device *netdev,
			int idx, struct survey_info *info);

	int	(*set_pmksa)(struct wiphy *wiphy, struct net_device *netdev,
			     struct cfg80211_pmksa *pmksa);
	int	(*del_pmksa)(struct wiphy *wiphy, struct net_device *netdev,
			     struct cfg80211_pmksa *pmksa);
	int	(*flush_pmksa)(struct wiphy *wiphy, struct net_device *netdev);

	int	(*remain_on_channel)(struct wiphy *wiphy,
				     struct net_device *dev,
				     struct ieee80211_channel *chan,
				     enum nl80211_channel_type channel_type,
				     unsigned int duration,
				     u64 *cookie);
	int	(*cancel_remain_on_channel)(struct wiphy *wiphy,
					    struct net_device *dev,
					    u64 cookie);

	int	(*action)(struct wiphy *wiphy, struct net_device *dev,
			  struct ieee80211_channel *chan,
			  enum nl80211_channel_type channel_type,
			  bool channel_type_valid,
			  const u8 *buf, size_t len, u64 *cookie);

	int	(*set_power_mgmt)(struct wiphy *wiphy, struct net_device *dev,
				  bool enabled, int timeout);

	int	(*set_cqm_rssi_config)(struct wiphy *wiphy,
				       struct net_device *dev,
				       s32 rssi_thold, u32 rssi_hyst);
};

/*
 * wireless hardware and networking interfaces structures
 * and registration/helper functions
 */

/**
 * enum wiphy_flags - wiphy capability flags
 *
 * @WIPHY_FLAG_CUSTOM_REGULATORY:  tells us the driver for this device
 * 	has its own custom regulatory domain and cannot identify the
 * 	ISO / IEC 3166 alpha2 it belongs to. When this is enabled
 * 	we will disregard the first regulatory hint (when the
 * 	initiator is %REGDOM_SET_BY_CORE).
 * @WIPHY_FLAG_STRICT_REGULATORY: tells us the driver for this device will
 *	ignore regulatory domain settings until it gets its own regulatory
 *	domain via its regulatory_hint(). After its gets its own regulatory
 *	domain it will only allow further regulatory domain settings to
 *	further enhance compliance. For example if channel 13 and 14 are
 *	disabled by this regulatory domain no user regulatory domain can
 *	enable these channels at a later time. This can be used for devices
 *	which do not have calibration information gauranteed for frequencies
 *	or settings outside of its regulatory domain.
 * @WIPHY_FLAG_DISABLE_BEACON_HINTS: enable this if your driver needs to ensure
 *	that passive scan flags and beaconing flags may not be lifted by
 *	cfg80211 due to regulatory beacon hints. For more information on beacon
 *	hints read the documenation for regulatory_hint_found_beacon()
 * @WIPHY_FLAG_NETNS_OK: if not set, do not allow changing the netns of this
 *	wiphy at all
 * @WIPHY_FLAG_PS_ON_BY_DEFAULT: if set to true, powersave will be enabled
 *	by default -- this flag will be set depending on the kernel's default
 *	on wiphy_new(), but can be changed by the driver if it has a good
 *	reason to override the default
 * @WIPHY_FLAG_4ADDR_AP: supports 4addr mode even on AP (with a single station
 *	on a VLAN interface)
 * @WIPHY_FLAG_4ADDR_STATION: supports 4addr mode even as a station
 */
enum wiphy_flags {
	WIPHY_FLAG_CUSTOM_REGULATORY	= BIT(0),
	WIPHY_FLAG_STRICT_REGULATORY	= BIT(1),
	WIPHY_FLAG_DISABLE_BEACON_HINTS	= BIT(2),
	WIPHY_FLAG_NETNS_OK		= BIT(3),
	WIPHY_FLAG_PS_ON_BY_DEFAULT	= BIT(4),
	WIPHY_FLAG_4ADDR_AP		= BIT(5),
	WIPHY_FLAG_4ADDR_STATION	= BIT(6),
};

struct mac_address {
	u8 addr[ETH_ALEN];
};

/**
 * struct wiphy - wireless hardware description
 * @reg_notifier: the driver's regulatory notification callback
 * @regd: the driver's regulatory domain, if one was requested via
 * 	the regulatory_hint() API. This can be used by the driver
 *	on the reg_notifier() if it chooses to ignore future
 *	regulatory domain changes caused by other drivers.
 * @signal_type: signal type reported in &struct cfg80211_bss.
 * @cipher_suites: supported cipher suites
 * @n_cipher_suites: number of supported cipher suites
 * @retry_short: Retry limit for short frames (dot11ShortRetryLimit)
 * @retry_long: Retry limit for long frames (dot11LongRetryLimit)
 * @frag_threshold: Fragmentation threshold (dot11FragmentationThreshold);
 *	-1 = fragmentation disabled, only odd values >= 256 used
 * @rts_threshold: RTS threshold (dot11RTSThreshold); -1 = RTS/CTS disabled
 * @_net: the network namespace this wiphy currently lives in
 * @perm_addr: permanent MAC address of this device
 * @addr_mask: If the device supports multiple MAC addresses by masking,
 *	set this to a mask with variable bits set to 1, e.g. if the last
 *	four bits are variable then set it to 00:...:00:0f. The actual
 *	variable bits shall be determined by the interfaces added, with
 *	interfaces not matching the mask being rejected to be brought up.
 * @n_addresses: number of addresses in @addresses.
 * @addresses: If the device has more than one address, set this pointer
 *	to a list of addresses (6 bytes each). The first one will be used
 *	by default for perm_addr. In this case, the mask should be set to
 *	all-zeroes. In this case it is assumed that the device can handle
 *	the same number of arbitrary MAC addresses.
 * @debugfsdir: debugfs directory used for this wiphy, will be renamed
 *	automatically on wiphy renames
 * @dev: (virtual) struct device for this wiphy
 * @wext: wireless extension handlers
 * @priv: driver private data (sized according to wiphy_new() parameter)
 * @interface_modes: bitmask of interfaces types valid for this wiphy,
 *	must be set by driver
 * @flags: wiphy flags, see &enum wiphy_flags
 * @bss_priv_size: each BSS struct has private data allocated with it,
 *	this variable determines its size
 * @max_scan_ssids: maximum number of SSIDs the device can scan for in
 *	any given scan
 * @max_scan_ie_len: maximum length of user-controlled IEs device can
 *	add to probe request frames transmitted during a scan, must not
 *	include fixed IEs like supported rates
 * @coverage_class: current coverage class
 * @fw_version: firmware version for ethtool reporting
 * @hw_version: hardware version for ethtool reporting
 * @max_num_pmkids: maximum number of PMKIDs supported by device
 * @privid: a pointer that drivers can use to identify if an arbitrary
 *	wiphy is theirs, e.g. in global notifiers
 * @bands: information about bands/channels supported by this device
 */
struct wiphy {
	/* assign these fields before you register the wiphy */

	/* permanent MAC address(es) */
	u8 perm_addr[ETH_ALEN];
	u8 addr_mask[ETH_ALEN];

	u16 n_addresses;
	struct mac_address *addresses;

	/* Supported interface modes, OR together BIT(NL80211_IFTYPE_...) */
	u16 interface_modes;

	u32 flags;

	enum cfg80211_signal_type signal_type;

	int bss_priv_size;
	u8 max_scan_ssids;
	u16 max_scan_ie_len;

	int n_cipher_suites;
	const u32 *cipher_suites;

	u8 retry_short;
	u8 retry_long;
	u32 frag_threshold;
	u32 rts_threshold;
	u8 coverage_class;

	char fw_version[ETHTOOL_BUSINFO_LEN];
	u32 hw_version;

	u8 max_num_pmkids;

	/* If multiple wiphys are registered and you're handed e.g.
	 * a regular netdev with assigned ieee80211_ptr, you won't
	 * know whether it points to a wiphy your driver has registered
	 * or not. Assign this to something global to your driver to
	 * help determine whether you own this wiphy or not. */
	const void *privid;

	struct ieee80211_supported_band *bands[IEEE80211_NUM_BANDS];

	/* Lets us get back the wiphy on the callback */
	int (*reg_notifier)(struct wiphy *wiphy,
			    struct regulatory_request *request);

	/* fields below are read-only, assigned by cfg80211 */

	const struct ieee80211_regdomain *regd;

	/* the item in /sys/class/ieee80211/ points to this,
	 * you need use set_wiphy_dev() (see below) */
	struct device dev;

	/* dir in debugfs: ieee80211/<wiphyname> */
	struct dentry *debugfsdir;

#ifdef CONFIG_NET_NS
	/* the network namespace this phy lives in currently */
	struct net *_net;
#endif

#ifdef CONFIG_CFG80211_WEXT
	const struct iw_handler_def *wext;
#endif

	char priv[0] __attribute__((__aligned__(NETDEV_ALIGN)));
};

static inline struct net *wiphy_net(struct wiphy *wiphy)
{
	return read_pnet(&wiphy->_net);
<<<<<<< HEAD
}

static inline void wiphy_net_set(struct wiphy *wiphy, struct net *net)
{
	write_pnet(&wiphy->_net, net);
}

=======
}

static inline void wiphy_net_set(struct wiphy *wiphy, struct net *net)
{
	write_pnet(&wiphy->_net, net);
}

>>>>>>> b7753c8c
/**
 * wiphy_priv - return priv from wiphy
 *
 * @wiphy: the wiphy whose priv pointer to return
 */
static inline void *wiphy_priv(struct wiphy *wiphy)
{
	BUG_ON(!wiphy);
	return &wiphy->priv;
}

/**
 * priv_to_wiphy - return the wiphy containing the priv
 *
 * @priv: a pointer previously returned by wiphy_priv
 */
static inline struct wiphy *priv_to_wiphy(void *priv)
{
	BUG_ON(!priv);
	return container_of(priv, struct wiphy, priv);
}

/**
 * set_wiphy_dev - set device pointer for wiphy
 *
 * @wiphy: The wiphy whose device to bind
 * @dev: The device to parent it to
 */
static inline void set_wiphy_dev(struct wiphy *wiphy, struct device *dev)
{
	wiphy->dev.parent = dev;
}

/**
 * wiphy_dev - get wiphy dev pointer
 *
 * @wiphy: The wiphy whose device struct to look up
 */
static inline struct device *wiphy_dev(struct wiphy *wiphy)
{
	return wiphy->dev.parent;
}

/**
 * wiphy_name - get wiphy name
 *
 * @wiphy: The wiphy whose name to return
 */
static inline const char *wiphy_name(const struct wiphy *wiphy)
{
	return dev_name(&wiphy->dev);
}

/**
 * wiphy_new - create a new wiphy for use with cfg80211
 *
 * @ops: The configuration operations for this device
 * @sizeof_priv: The size of the private area to allocate
 *
 * Create a new wiphy and associate the given operations with it.
 * @sizeof_priv bytes are allocated for private use.
 *
 * The returned pointer must be assigned to each netdev's
 * ieee80211_ptr for proper operation.
 */
struct wiphy *wiphy_new(const struct cfg80211_ops *ops, int sizeof_priv);

/**
 * wiphy_register - register a wiphy with cfg80211
 *
 * @wiphy: The wiphy to register.
 *
 * Returns a non-negative wiphy index or a negative error code.
 */
extern int wiphy_register(struct wiphy *wiphy);

/**
 * wiphy_unregister - deregister a wiphy from cfg80211
 *
 * @wiphy: The wiphy to unregister.
 *
 * After this call, no more requests can be made with this priv
 * pointer, but the call may sleep to wait for an outstanding
 * request that is being handled.
 */
extern void wiphy_unregister(struct wiphy *wiphy);

/**
 * wiphy_free - free wiphy
 *
 * @wiphy: The wiphy to free
 */
extern void wiphy_free(struct wiphy *wiphy);

/* internal structs */
struct cfg80211_conn;
struct cfg80211_internal_bss;
struct cfg80211_cached_keys;

#define MAX_AUTH_BSSES		4

/**
 * struct wireless_dev - wireless per-netdev state
 *
 * This structure must be allocated by the driver/stack
 * that uses the ieee80211_ptr field in struct net_device
 * (this is intentional so it can be allocated along with
 * the netdev.)
 *
 * @wiphy: pointer to hardware description
 * @iftype: interface type
 * @list: (private) Used to collect the interfaces
 * @netdev: (private) Used to reference back to the netdev
 * @current_bss: (private) Used by the internal configuration code
 * @channel: (private) Used by the internal configuration code to track
 *	user-set AP, monitor and WDS channels for wireless extensions
 * @bssid: (private) Used by the internal configuration code
 * @ssid: (private) Used by the internal configuration code
 * @ssid_len: (private) Used by the internal configuration code
 * @wext: (private) Used by the internal wireless extensions compat code
 * @use_4addr: indicates 4addr mode is used on this interface, must be
 *	set by driver (if supported) on add_interface BEFORE registering the
 *	netdev and may otherwise be used by driver read-only, will be update
 *	by cfg80211 on change_interface
 * @action_registrations: list of registrations for action frames
 * @action_registrations_lock: lock for the list
 * @mtx: mutex used to lock data in this struct
 * @cleanup_work: work struct used for cleanup that can't be done directly
 */
struct wireless_dev {
	struct wiphy *wiphy;
	enum nl80211_iftype iftype;

	/* the remainder of this struct should be private to cfg80211 */
	struct list_head list;
	struct net_device *netdev;

	struct list_head action_registrations;
	spinlock_t action_registrations_lock;

	struct mutex mtx;

	struct work_struct cleanup_work;

	bool use_4addr;

	/* currently used for IBSS and SME - might be rearranged later */
	u8 ssid[IEEE80211_MAX_SSID_LEN];
	u8 ssid_len;
	enum {
		CFG80211_SME_IDLE,
		CFG80211_SME_CONNECTING,
		CFG80211_SME_CONNECTED,
	} sme_state;
	struct cfg80211_conn *conn;
	struct cfg80211_cached_keys *connect_keys;

	struct list_head event_list;
	spinlock_t event_lock;

	struct cfg80211_internal_bss *authtry_bsses[MAX_AUTH_BSSES];
	struct cfg80211_internal_bss *auth_bsses[MAX_AUTH_BSSES];
	struct cfg80211_internal_bss *current_bss; /* associated / joined */
	struct ieee80211_channel *channel;

	bool ps;
	int ps_timeout;

#ifdef CONFIG_CFG80211_WEXT
	/* wext data */
	struct {
		struct cfg80211_ibss_params ibss;
		struct cfg80211_connect_params connect;
		struct cfg80211_cached_keys *keys;
		u8 *ie;
		size_t ie_len;
		u8 bssid[ETH_ALEN], prev_bssid[ETH_ALEN];
		u8 ssid[IEEE80211_MAX_SSID_LEN];
		s8 default_key, default_mgmt_key;
		bool prev_bssid_valid;
	} wext;
#endif
};

/**
 * wdev_priv - return wiphy priv from wireless_dev
 *
 * @wdev: The wireless device whose wiphy's priv pointer to return
 */
static inline void *wdev_priv(struct wireless_dev *wdev)
{
	BUG_ON(!wdev);
	return wiphy_priv(wdev->wiphy);
}

/*
 * Utility functions
 */

/**
 * ieee80211_channel_to_frequency - convert channel number to frequency
 * @chan: channel number
 */
extern int ieee80211_channel_to_frequency(int chan);

/**
 * ieee80211_frequency_to_channel - convert frequency to channel number
 * @freq: center frequency
 */
extern int ieee80211_frequency_to_channel(int freq);

/*
 * Name indirection necessary because the ieee80211 code also has
 * a function named "ieee80211_get_channel", so if you include
 * cfg80211's header file you get cfg80211's version, if you try
 * to include both header files you'll (rightfully!) get a symbol
 * clash.
 */
extern struct ieee80211_channel *__ieee80211_get_channel(struct wiphy *wiphy,
							 int freq);
/**
 * ieee80211_get_channel - get channel struct from wiphy for specified frequency
 * @wiphy: the struct wiphy to get the channel for
 * @freq: the center frequency of the channel
 */
static inline struct ieee80211_channel *
ieee80211_get_channel(struct wiphy *wiphy, int freq)
{
	return __ieee80211_get_channel(wiphy, freq);
}

/**
 * ieee80211_get_response_rate - get basic rate for a given rate
 *
 * @sband: the band to look for rates in
 * @basic_rates: bitmap of basic rates
 * @bitrate: the bitrate for which to find the basic rate
 *
 * This function returns the basic rate corresponding to a given
 * bitrate, that is the next lower bitrate contained in the basic
 * rate map, which is, for this function, given as a bitmap of
 * indices of rates in the band's bitrate table.
 */
struct ieee80211_rate *
ieee80211_get_response_rate(struct ieee80211_supported_band *sband,
			    u32 basic_rates, int bitrate);

/*
 * Radiotap parsing functions -- for controlled injection support
 *
 * Implemented in net/wireless/radiotap.c
 * Documentation in Documentation/networking/radiotap-headers.txt
 */

struct radiotap_align_size {
	uint8_t align:4, size:4;
};

struct ieee80211_radiotap_namespace {
	const struct radiotap_align_size *align_size;
	int n_bits;
	uint32_t oui;
	uint8_t subns;
};

struct ieee80211_radiotap_vendor_namespaces {
	const struct ieee80211_radiotap_namespace *ns;
	int n_ns;
};

/**
 * struct ieee80211_radiotap_iterator - tracks walk thru present radiotap args
 * @this_arg_index: index of current arg, valid after each successful call
 *	to ieee80211_radiotap_iterator_next()
 * @this_arg: pointer to current radiotap arg; it is valid after each
 *	call to ieee80211_radiotap_iterator_next() but also after
 *	ieee80211_radiotap_iterator_init() where it will point to
 *	the beginning of the actual data portion
 * @this_arg_size: length of the current arg, for convenience
 * @current_namespace: pointer to the current namespace definition
 *	(or internally %NULL if the current namespace is unknown)
 * @is_radiotap_ns: indicates whether the current namespace is the default
 *	radiotap namespace or not
 *
 * @_rtheader: pointer to the radiotap header we are walking through
 * @_max_length: length of radiotap header in cpu byte ordering
 * @_arg_index: next argument index
 * @_arg: next argument pointer
 * @_next_bitmap: internal pointer to next present u32
 * @_bitmap_shifter: internal shifter for curr u32 bitmap, b0 set == arg present
 * @_vns: vendor namespace definitions
 * @_next_ns_data: beginning of the next namespace's data
 * @_reset_on_ext: internal; reset the arg index to 0 when going to the
 *	next bitmap word
 *
 * Describes the radiotap parser state. Fields prefixed with an underscore
 * must not be used by users of the parser, only by the parser internally.
 */

struct ieee80211_radiotap_iterator {
	struct ieee80211_radiotap_header *_rtheader;
	const struct ieee80211_radiotap_vendor_namespaces *_vns;
	const struct ieee80211_radiotap_namespace *current_namespace;

	unsigned char *_arg, *_next_ns_data;
	__le32 *_next_bitmap;

	unsigned char *this_arg;
	int this_arg_index;
	int this_arg_size;

	int is_radiotap_ns;

	int _max_length;
	int _arg_index;
	uint32_t _bitmap_shifter;
	int _reset_on_ext;
};

extern int ieee80211_radiotap_iterator_init(
	struct ieee80211_radiotap_iterator *iterator,
	struct ieee80211_radiotap_header *radiotap_header,
	int max_length, const struct ieee80211_radiotap_vendor_namespaces *vns);

extern int ieee80211_radiotap_iterator_next(
	struct ieee80211_radiotap_iterator *iterator);


extern const unsigned char rfc1042_header[6];
extern const unsigned char bridge_tunnel_header[6];

/**
 * ieee80211_get_hdrlen_from_skb - get header length from data
 *
 * Given an skb with a raw 802.11 header at the data pointer this function
 * returns the 802.11 header length in bytes (not including encryption
 * headers). If the data in the sk_buff is too short to contain a valid 802.11
 * header the function returns 0.
 *
 * @skb: the frame
 */
unsigned int ieee80211_get_hdrlen_from_skb(const struct sk_buff *skb);

/**
 * ieee80211_hdrlen - get header length in bytes from frame control
 * @fc: frame control field in little-endian format
 */
unsigned int ieee80211_hdrlen(__le16 fc);

/**
 * ieee80211_data_to_8023 - convert an 802.11 data frame to 802.3
 * @skb: the 802.11 data frame
 * @addr: the device MAC address
 * @iftype: the virtual interface type
 */
int ieee80211_data_to_8023(struct sk_buff *skb, const u8 *addr,
			   enum nl80211_iftype iftype);

/**
 * ieee80211_data_from_8023 - convert an 802.3 frame to 802.11
 * @skb: the 802.3 frame
 * @addr: the device MAC address
 * @iftype: the virtual interface type
 * @bssid: the network bssid (used only for iftype STATION and ADHOC)
 * @qos: build 802.11 QoS data frame
 */
int ieee80211_data_from_8023(struct sk_buff *skb, const u8 *addr,
			     enum nl80211_iftype iftype, u8 *bssid, bool qos);

/**
 * ieee80211_amsdu_to_8023s - decode an IEEE 802.11n A-MSDU frame
 *
 * Decode an IEEE 802.11n A-MSDU frame and convert it to a list of
 * 802.3 frames. The @list will be empty if the decode fails. The
 * @skb is consumed after the function returns.
 *
 * @skb: The input IEEE 802.11n A-MSDU frame.
 * @list: The output list of 802.3 frames. It must be allocated and
 *	initialized by by the caller.
 * @addr: The device MAC address.
 * @iftype: The device interface type.
 * @extra_headroom: The hardware extra headroom for SKBs in the @list.
 */
void ieee80211_amsdu_to_8023s(struct sk_buff *skb, struct sk_buff_head *list,
			      const u8 *addr, enum nl80211_iftype iftype,
			      const unsigned int extra_headroom);

/**
 * cfg80211_classify8021d - determine the 802.1p/1d tag for a data frame
 * @skb: the data frame
 */
unsigned int cfg80211_classify8021d(struct sk_buff *skb);

/**
 * cfg80211_find_ie - find information element in data
 *
 * @eid: element ID
 * @ies: data consisting of IEs
 * @len: length of data
 *
 * This function will return %NULL if the element ID could
 * not be found or if the element is invalid (claims to be
 * longer than the given data), or a pointer to the first byte
 * of the requested element, that is the byte containing the
 * element ID. There are no checks on the element length
 * other than having to fit into the given data.
 */
const u8 *cfg80211_find_ie(u8 eid, const u8 *ies, int len);

/*
 * Regulatory helper functions for wiphys
 */

/**
 * regulatory_hint - driver hint to the wireless core a regulatory domain
 * @wiphy: the wireless device giving the hint (used only for reporting
 *	conflicts)
 * @alpha2: the ISO/IEC 3166 alpha2 the driver claims its regulatory domain
 * 	should be in. If @rd is set this should be NULL. Note that if you
 * 	set this to NULL you should still set rd->alpha2 to some accepted
 * 	alpha2.
 *
 * Wireless drivers can use this function to hint to the wireless core
 * what it believes should be the current regulatory domain by
 * giving it an ISO/IEC 3166 alpha2 country code it knows its regulatory
 * domain should be in or by providing a completely build regulatory domain.
 * If the driver provides an ISO/IEC 3166 alpha2 userspace will be queried
 * for a regulatory domain structure for the respective country.
 *
 * The wiphy must have been registered to cfg80211 prior to this call.
 * For cfg80211 drivers this means you must first use wiphy_register(),
 * for mac80211 drivers you must first use ieee80211_register_hw().
 *
 * Drivers should check the return value, its possible you can get
 * an -ENOMEM.
 */
extern int regulatory_hint(struct wiphy *wiphy, const char *alpha2);

/**
 * wiphy_apply_custom_regulatory - apply a custom driver regulatory domain
 * @wiphy: the wireless device we want to process the regulatory domain on
 * @regd: the custom regulatory domain to use for this wiphy
 *
 * Drivers can sometimes have custom regulatory domains which do not apply
 * to a specific country. Drivers can use this to apply such custom regulatory
 * domains. This routine must be called prior to wiphy registration. The
 * custom regulatory domain will be trusted completely and as such previous
 * default channel settings will be disregarded. If no rule is found for a
 * channel on the regulatory domain the channel will be disabled.
 */
extern void wiphy_apply_custom_regulatory(
	struct wiphy *wiphy,
	const struct ieee80211_regdomain *regd);

/**
 * freq_reg_info - get regulatory information for the given frequency
 * @wiphy: the wiphy for which we want to process this rule for
 * @center_freq: Frequency in KHz for which we want regulatory information for
 * @desired_bw_khz: the desired max bandwidth you want to use per
 *	channel. Note that this is still 20 MHz if you want to use HT40
 *	as HT40 makes use of two channels for its 40 MHz width bandwidth.
 *	If set to 0 we'll assume you want the standard 20 MHz.
 * @reg_rule: the regulatory rule which we have for this frequency
 *
 * Use this function to get the regulatory rule for a specific frequency on
 * a given wireless device. If the device has a specific regulatory domain
 * it wants to follow we respect that unless a country IE has been received
 * and processed already.
 *
 * Returns 0 if it was able to find a valid regulatory rule which does
 * apply to the given center_freq otherwise it returns non-zero. It will
 * also return -ERANGE if we determine the given center_freq does not even have
 * a regulatory rule for a frequency range in the center_freq's band. See
 * freq_in_rule_band() for our current definition of a band -- this is purely
 * subjective and right now its 802.11 specific.
 */
extern int freq_reg_info(struct wiphy *wiphy,
			 u32 center_freq,
			 u32 desired_bw_khz,
			 const struct ieee80211_reg_rule **reg_rule);

/*
 * Temporary wext handlers & helper functions
 *
 * In the future cfg80211 will simply assign the entire wext handler
 * structure to netdevs it manages, but we're not there yet.
 */
int cfg80211_wext_giwname(struct net_device *dev,
			  struct iw_request_info *info,
			  char *name, char *extra);
int cfg80211_wext_siwmode(struct net_device *dev, struct iw_request_info *info,
			  u32 *mode, char *extra);
int cfg80211_wext_giwmode(struct net_device *dev, struct iw_request_info *info,
			  u32 *mode, char *extra);
int cfg80211_wext_siwscan(struct net_device *dev,
			  struct iw_request_info *info,
			  union iwreq_data *wrqu, char *extra);
int cfg80211_wext_giwscan(struct net_device *dev,
			  struct iw_request_info *info,
			  struct iw_point *data, char *extra);
int cfg80211_wext_siwmlme(struct net_device *dev,
			  struct iw_request_info *info,
			  struct iw_point *data, char *extra);
int cfg80211_wext_giwrange(struct net_device *dev,
			   struct iw_request_info *info,
			   struct iw_point *data, char *extra);
int cfg80211_wext_siwgenie(struct net_device *dev,
			   struct iw_request_info *info,
			   struct iw_point *data, char *extra);
int cfg80211_wext_siwauth(struct net_device *dev,
			  struct iw_request_info *info,
			  struct iw_param *data, char *extra);
int cfg80211_wext_giwauth(struct net_device *dev,
			  struct iw_request_info *info,
			  struct iw_param *data, char *extra);

int cfg80211_wext_siwfreq(struct net_device *dev,
			  struct iw_request_info *info,
			  struct iw_freq *freq, char *extra);
int cfg80211_wext_giwfreq(struct net_device *dev,
			  struct iw_request_info *info,
			  struct iw_freq *freq, char *extra);
int cfg80211_wext_siwessid(struct net_device *dev,
			   struct iw_request_info *info,
			   struct iw_point *data, char *ssid);
int cfg80211_wext_giwessid(struct net_device *dev,
			   struct iw_request_info *info,
			   struct iw_point *data, char *ssid);
int cfg80211_wext_siwrate(struct net_device *dev,
			  struct iw_request_info *info,
			  struct iw_param *rate, char *extra);
int cfg80211_wext_giwrate(struct net_device *dev,
			  struct iw_request_info *info,
			  struct iw_param *rate, char *extra);

int cfg80211_wext_siwrts(struct net_device *dev,
			 struct iw_request_info *info,
			 struct iw_param *rts, char *extra);
int cfg80211_wext_giwrts(struct net_device *dev,
			 struct iw_request_info *info,
			 struct iw_param *rts, char *extra);
int cfg80211_wext_siwfrag(struct net_device *dev,
			  struct iw_request_info *info,
			  struct iw_param *frag, char *extra);
int cfg80211_wext_giwfrag(struct net_device *dev,
			  struct iw_request_info *info,
			  struct iw_param *frag, char *extra);
int cfg80211_wext_siwretry(struct net_device *dev,
			   struct iw_request_info *info,
			   struct iw_param *retry, char *extra);
int cfg80211_wext_giwretry(struct net_device *dev,
			   struct iw_request_info *info,
			   struct iw_param *retry, char *extra);
int cfg80211_wext_siwencodeext(struct net_device *dev,
			       struct iw_request_info *info,
			       struct iw_point *erq, char *extra);
int cfg80211_wext_siwencode(struct net_device *dev,
			    struct iw_request_info *info,
			    struct iw_point *erq, char *keybuf);
int cfg80211_wext_giwencode(struct net_device *dev,
			    struct iw_request_info *info,
			    struct iw_point *erq, char *keybuf);
int cfg80211_wext_siwtxpower(struct net_device *dev,
			     struct iw_request_info *info,
			     union iwreq_data *data, char *keybuf);
int cfg80211_wext_giwtxpower(struct net_device *dev,
			     struct iw_request_info *info,
			     union iwreq_data *data, char *keybuf);
struct iw_statistics *cfg80211_wireless_stats(struct net_device *dev);

int cfg80211_wext_siwpower(struct net_device *dev,
			   struct iw_request_info *info,
			   struct iw_param *wrq, char *extra);
int cfg80211_wext_giwpower(struct net_device *dev,
			   struct iw_request_info *info,
			   struct iw_param *wrq, char *extra);

int cfg80211_wext_siwap(struct net_device *dev,
			struct iw_request_info *info,
			struct sockaddr *ap_addr, char *extra);
int cfg80211_wext_giwap(struct net_device *dev,
			struct iw_request_info *info,
			struct sockaddr *ap_addr, char *extra);

int cfg80211_wext_siwpmksa(struct net_device *dev,
			   struct iw_request_info *info,
			   struct iw_point *data, char *extra);

/*
 * callbacks for asynchronous cfg80211 methods, notification
 * functions and BSS handling helpers
 */

/**
 * cfg80211_scan_done - notify that scan finished
 *
 * @request: the corresponding scan request
 * @aborted: set to true if the scan was aborted for any reason,
 *	userspace will be notified of that
 */
void cfg80211_scan_done(struct cfg80211_scan_request *request, bool aborted);

/**
 * cfg80211_inform_bss_frame - inform cfg80211 of a received BSS frame
 *
 * @wiphy: the wiphy reporting the BSS
 * @channel: The channel the frame was received on
 * @mgmt: the management frame (probe response or beacon)
 * @len: length of the management frame
 * @signal: the signal strength, type depends on the wiphy's signal_type
 * @gfp: context flags
 *
 * This informs cfg80211 that BSS information was found and
 * the BSS should be updated/added.
 */
struct cfg80211_bss*
cfg80211_inform_bss_frame(struct wiphy *wiphy,
			  struct ieee80211_channel *channel,
			  struct ieee80211_mgmt *mgmt, size_t len,
			  s32 signal, gfp_t gfp);

/**
 * cfg80211_inform_bss - inform cfg80211 of a new BSS
 *
 * @wiphy: the wiphy reporting the BSS
 * @channel: The channel the frame was received on
 * @bssid: the BSSID of the BSS
 * @timestamp: the TSF timestamp sent by the peer
 * @capability: the capability field sent by the peer
 * @beacon_interval: the beacon interval announced by the peer
 * @ie: additional IEs sent by the peer
 * @ielen: length of the additional IEs
 * @signal: the signal strength, type depends on the wiphy's signal_type
 * @gfp: context flags
 *
 * This informs cfg80211 that BSS information was found and
 * the BSS should be updated/added.
 */
struct cfg80211_bss*
cfg80211_inform_bss(struct wiphy *wiphy,
		    struct ieee80211_channel *channel,
		    const u8 *bssid,
		    u64 timestamp, u16 capability, u16 beacon_interval,
		    const u8 *ie, size_t ielen,
		    s32 signal, gfp_t gfp);

struct cfg80211_bss *cfg80211_get_bss(struct wiphy *wiphy,
				      struct ieee80211_channel *channel,
				      const u8 *bssid,
				      const u8 *ssid, size_t ssid_len,
				      u16 capa_mask, u16 capa_val);
static inline struct cfg80211_bss *
cfg80211_get_ibss(struct wiphy *wiphy,
		  struct ieee80211_channel *channel,
		  const u8 *ssid, size_t ssid_len)
{
	return cfg80211_get_bss(wiphy, channel, NULL, ssid, ssid_len,
				WLAN_CAPABILITY_IBSS, WLAN_CAPABILITY_IBSS);
}

struct cfg80211_bss *cfg80211_get_mesh(struct wiphy *wiphy,
				       struct ieee80211_channel *channel,
				       const u8 *meshid, size_t meshidlen,
				       const u8 *meshcfg);
void cfg80211_put_bss(struct cfg80211_bss *bss);

/**
 * cfg80211_unlink_bss - unlink BSS from internal data structures
 * @wiphy: the wiphy
 * @bss: the bss to remove
 *
 * This function removes the given BSS from the internal data structures
 * thereby making it no longer show up in scan results etc. Use this
 * function when you detect a BSS is gone. Normally BSSes will also time
 * out, so it is not necessary to use this function at all.
 */
void cfg80211_unlink_bss(struct wiphy *wiphy, struct cfg80211_bss *bss);

/**
 * cfg80211_send_rx_auth - notification of processed authentication
 * @dev: network device
 * @buf: authentication frame (header + body)
 * @len: length of the frame data
 *
 * This function is called whenever an authentication has been processed in
 * station mode. The driver is required to call either this function or
 * cfg80211_send_auth_timeout() to indicate the result of cfg80211_ops::auth()
 * call. This function may sleep.
 */
void cfg80211_send_rx_auth(struct net_device *dev, const u8 *buf, size_t len);

/**
 * cfg80211_send_auth_timeout - notification of timed out authentication
 * @dev: network device
 * @addr: The MAC address of the device with which the authentication timed out
 *
 * This function may sleep.
 */
void cfg80211_send_auth_timeout(struct net_device *dev, const u8 *addr);

/**
 * __cfg80211_auth_canceled - notify cfg80211 that authentication was canceled
 * @dev: network device
 * @addr: The MAC address of the device with which the authentication timed out
 *
 * When a pending authentication had no action yet, the driver may decide
 * to not send a deauth frame, but in that case must calls this function
 * to tell cfg80211 about this decision. It is only valid to call this
 * function within the deauth() callback.
 */
void __cfg80211_auth_canceled(struct net_device *dev, const u8 *addr);

/**
 * cfg80211_send_rx_assoc - notification of processed association
 * @dev: network device
 * @buf: (re)association response frame (header + body)
 * @len: length of the frame data
 *
 * This function is called whenever a (re)association response has been
 * processed in station mode. The driver is required to call either this
 * function or cfg80211_send_assoc_timeout() to indicate the result of
 * cfg80211_ops::assoc() call. This function may sleep.
 */
void cfg80211_send_rx_assoc(struct net_device *dev, const u8 *buf, size_t len);

/**
 * cfg80211_send_assoc_timeout - notification of timed out association
 * @dev: network device
 * @addr: The MAC address of the device with which the association timed out
 *
 * This function may sleep.
 */
void cfg80211_send_assoc_timeout(struct net_device *dev, const u8 *addr);

/**
 * cfg80211_send_deauth - notification of processed deauthentication
 * @dev: network device
 * @buf: deauthentication frame (header + body)
 * @len: length of the frame data
 *
 * This function is called whenever deauthentication has been processed in
 * station mode. This includes both received deauthentication frames and
 * locally generated ones. This function may sleep.
 */
void cfg80211_send_deauth(struct net_device *dev, const u8 *buf, size_t len);

/**
 * __cfg80211_send_deauth - notification of processed deauthentication
 * @dev: network device
 * @buf: deauthentication frame (header + body)
 * @len: length of the frame data
 *
 * Like cfg80211_send_deauth(), but doesn't take the wdev lock.
 */
void __cfg80211_send_deauth(struct net_device *dev, const u8 *buf, size_t len);

/**
 * cfg80211_send_disassoc - notification of processed disassociation
 * @dev: network device
 * @buf: disassociation response frame (header + body)
 * @len: length of the frame data
 *
 * This function is called whenever disassociation has been processed in
 * station mode. This includes both received disassociation frames and locally
 * generated ones. This function may sleep.
 */
void cfg80211_send_disassoc(struct net_device *dev, const u8 *buf, size_t len);

/**
 * __cfg80211_send_disassoc - notification of processed disassociation
 * @dev: network device
 * @buf: disassociation response frame (header + body)
 * @len: length of the frame data
 *
 * Like cfg80211_send_disassoc(), but doesn't take the wdev lock.
 */
void __cfg80211_send_disassoc(struct net_device *dev, const u8 *buf,
	size_t len);

/**
 * cfg80211_michael_mic_failure - notification of Michael MIC failure (TKIP)
 * @dev: network device
 * @addr: The source MAC address of the frame
 * @key_type: The key type that the received frame used
 * @key_id: Key identifier (0..3)
 * @tsc: The TSC value of the frame that generated the MIC failure (6 octets)
 * @gfp: allocation flags
 *
 * This function is called whenever the local MAC detects a MIC failure in a
 * received frame. This matches with MLME-MICHAELMICFAILURE.indication()
 * primitive.
 */
void cfg80211_michael_mic_failure(struct net_device *dev, const u8 *addr,
				  enum nl80211_key_type key_type, int key_id,
				  const u8 *tsc, gfp_t gfp);

/**
 * cfg80211_ibss_joined - notify cfg80211 that device joined an IBSS
 *
 * @dev: network device
 * @bssid: the BSSID of the IBSS joined
 * @gfp: allocation flags
 *
 * This function notifies cfg80211 that the device joined an IBSS or
 * switched to a different BSSID. Before this function can be called,
 * either a beacon has to have been received from the IBSS, or one of
 * the cfg80211_inform_bss{,_frame} functions must have been called
 * with the locally generated beacon -- this guarantees that there is
 * always a scan result for this IBSS. cfg80211 will handle the rest.
 */
void cfg80211_ibss_joined(struct net_device *dev, const u8 *bssid, gfp_t gfp);

/**
 * wiphy_rfkill_set_hw_state - notify cfg80211 about hw block state
 * @wiphy: the wiphy
 * @blocked: block status
 */
void wiphy_rfkill_set_hw_state(struct wiphy *wiphy, bool blocked);

/**
 * wiphy_rfkill_start_polling - start polling rfkill
 * @wiphy: the wiphy
 */
void wiphy_rfkill_start_polling(struct wiphy *wiphy);

/**
 * wiphy_rfkill_stop_polling - stop polling rfkill
 * @wiphy: the wiphy
 */
void wiphy_rfkill_stop_polling(struct wiphy *wiphy);

#ifdef CONFIG_NL80211_TESTMODE
/**
 * cfg80211_testmode_alloc_reply_skb - allocate testmode reply
 * @wiphy: the wiphy
 * @approxlen: an upper bound of the length of the data that will
 *	be put into the skb
 *
 * This function allocates and pre-fills an skb for a reply to
 * the testmode command. Since it is intended for a reply, calling
 * it outside of the @testmode_cmd operation is invalid.
 *
 * The returned skb (or %NULL if any errors happen) is pre-filled
 * with the wiphy index and set up in a way that any data that is
 * put into the skb (with skb_put(), nla_put() or similar) will end
 * up being within the %NL80211_ATTR_TESTDATA attribute, so all that
 * needs to be done with the skb is adding data for the corresponding
 * userspace tool which can then read that data out of the testdata
 * attribute. You must not modify the skb in any other way.
 *
 * When done, call cfg80211_testmode_reply() with the skb and return
 * its error code as the result of the @testmode_cmd operation.
 */
struct sk_buff *cfg80211_testmode_alloc_reply_skb(struct wiphy *wiphy,
						  int approxlen);

/**
 * cfg80211_testmode_reply - send the reply skb
 * @skb: The skb, must have been allocated with
 *	cfg80211_testmode_alloc_reply_skb()
 *
 * Returns an error code or 0 on success, since calling this
 * function will usually be the last thing before returning
 * from the @testmode_cmd you should return the error code.
 * Note that this function consumes the skb regardless of the
 * return value.
 */
int cfg80211_testmode_reply(struct sk_buff *skb);

/**
 * cfg80211_testmode_alloc_event_skb - allocate testmode event
 * @wiphy: the wiphy
 * @approxlen: an upper bound of the length of the data that will
 *	be put into the skb
 * @gfp: allocation flags
 *
 * This function allocates and pre-fills an skb for an event on the
 * testmode multicast group.
 *
 * The returned skb (or %NULL if any errors happen) is set up in the
 * same way as with cfg80211_testmode_alloc_reply_skb() but prepared
 * for an event. As there, you should simply add data to it that will
 * then end up in the %NL80211_ATTR_TESTDATA attribute. Again, you must
 * not modify the skb in any other way.
 *
 * When done filling the skb, call cfg80211_testmode_event() with the
 * skb to send the event.
 */
struct sk_buff *cfg80211_testmode_alloc_event_skb(struct wiphy *wiphy,
						  int approxlen, gfp_t gfp);

/**
 * cfg80211_testmode_event - send the event
 * @skb: The skb, must have been allocated with
 *	cfg80211_testmode_alloc_event_skb()
 * @gfp: allocation flags
 *
 * This function sends the given @skb, which must have been allocated
 * by cfg80211_testmode_alloc_event_skb(), as an event. It always
 * consumes it.
 */
void cfg80211_testmode_event(struct sk_buff *skb, gfp_t gfp);

#define CFG80211_TESTMODE_CMD(cmd)	.testmode_cmd = (cmd),
#else
#define CFG80211_TESTMODE_CMD(cmd)
#endif

/**
 * cfg80211_connect_result - notify cfg80211 of connection result
 *
 * @dev: network device
 * @bssid: the BSSID of the AP
 * @req_ie: association request IEs (maybe be %NULL)
 * @req_ie_len: association request IEs length
 * @resp_ie: association response IEs (may be %NULL)
 * @resp_ie_len: assoc response IEs length
 * @status: status code, 0 for successful connection, use
 *	%WLAN_STATUS_UNSPECIFIED_FAILURE if your device cannot give you
 *	the real status code for failures.
 * @gfp: allocation flags
 *
 * It should be called by the underlying driver whenever connect() has
 * succeeded.
 */
void cfg80211_connect_result(struct net_device *dev, const u8 *bssid,
			     const u8 *req_ie, size_t req_ie_len,
			     const u8 *resp_ie, size_t resp_ie_len,
			     u16 status, gfp_t gfp);

/**
 * cfg80211_roamed - notify cfg80211 of roaming
 *
 * @dev: network device
 * @bssid: the BSSID of the new AP
 * @req_ie: association request IEs (maybe be %NULL)
 * @req_ie_len: association request IEs length
 * @resp_ie: association response IEs (may be %NULL)
 * @resp_ie_len: assoc response IEs length
 * @gfp: allocation flags
 *
 * It should be called by the underlying driver whenever it roamed
 * from one AP to another while connected.
 */
void cfg80211_roamed(struct net_device *dev, const u8 *bssid,
		     const u8 *req_ie, size_t req_ie_len,
		     const u8 *resp_ie, size_t resp_ie_len, gfp_t gfp);

/**
 * cfg80211_disconnected - notify cfg80211 that connection was dropped
 *
 * @dev: network device
 * @ie: information elements of the deauth/disassoc frame (may be %NULL)
 * @ie_len: length of IEs
 * @reason: reason code for the disconnection, set it to 0 if unknown
 * @gfp: allocation flags
 *
 * After it calls this function, the driver should enter an idle state
 * and not try to connect to any AP any more.
 */
void cfg80211_disconnected(struct net_device *dev, u16 reason,
			   u8 *ie, size_t ie_len, gfp_t gfp);

/**
 * cfg80211_ready_on_channel - notification of remain_on_channel start
 * @dev: network device
 * @cookie: the request cookie
 * @chan: The current channel (from remain_on_channel request)
 * @channel_type: Channel type
 * @duration: Duration in milliseconds that the driver intents to remain on the
 *	channel
 * @gfp: allocation flags
 */
void cfg80211_ready_on_channel(struct net_device *dev, u64 cookie,
			       struct ieee80211_channel *chan,
			       enum nl80211_channel_type channel_type,
			       unsigned int duration, gfp_t gfp);

/**
 * cfg80211_remain_on_channel_expired - remain_on_channel duration expired
 * @dev: network device
 * @cookie: the request cookie
 * @chan: The current channel (from remain_on_channel request)
 * @channel_type: Channel type
 * @gfp: allocation flags
 */
void cfg80211_remain_on_channel_expired(struct net_device *dev,
					u64 cookie,
					struct ieee80211_channel *chan,
					enum nl80211_channel_type channel_type,
					gfp_t gfp);


/**
 * cfg80211_new_sta - notify userspace about station
 *
 * @dev: the netdev
 * @mac_addr: the station's address
 * @sinfo: the station information
 * @gfp: allocation flags
 */
void cfg80211_new_sta(struct net_device *dev, const u8 *mac_addr,
		      struct station_info *sinfo, gfp_t gfp);

/**
 * cfg80211_rx_action - notification of received, unprocessed Action frame
 * @dev: network device
 * @freq: Frequency on which the frame was received in MHz
 * @buf: Action frame (header + body)
 * @len: length of the frame data
 * @gfp: context flags
 * Returns %true if a user space application is responsible for rejecting the
 *	unrecognized Action frame; %false if no such application is registered
 *	(i.e., the driver is responsible for rejecting the unrecognized Action
 *	frame)
 *
 * This function is called whenever an Action frame is received for a station
 * mode interface, but is not processed in kernel.
 */
bool cfg80211_rx_action(struct net_device *dev, int freq, const u8 *buf,
			size_t len, gfp_t gfp);

/**
 * cfg80211_action_tx_status - notification of TX status for Action frame
 * @dev: network device
 * @cookie: Cookie returned by cfg80211_ops::action()
 * @buf: Action frame (header + body)
 * @len: length of the frame data
 * @ack: Whether frame was acknowledged
 * @gfp: context flags
 *
 * This function is called whenever an Action frame was requested to be
 * transmitted with cfg80211_ops::action() to report the TX status of the
 * transmission attempt.
 */
void cfg80211_action_tx_status(struct net_device *dev, u64 cookie,
			       const u8 *buf, size_t len, bool ack, gfp_t gfp);


/**
 * cfg80211_cqm_rssi_notify - connection quality monitoring rssi event
 * @dev: network device
 * @rssi_event: the triggered RSSI event
 * @gfp: context flags
 *
 * This function is called when a configured connection quality monitoring
 * rssi threshold reached event occurs.
 */
void cfg80211_cqm_rssi_notify(struct net_device *dev,
			      enum nl80211_cqm_rssi_threshold_event rssi_event,
			      gfp_t gfp);

#ifdef __KERNEL__

/* Logging, debugging and troubleshooting/diagnostic helpers. */

/* wiphy_printk helpers, similar to dev_printk */

#define wiphy_printk(level, wiphy, format, args...)		\
	printk(level "%s: " format, wiphy_name(wiphy), ##args)
#define wiphy_emerg(wiphy, format, args...)			\
	wiphy_printk(KERN_EMERG, wiphy, format, ##args)
#define wiphy_alert(wiphy, format, args...)			\
	wiphy_printk(KERN_ALERT, wiphy, format, ##args)
#define wiphy_crit(wiphy, format, args...)			\
	wiphy_printk(KERN_CRIT, wiphy, format, ##args)
#define wiphy_err(wiphy, format, args...)			\
	wiphy_printk(KERN_ERR, wiphy, format, ##args)
#define wiphy_warn(wiphy, format, args...)			\
	wiphy_printk(KERN_WARNING, wiphy, format, ##args)
#define wiphy_notice(wiphy, format, args...)			\
	wiphy_printk(KERN_NOTICE, wiphy, format, ##args)
#define wiphy_info(wiphy, format, args...)			\
	wiphy_printk(KERN_INFO, wiphy, format, ##args)

int wiphy_debug(const struct wiphy *wiphy, const char *format, ...)
	__attribute__ ((format (printf, 2, 3)));

#if defined(DEBUG)
#define wiphy_dbg(wiphy, format, args...)			\
	wiphy_printk(KERN_DEBUG, wiphy, format, ##args)
#elif defined(CONFIG_DYNAMIC_DEBUG)
#define wiphy_dbg(wiphy, format, args...)			\
	dynamic_pr_debug("%s: " format,	wiphy_name(wiphy), ##args)
#else
#define wiphy_dbg(wiphy, format, args...)				\
({									\
	if (0)								\
		wiphy_printk(KERN_DEBUG, wiphy, format, ##args);	\
	0;								\
})
#endif

#if defined(VERBOSE_DEBUG)
#define wiphy_vdbg	wiphy_dbg
#else

#define wiphy_vdbg(wiphy, format, args...)				\
({									\
	if (0)								\
		wiphy_printk(KERN_DEBUG, wiphy, format, ##args);	\
		0;							\
})
#endif

/*
 * wiphy_WARN() acts like wiphy_printk(), but with the key difference
 * of using a WARN/WARN_ON to get the message out, including the
 * file/line information and a backtrace.
 */
#define wiphy_WARN(wiphy, format, args...)			\
	WARN(1, "wiphy: %s\n" format, wiphy_name(wiphy), ##args);

#endif

#endif /* __NET_CFG80211_H */<|MERGE_RESOLUTION|>--- conflicted
+++ resolved
@@ -1361,7 +1361,6 @@
 static inline struct net *wiphy_net(struct wiphy *wiphy)
 {
 	return read_pnet(&wiphy->_net);
-<<<<<<< HEAD
 }
 
 static inline void wiphy_net_set(struct wiphy *wiphy, struct net *net)
@@ -1369,15 +1368,6 @@
 	write_pnet(&wiphy->_net, net);
 }
 
-=======
-}
-
-static inline void wiphy_net_set(struct wiphy *wiphy, struct net *net)
-{
-	write_pnet(&wiphy->_net, net);
-}
-
->>>>>>> b7753c8c
 /**
  * wiphy_priv - return priv from wiphy
  *
