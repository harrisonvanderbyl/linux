// SPDX-License-Identifier: GPL-2.0+
/*
 * Read-Copy Update mechanism for mutual exclusion (tree-based version)
 *
 * Copyright IBM Corporation, 2008
 *
 * Authors: Dipankar Sarma <dipankar@in.ibm.com>
 *	    Manfred Spraul <manfred@colorfullife.com>
 *	    Paul E. McKenney <paulmck@linux.ibm.com>
 *
 * Based on the original work by Paul McKenney <paulmck@linux.ibm.com>
 * and inputs from Rusty Russell, Andrea Arcangeli and Andi Kleen.
 *
 * For detailed explanation of Read-Copy Update mechanism see -
 *	Documentation/RCU
 */

#define pr_fmt(fmt) "rcu: " fmt

#include <linux/types.h>
#include <linux/kernel.h>
#include <linux/init.h>
#include <linux/spinlock.h>
#include <linux/smp.h>
#include <linux/rcupdate_wait.h>
#include <linux/interrupt.h>
#include <linux/sched.h>
#include <linux/sched/debug.h>
#include <linux/nmi.h>
#include <linux/atomic.h>
#include <linux/bitops.h>
#include <linux/export.h>
#include <linux/completion.h>
#include <linux/moduleparam.h>
#include <linux/panic.h>
#include <linux/panic_notifier.h>
#include <linux/percpu.h>
#include <linux/notifier.h>
#include <linux/cpu.h>
#include <linux/mutex.h>
#include <linux/time.h>
#include <linux/kernel_stat.h>
#include <linux/wait.h>
#include <linux/kthread.h>
#include <uapi/linux/sched/types.h>
#include <linux/prefetch.h>
#include <linux/delay.h>
#include <linux/random.h>
#include <linux/trace_events.h>
#include <linux/suspend.h>
#include <linux/ftrace.h>
#include <linux/tick.h>
#include <linux/sysrq.h>
#include <linux/kprobes.h>
#include <linux/gfp.h>
#include <linux/oom.h>
#include <linux/smpboot.h>
#include <linux/jiffies.h>
#include <linux/slab.h>
#include <linux/sched/isolation.h>
#include <linux/sched/clock.h>
#include <linux/vmalloc.h>
#include <linux/mm.h>
#include <linux/kasan.h>
#include <linux/context_tracking.h>
#include "../time/tick-internal.h"

#include "tree.h"
#include "rcu.h"

#ifdef MODULE_PARAM_PREFIX
#undef MODULE_PARAM_PREFIX
#endif
#define MODULE_PARAM_PREFIX "rcutree."

/* Data structures. */

static DEFINE_PER_CPU_SHARED_ALIGNED(struct rcu_data, rcu_data) = {
	.gpwrap = true,
#ifdef CONFIG_RCU_NOCB_CPU
	.cblist.flags = SEGCBLIST_RCU_CORE,
#endif
};
static struct rcu_state rcu_state = {
	.level = { &rcu_state.node[0] },
	.gp_state = RCU_GP_IDLE,
	.gp_seq = (0UL - 300UL) << RCU_SEQ_CTR_SHIFT,
	.barrier_mutex = __MUTEX_INITIALIZER(rcu_state.barrier_mutex),
	.barrier_lock = __RAW_SPIN_LOCK_UNLOCKED(rcu_state.barrier_lock),
	.name = RCU_NAME,
	.abbr = RCU_ABBR,
	.exp_mutex = __MUTEX_INITIALIZER(rcu_state.exp_mutex),
	.exp_wake_mutex = __MUTEX_INITIALIZER(rcu_state.exp_wake_mutex),
	.ofl_lock = __ARCH_SPIN_LOCK_UNLOCKED,
};

/* Dump rcu_node combining tree at boot to verify correct setup. */
static bool dump_tree;
module_param(dump_tree, bool, 0444);
/* By default, use RCU_SOFTIRQ instead of rcuc kthreads. */
static bool use_softirq = !IS_ENABLED(CONFIG_PREEMPT_RT);
#ifndef CONFIG_PREEMPT_RT
module_param(use_softirq, bool, 0444);
#endif
/* Control rcu_node-tree auto-balancing at boot time. */
static bool rcu_fanout_exact;
module_param(rcu_fanout_exact, bool, 0444);
/* Increase (but not decrease) the RCU_FANOUT_LEAF at boot time. */
static int rcu_fanout_leaf = RCU_FANOUT_LEAF;
module_param(rcu_fanout_leaf, int, 0444);
int rcu_num_lvls __read_mostly = RCU_NUM_LVLS;
/* Number of rcu_nodes at specified level. */
int num_rcu_lvl[] = NUM_RCU_LVL_INIT;
int rcu_num_nodes __read_mostly = NUM_RCU_NODES; /* Total # rcu_nodes in use. */

/*
 * The rcu_scheduler_active variable is initialized to the value
 * RCU_SCHEDULER_INACTIVE and transitions RCU_SCHEDULER_INIT just before the
 * first task is spawned.  So when this variable is RCU_SCHEDULER_INACTIVE,
 * RCU can assume that there is but one task, allowing RCU to (for example)
 * optimize synchronize_rcu() to a simple barrier().  When this variable
 * is RCU_SCHEDULER_INIT, RCU must actually do all the hard work required
 * to detect real grace periods.  This variable is also used to suppress
 * boot-time false positives from lockdep-RCU error checking.  Finally, it
 * transitions from RCU_SCHEDULER_INIT to RCU_SCHEDULER_RUNNING after RCU
 * is fully initialized, including all of its kthreads having been spawned.
 */
int rcu_scheduler_active __read_mostly;
EXPORT_SYMBOL_GPL(rcu_scheduler_active);

/*
 * The rcu_scheduler_fully_active variable transitions from zero to one
 * during the early_initcall() processing, which is after the scheduler
 * is capable of creating new tasks.  So RCU processing (for example,
 * creating tasks for RCU priority boosting) must be delayed until after
 * rcu_scheduler_fully_active transitions from zero to one.  We also
 * currently delay invocation of any RCU callbacks until after this point.
 *
 * It might later prove better for people registering RCU callbacks during
 * early boot to take responsibility for these callbacks, but one step at
 * a time.
 */
static int rcu_scheduler_fully_active __read_mostly;

static void rcu_report_qs_rnp(unsigned long mask, struct rcu_node *rnp,
			      unsigned long gps, unsigned long flags);
static void rcu_init_new_rnp(struct rcu_node *rnp_leaf);
static void rcu_cleanup_dead_rnp(struct rcu_node *rnp_leaf);
static void rcu_boost_kthread_setaffinity(struct rcu_node *rnp, int outgoingcpu);
static void invoke_rcu_core(void);
static void rcu_report_exp_rdp(struct rcu_data *rdp);
static void sync_sched_exp_online_cleanup(int cpu);
static void check_cb_ovld_locked(struct rcu_data *rdp, struct rcu_node *rnp);
static bool rcu_rdp_is_offloaded(struct rcu_data *rdp);

/*
 * rcuc/rcub/rcuop kthread realtime priority. The "rcuop"
 * real-time priority(enabling/disabling) is controlled by
 * the extra CONFIG_RCU_NOCB_CPU_CB_BOOST configuration.
 */
static int kthread_prio = IS_ENABLED(CONFIG_RCU_BOOST) ? 1 : 0;
module_param(kthread_prio, int, 0444);

/* Delay in jiffies for grace-period initialization delays, debug only. */

static int gp_preinit_delay;
module_param(gp_preinit_delay, int, 0444);
static int gp_init_delay;
module_param(gp_init_delay, int, 0444);
static int gp_cleanup_delay;
module_param(gp_cleanup_delay, int, 0444);

// Add delay to rcu_read_unlock() for strict grace periods.
static int rcu_unlock_delay;
#ifdef CONFIG_RCU_STRICT_GRACE_PERIOD
module_param(rcu_unlock_delay, int, 0444);
#endif

/*
 * This rcu parameter is runtime-read-only. It reflects
 * a minimum allowed number of objects which can be cached
 * per-CPU. Object size is equal to one page. This value
 * can be changed at boot time.
 */
static int rcu_min_cached_objs = 5;
module_param(rcu_min_cached_objs, int, 0444);

// A page shrinker can ask for pages to be freed to make them
// available for other parts of the system. This usually happens
// under low memory conditions, and in that case we should also
// defer page-cache filling for a short time period.
//
// The default value is 5 seconds, which is long enough to reduce
// interference with the shrinker while it asks other systems to
// drain their caches.
static int rcu_delay_page_cache_fill_msec = 5000;
module_param(rcu_delay_page_cache_fill_msec, int, 0444);

/* Retrieve RCU kthreads priority for rcutorture */
int rcu_get_gp_kthreads_prio(void)
{
	return kthread_prio;
}
EXPORT_SYMBOL_GPL(rcu_get_gp_kthreads_prio);

/*
 * Number of grace periods between delays, normalized by the duration of
 * the delay.  The longer the delay, the more the grace periods between
 * each delay.  The reason for this normalization is that it means that,
 * for non-zero delays, the overall slowdown of grace periods is constant
 * regardless of the duration of the delay.  This arrangement balances
 * the need for long delays to increase some race probabilities with the
 * need for fast grace periods to increase other race probabilities.
 */
#define PER_RCU_NODE_PERIOD 3	/* Number of grace periods between delays for debugging. */

/*
 * Compute the mask of online CPUs for the specified rcu_node structure.
 * This will not be stable unless the rcu_node structure's ->lock is
 * held, but the bit corresponding to the current CPU will be stable
 * in most contexts.
 */
static unsigned long rcu_rnp_online_cpus(struct rcu_node *rnp)
{
	return READ_ONCE(rnp->qsmaskinitnext);
}

/*
 * Is the CPU corresponding to the specified rcu_data structure online
 * from RCU's perspective?  This perspective is given by that structure's
 * ->qsmaskinitnext field rather than by the global cpu_online_mask.
 */
static bool rcu_rdp_cpu_online(struct rcu_data *rdp)
{
	return !!(rdp->grpmask & rcu_rnp_online_cpus(rdp->mynode));
}

/*
 * Return true if an RCU grace period is in progress.  The READ_ONCE()s
 * permit this function to be invoked without holding the root rcu_node
 * structure's ->lock, but of course results can be subject to change.
 */
static int rcu_gp_in_progress(void)
{
	return rcu_seq_state(rcu_seq_current(&rcu_state.gp_seq));
}

/*
 * Return the number of callbacks queued on the specified CPU.
 * Handles both the nocbs and normal cases.
 */
static long rcu_get_n_cbs_cpu(int cpu)
{
	struct rcu_data *rdp = per_cpu_ptr(&rcu_data, cpu);

	if (rcu_segcblist_is_enabled(&rdp->cblist))
		return rcu_segcblist_n_cbs(&rdp->cblist);
	return 0;
}

void rcu_softirq_qs(void)
{
	rcu_qs();
	rcu_preempt_deferred_qs(current);
	rcu_tasks_qs(current, false);
}

/*
 * Reset the current CPU's ->dynticks counter to indicate that the
 * newly onlined CPU is no longer in an extended quiescent state.
 * This will either leave the counter unchanged, or increment it
 * to the next non-quiescent value.
 *
 * The non-atomic test/increment sequence works because the upper bits
 * of the ->dynticks counter are manipulated only by the corresponding CPU,
 * or when the corresponding CPU is offline.
 */
static void rcu_dynticks_eqs_online(void)
{
	if (ct_dynticks() & RCU_DYNTICKS_IDX)
		return;
	ct_state_inc(RCU_DYNTICKS_IDX);
}

/*
 * Snapshot the ->dynticks counter with full ordering so as to allow
 * stable comparison of this counter with past and future snapshots.
 */
static int rcu_dynticks_snap(int cpu)
{
	smp_mb();  // Fundamental RCU ordering guarantee.
	return ct_dynticks_cpu_acquire(cpu);
}

/*
 * Return true if the snapshot returned from rcu_dynticks_snap()
 * indicates that RCU is in an extended quiescent state.
 */
static bool rcu_dynticks_in_eqs(int snap)
{
	return !(snap & RCU_DYNTICKS_IDX);
}

/* Return true if the specified CPU is currently idle from an RCU viewpoint.  */
bool rcu_is_idle_cpu(int cpu)
{
	return rcu_dynticks_in_eqs(rcu_dynticks_snap(cpu));
}

/*
 * Return true if the CPU corresponding to the specified rcu_data
 * structure has spent some time in an extended quiescent state since
 * rcu_dynticks_snap() returned the specified snapshot.
 */
static bool rcu_dynticks_in_eqs_since(struct rcu_data *rdp, int snap)
{
	return snap != rcu_dynticks_snap(rdp->cpu);
}

/*
 * Return true if the referenced integer is zero while the specified
 * CPU remains within a single extended quiescent state.
 */
bool rcu_dynticks_zero_in_eqs(int cpu, int *vp)
{
	int snap;

	// If not quiescent, force back to earlier extended quiescent state.
	snap = ct_dynticks_cpu(cpu) & ~RCU_DYNTICKS_IDX;
	smp_rmb(); // Order ->dynticks and *vp reads.
	if (READ_ONCE(*vp))
		return false;  // Non-zero, so report failure;
	smp_rmb(); // Order *vp read and ->dynticks re-read.

	// If still in the same extended quiescent state, we are good!
	return snap == ct_dynticks_cpu(cpu);
}

/*
 * Let the RCU core know that this CPU has gone through the scheduler,
 * which is a quiescent state.  This is called when the need for a
 * quiescent state is urgent, so we burn an atomic operation and full
 * memory barriers to let the RCU core know about it, regardless of what
 * this CPU might (or might not) do in the near future.
 *
 * We inform the RCU core by emulating a zero-duration dyntick-idle period.
 *
 * The caller must have disabled interrupts and must not be idle.
 */
notrace void rcu_momentary_dyntick_idle(void)
{
	int seq;

	raw_cpu_write(rcu_data.rcu_need_heavy_qs, false);
	seq = ct_state_inc(2 * RCU_DYNTICKS_IDX);
	/* It is illegal to call this from idle state. */
	WARN_ON_ONCE(!(seq & RCU_DYNTICKS_IDX));
	rcu_preempt_deferred_qs(current);
}
EXPORT_SYMBOL_GPL(rcu_momentary_dyntick_idle);

/**
 * rcu_is_cpu_rrupt_from_idle - see if 'interrupted' from idle
 *
 * If the current CPU is idle and running at a first-level (not nested)
 * interrupt, or directly, from idle, return true.
 *
 * The caller must have at least disabled IRQs.
 */
static int rcu_is_cpu_rrupt_from_idle(void)
{
	long nesting;

	/*
	 * Usually called from the tick; but also used from smp_function_call()
	 * for expedited grace periods. This latter can result in running from
	 * the idle task, instead of an actual IPI.
	 */
	lockdep_assert_irqs_disabled();

	/* Check for counter underflows */
	RCU_LOCKDEP_WARN(ct_dynticks_nesting() < 0,
			 "RCU dynticks_nesting counter underflow!");
	RCU_LOCKDEP_WARN(ct_dynticks_nmi_nesting() <= 0,
			 "RCU dynticks_nmi_nesting counter underflow/zero!");

	/* Are we at first interrupt nesting level? */
	nesting = ct_dynticks_nmi_nesting();
	if (nesting > 1)
		return false;

	/*
	 * If we're not in an interrupt, we must be in the idle task!
	 */
	WARN_ON_ONCE(!nesting && !is_idle_task(current));

	/* Does CPU appear to be idle from an RCU standpoint? */
	return ct_dynticks_nesting() == 0;
}

#define DEFAULT_RCU_BLIMIT (IS_ENABLED(CONFIG_RCU_STRICT_GRACE_PERIOD) ? 1000 : 10)
				// Maximum callbacks per rcu_do_batch ...
#define DEFAULT_MAX_RCU_BLIMIT 10000 // ... even during callback flood.
static long blimit = DEFAULT_RCU_BLIMIT;
#define DEFAULT_RCU_QHIMARK 10000 // If this many pending, ignore blimit.
static long qhimark = DEFAULT_RCU_QHIMARK;
#define DEFAULT_RCU_QLOMARK 100   // Once only this many pending, use blimit.
static long qlowmark = DEFAULT_RCU_QLOMARK;
#define DEFAULT_RCU_QOVLD_MULT 2
#define DEFAULT_RCU_QOVLD (DEFAULT_RCU_QOVLD_MULT * DEFAULT_RCU_QHIMARK)
static long qovld = DEFAULT_RCU_QOVLD; // If this many pending, hammer QS.
static long qovld_calc = -1;	  // No pre-initialization lock acquisitions!

module_param(blimit, long, 0444);
module_param(qhimark, long, 0444);
module_param(qlowmark, long, 0444);
module_param(qovld, long, 0444);

static ulong jiffies_till_first_fqs = IS_ENABLED(CONFIG_RCU_STRICT_GRACE_PERIOD) ? 0 : ULONG_MAX;
static ulong jiffies_till_next_fqs = ULONG_MAX;
static bool rcu_kick_kthreads;
static int rcu_divisor = 7;
module_param(rcu_divisor, int, 0644);

/* Force an exit from rcu_do_batch() after 3 milliseconds. */
static long rcu_resched_ns = 3 * NSEC_PER_MSEC;
module_param(rcu_resched_ns, long, 0644);

/*
 * How long the grace period must be before we start recruiting
 * quiescent-state help from rcu_note_context_switch().
 */
static ulong jiffies_till_sched_qs = ULONG_MAX;
module_param(jiffies_till_sched_qs, ulong, 0444);
static ulong jiffies_to_sched_qs; /* See adjust_jiffies_till_sched_qs(). */
module_param(jiffies_to_sched_qs, ulong, 0444); /* Display only! */

/*
 * Make sure that we give the grace-period kthread time to detect any
 * idle CPUs before taking active measures to force quiescent states.
 * However, don't go below 100 milliseconds, adjusted upwards for really
 * large systems.
 */
static void adjust_jiffies_till_sched_qs(void)
{
	unsigned long j;

	/* If jiffies_till_sched_qs was specified, respect the request. */
	if (jiffies_till_sched_qs != ULONG_MAX) {
		WRITE_ONCE(jiffies_to_sched_qs, jiffies_till_sched_qs);
		return;
	}
	/* Otherwise, set to third fqs scan, but bound below on large system. */
	j = READ_ONCE(jiffies_till_first_fqs) +
		      2 * READ_ONCE(jiffies_till_next_fqs);
	if (j < HZ / 10 + nr_cpu_ids / RCU_JIFFIES_FQS_DIV)
		j = HZ / 10 + nr_cpu_ids / RCU_JIFFIES_FQS_DIV;
	pr_info("RCU calculated value of scheduler-enlistment delay is %ld jiffies.\n", j);
	WRITE_ONCE(jiffies_to_sched_qs, j);
}

static int param_set_first_fqs_jiffies(const char *val, const struct kernel_param *kp)
{
	ulong j;
	int ret = kstrtoul(val, 0, &j);

	if (!ret) {
		WRITE_ONCE(*(ulong *)kp->arg, (j > HZ) ? HZ : j);
		adjust_jiffies_till_sched_qs();
	}
	return ret;
}

static int param_set_next_fqs_jiffies(const char *val, const struct kernel_param *kp)
{
	ulong j;
	int ret = kstrtoul(val, 0, &j);

	if (!ret) {
		WRITE_ONCE(*(ulong *)kp->arg, (j > HZ) ? HZ : (j ?: 1));
		adjust_jiffies_till_sched_qs();
	}
	return ret;
}

static const struct kernel_param_ops first_fqs_jiffies_ops = {
	.set = param_set_first_fqs_jiffies,
	.get = param_get_ulong,
};

static const struct kernel_param_ops next_fqs_jiffies_ops = {
	.set = param_set_next_fqs_jiffies,
	.get = param_get_ulong,
};

module_param_cb(jiffies_till_first_fqs, &first_fqs_jiffies_ops, &jiffies_till_first_fqs, 0644);
module_param_cb(jiffies_till_next_fqs, &next_fqs_jiffies_ops, &jiffies_till_next_fqs, 0644);
module_param(rcu_kick_kthreads, bool, 0644);

static void force_qs_rnp(int (*f)(struct rcu_data *rdp));
static int rcu_pending(int user);

/*
 * Return the number of RCU GPs completed thus far for debug & stats.
 */
unsigned long rcu_get_gp_seq(void)
{
	return READ_ONCE(rcu_state.gp_seq);
}
EXPORT_SYMBOL_GPL(rcu_get_gp_seq);

/*
 * Return the number of RCU expedited batches completed thus far for
 * debug & stats.  Odd numbers mean that a batch is in progress, even
 * numbers mean idle.  The value returned will thus be roughly double
 * the cumulative batches since boot.
 */
unsigned long rcu_exp_batches_completed(void)
{
	return rcu_state.expedited_sequence;
}
EXPORT_SYMBOL_GPL(rcu_exp_batches_completed);

/*
 * Return the root node of the rcu_state structure.
 */
static struct rcu_node *rcu_get_root(void)
{
	return &rcu_state.node[0];
}

/*
 * Send along grace-period-related data for rcutorture diagnostics.
 */
void rcutorture_get_gp_data(enum rcutorture_type test_type, int *flags,
			    unsigned long *gp_seq)
{
	switch (test_type) {
	case RCU_FLAVOR:
		*flags = READ_ONCE(rcu_state.gp_flags);
		*gp_seq = rcu_seq_current(&rcu_state.gp_seq);
		break;
	default:
		break;
	}
}
EXPORT_SYMBOL_GPL(rcutorture_get_gp_data);

#if defined(CONFIG_NO_HZ_FULL) && (!defined(CONFIG_GENERIC_ENTRY) || !defined(CONFIG_KVM_XFER_TO_GUEST_WORK))
/*
 * An empty function that will trigger a reschedule on
 * IRQ tail once IRQs get re-enabled on userspace/guest resume.
 */
static void late_wakeup_func(struct irq_work *work)
{
}

static DEFINE_PER_CPU(struct irq_work, late_wakeup_work) =
	IRQ_WORK_INIT(late_wakeup_func);

/*
 * If either:
 *
 * 1) the task is about to enter in guest mode and $ARCH doesn't support KVM generic work
 * 2) the task is about to enter in user mode and $ARCH doesn't support generic entry.
 *
 * In these cases the late RCU wake ups aren't supported in the resched loops and our
 * last resort is to fire a local irq_work that will trigger a reschedule once IRQs
 * get re-enabled again.
 */
noinstr void rcu_irq_work_resched(void)
{
	struct rcu_data *rdp = this_cpu_ptr(&rcu_data);

	if (IS_ENABLED(CONFIG_GENERIC_ENTRY) && !(current->flags & PF_VCPU))
		return;

	if (IS_ENABLED(CONFIG_KVM_XFER_TO_GUEST_WORK) && (current->flags & PF_VCPU))
		return;

	instrumentation_begin();
	if (do_nocb_deferred_wakeup(rdp) && need_resched()) {
		irq_work_queue(this_cpu_ptr(&late_wakeup_work));
	}
	instrumentation_end();
}
#endif /* #if defined(CONFIG_NO_HZ_FULL) && (!defined(CONFIG_GENERIC_ENTRY) || !defined(CONFIG_KVM_XFER_TO_GUEST_WORK)) */

#ifdef CONFIG_PROVE_RCU
/**
 * rcu_irq_exit_check_preempt - Validate that scheduling is possible
 */
void rcu_irq_exit_check_preempt(void)
{
	lockdep_assert_irqs_disabled();

	RCU_LOCKDEP_WARN(ct_dynticks_nesting() <= 0,
			 "RCU dynticks_nesting counter underflow/zero!");
	RCU_LOCKDEP_WARN(ct_dynticks_nmi_nesting() !=
			 DYNTICK_IRQ_NONIDLE,
			 "Bad RCU  dynticks_nmi_nesting counter\n");
	RCU_LOCKDEP_WARN(rcu_dynticks_curr_cpu_in_eqs(),
			 "RCU in extended quiescent state!");
}
#endif /* #ifdef CONFIG_PROVE_RCU */

#ifdef CONFIG_NO_HZ_FULL
/**
 * __rcu_irq_enter_check_tick - Enable scheduler tick on CPU if RCU needs it.
 *
 * The scheduler tick is not normally enabled when CPUs enter the kernel
 * from nohz_full userspace execution.  After all, nohz_full userspace
 * execution is an RCU quiescent state and the time executing in the kernel
 * is quite short.  Except of course when it isn't.  And it is not hard to
 * cause a large system to spend tens of seconds or even minutes looping
 * in the kernel, which can cause a number of problems, include RCU CPU
 * stall warnings.
 *
 * Therefore, if a nohz_full CPU fails to report a quiescent state
 * in a timely manner, the RCU grace-period kthread sets that CPU's
 * ->rcu_urgent_qs flag with the expectation that the next interrupt or
 * exception will invoke this function, which will turn on the scheduler
 * tick, which will enable RCU to detect that CPU's quiescent states,
 * for example, due to cond_resched() calls in CONFIG_PREEMPT=n kernels.
 * The tick will be disabled once a quiescent state is reported for
 * this CPU.
 *
 * Of course, in carefully tuned systems, there might never be an
 * interrupt or exception.  In that case, the RCU grace-period kthread
 * will eventually cause one to happen.  However, in less carefully
 * controlled environments, this function allows RCU to get what it
 * needs without creating otherwise useless interruptions.
 */
void __rcu_irq_enter_check_tick(void)
{
	struct rcu_data *rdp = this_cpu_ptr(&rcu_data);

	// If we're here from NMI there's nothing to do.
	if (in_nmi())
		return;

	RCU_LOCKDEP_WARN(rcu_dynticks_curr_cpu_in_eqs(),
			 "Illegal rcu_irq_enter_check_tick() from extended quiescent state");

	if (!tick_nohz_full_cpu(rdp->cpu) ||
	    !READ_ONCE(rdp->rcu_urgent_qs) ||
	    READ_ONCE(rdp->rcu_forced_tick)) {
		// RCU doesn't need nohz_full help from this CPU, or it is
		// already getting that help.
		return;
	}

	// We get here only when not in an extended quiescent state and
	// from interrupts (as opposed to NMIs).  Therefore, (1) RCU is
	// already watching and (2) The fact that we are in an interrupt
	// handler and that the rcu_node lock is an irq-disabled lock
	// prevents self-deadlock.  So we can safely recheck under the lock.
	// Note that the nohz_full state currently cannot change.
	raw_spin_lock_rcu_node(rdp->mynode);
	if (rdp->rcu_urgent_qs && !rdp->rcu_forced_tick) {
		// A nohz_full CPU is in the kernel and RCU needs a
		// quiescent state.  Turn on the tick!
		WRITE_ONCE(rdp->rcu_forced_tick, true);
		tick_dep_set_cpu(rdp->cpu, TICK_DEP_BIT_RCU);
	}
	raw_spin_unlock_rcu_node(rdp->mynode);
}
#endif /* CONFIG_NO_HZ_FULL */

/*
 * Check to see if any future non-offloaded RCU-related work will need
 * to be done by the current CPU, even if none need be done immediately,
 * returning 1 if so.  This function is part of the RCU implementation;
 * it is -not- an exported member of the RCU API.  This is used by
 * the idle-entry code to figure out whether it is safe to disable the
 * scheduler-clock interrupt.
 *
 * Just check whether or not this CPU has non-offloaded RCU callbacks
 * queued.
 */
int rcu_needs_cpu(void)
{
	return !rcu_segcblist_empty(&this_cpu_ptr(&rcu_data)->cblist) &&
		!rcu_rdp_is_offloaded(this_cpu_ptr(&rcu_data));
}

/*
 * If any sort of urgency was applied to the current CPU (for example,
 * the scheduler-clock interrupt was enabled on a nohz_full CPU) in order
 * to get to a quiescent state, disable it.
 */
static void rcu_disable_urgency_upon_qs(struct rcu_data *rdp)
{
	raw_lockdep_assert_held_rcu_node(rdp->mynode);
	WRITE_ONCE(rdp->rcu_urgent_qs, false);
	WRITE_ONCE(rdp->rcu_need_heavy_qs, false);
	if (tick_nohz_full_cpu(rdp->cpu) && rdp->rcu_forced_tick) {
		tick_dep_clear_cpu(rdp->cpu, TICK_DEP_BIT_RCU);
		WRITE_ONCE(rdp->rcu_forced_tick, false);
	}
}

/**
 * rcu_is_watching - see if RCU thinks that the current CPU is not idle
 *
 * Return true if RCU is watching the running CPU, which means that this
 * CPU can safely enter RCU read-side critical sections.  In other words,
 * if the current CPU is not in its idle loop or is in an interrupt or
 * NMI handler, return true.
 *
 * Make notrace because it can be called by the internal functions of
 * ftrace, and making this notrace removes unnecessary recursion calls.
 */
notrace bool rcu_is_watching(void)
{
	bool ret;

	preempt_disable_notrace();
	ret = !rcu_dynticks_curr_cpu_in_eqs();
	preempt_enable_notrace();
	return ret;
}
EXPORT_SYMBOL_GPL(rcu_is_watching);

/*
 * If a holdout task is actually running, request an urgent quiescent
 * state from its CPU.  This is unsynchronized, so migrations can cause
 * the request to go to the wrong CPU.  Which is OK, all that will happen
 * is that the CPU's next context switch will be a bit slower and next
 * time around this task will generate another request.
 */
void rcu_request_urgent_qs_task(struct task_struct *t)
{
	int cpu;

	barrier();
	cpu = task_cpu(t);
	if (!task_curr(t))
		return; /* This task is not running on that CPU. */
	smp_store_release(per_cpu_ptr(&rcu_data.rcu_urgent_qs, cpu), true);
}

#if defined(CONFIG_PROVE_RCU) && defined(CONFIG_HOTPLUG_CPU)

/*
 * Is the current CPU online as far as RCU is concerned?
 *
 * Disable preemption to avoid false positives that could otherwise
 * happen due to the current CPU number being sampled, this task being
 * preempted, its old CPU being taken offline, resuming on some other CPU,
 * then determining that its old CPU is now offline.
 *
 * Disable checking if in an NMI handler because we cannot safely
 * report errors from NMI handlers anyway.  In addition, it is OK to use
 * RCU on an offline processor during initial boot, hence the check for
 * rcu_scheduler_fully_active.
 */
bool rcu_lockdep_current_cpu_online(void)
{
	struct rcu_data *rdp;
	bool ret = false;

	if (in_nmi() || !rcu_scheduler_fully_active)
		return true;
	preempt_disable_notrace();
	rdp = this_cpu_ptr(&rcu_data);
	/*
	 * Strictly, we care here about the case where the current CPU is
	 * in rcu_cpu_starting() and thus has an excuse for rdp->grpmask
	 * not being up to date. So arch_spin_is_locked() might have a
	 * false positive if it's held by some *other* CPU, but that's
	 * OK because that just means a false *negative* on the warning.
	 */
	if (rcu_rdp_cpu_online(rdp) || arch_spin_is_locked(&rcu_state.ofl_lock))
		ret = true;
	preempt_enable_notrace();
	return ret;
}
EXPORT_SYMBOL_GPL(rcu_lockdep_current_cpu_online);

#endif /* #if defined(CONFIG_PROVE_RCU) && defined(CONFIG_HOTPLUG_CPU) */

/*
 * When trying to report a quiescent state on behalf of some other CPU,
 * it is our responsibility to check for and handle potential overflow
 * of the rcu_node ->gp_seq counter with respect to the rcu_data counters.
 * After all, the CPU might be in deep idle state, and thus executing no
 * code whatsoever.
 */
static void rcu_gpnum_ovf(struct rcu_node *rnp, struct rcu_data *rdp)
{
	raw_lockdep_assert_held_rcu_node(rnp);
	if (ULONG_CMP_LT(rcu_seq_current(&rdp->gp_seq) + ULONG_MAX / 4,
			 rnp->gp_seq))
		WRITE_ONCE(rdp->gpwrap, true);
	if (ULONG_CMP_LT(rdp->rcu_iw_gp_seq + ULONG_MAX / 4, rnp->gp_seq))
		rdp->rcu_iw_gp_seq = rnp->gp_seq + ULONG_MAX / 4;
}

/*
 * Snapshot the specified CPU's dynticks counter so that we can later
 * credit them with an implicit quiescent state.  Return 1 if this CPU
 * is in dynticks idle mode, which is an extended quiescent state.
 */
static int dyntick_save_progress_counter(struct rcu_data *rdp)
{
	rdp->dynticks_snap = rcu_dynticks_snap(rdp->cpu);
	if (rcu_dynticks_in_eqs(rdp->dynticks_snap)) {
		trace_rcu_fqs(rcu_state.name, rdp->gp_seq, rdp->cpu, TPS("dti"));
		rcu_gpnum_ovf(rdp->mynode, rdp);
		return 1;
	}
	return 0;
}

/*
 * Return true if the specified CPU has passed through a quiescent
 * state by virtue of being in or having passed through an dynticks
 * idle state since the last call to dyntick_save_progress_counter()
 * for this same CPU, or by virtue of having been offline.
 */
static int rcu_implicit_dynticks_qs(struct rcu_data *rdp)
{
	unsigned long jtsq;
	struct rcu_node *rnp = rdp->mynode;

	/*
	 * If the CPU passed through or entered a dynticks idle phase with
	 * no active irq/NMI handlers, then we can safely pretend that the CPU
	 * already acknowledged the request to pass through a quiescent
	 * state.  Either way, that CPU cannot possibly be in an RCU
	 * read-side critical section that started before the beginning
	 * of the current RCU grace period.
	 */
	if (rcu_dynticks_in_eqs_since(rdp, rdp->dynticks_snap)) {
		trace_rcu_fqs(rcu_state.name, rdp->gp_seq, rdp->cpu, TPS("dti"));
		rcu_gpnum_ovf(rnp, rdp);
		return 1;
	}

	/*
	 * Complain if a CPU that is considered to be offline from RCU's
	 * perspective has not yet reported a quiescent state.  After all,
	 * the offline CPU should have reported a quiescent state during
	 * the CPU-offline process, or, failing that, by rcu_gp_init()
	 * if it ran concurrently with either the CPU going offline or the
	 * last task on a leaf rcu_node structure exiting its RCU read-side
	 * critical section while all CPUs corresponding to that structure
	 * are offline.  This added warning detects bugs in any of these
	 * code paths.
	 *
	 * The rcu_node structure's ->lock is held here, which excludes
	 * the relevant portions the CPU-hotplug code, the grace-period
	 * initialization code, and the rcu_read_unlock() code paths.
	 *
	 * For more detail, please refer to the "Hotplug CPU" section
	 * of RCU's Requirements documentation.
	 */
	if (WARN_ON_ONCE(!rcu_rdp_cpu_online(rdp))) {
		struct rcu_node *rnp1;

		pr_info("%s: grp: %d-%d level: %d ->gp_seq %ld ->completedqs %ld\n",
			__func__, rnp->grplo, rnp->grphi, rnp->level,
			(long)rnp->gp_seq, (long)rnp->completedqs);
		for (rnp1 = rnp; rnp1; rnp1 = rnp1->parent)
			pr_info("%s: %d:%d ->qsmask %#lx ->qsmaskinit %#lx ->qsmaskinitnext %#lx ->rcu_gp_init_mask %#lx\n",
				__func__, rnp1->grplo, rnp1->grphi, rnp1->qsmask, rnp1->qsmaskinit, rnp1->qsmaskinitnext, rnp1->rcu_gp_init_mask);
		pr_info("%s %d: %c online: %ld(%d) offline: %ld(%d)\n",
			__func__, rdp->cpu, ".o"[rcu_rdp_cpu_online(rdp)],
			(long)rdp->rcu_onl_gp_seq, rdp->rcu_onl_gp_flags,
			(long)rdp->rcu_ofl_gp_seq, rdp->rcu_ofl_gp_flags);
		return 1; /* Break things loose after complaining. */
	}

	/*
	 * A CPU running for an extended time within the kernel can
	 * delay RCU grace periods: (1) At age jiffies_to_sched_qs,
	 * set .rcu_urgent_qs, (2) At age 2*jiffies_to_sched_qs, set
	 * both .rcu_need_heavy_qs and .rcu_urgent_qs.  Note that the
	 * unsynchronized assignments to the per-CPU rcu_need_heavy_qs
	 * variable are safe because the assignments are repeated if this
	 * CPU failed to pass through a quiescent state.  This code
	 * also checks .jiffies_resched in case jiffies_to_sched_qs
	 * is set way high.
	 */
	jtsq = READ_ONCE(jiffies_to_sched_qs);
	if (!READ_ONCE(rdp->rcu_need_heavy_qs) &&
	    (time_after(jiffies, rcu_state.gp_start + jtsq * 2) ||
	     time_after(jiffies, rcu_state.jiffies_resched) ||
	     rcu_state.cbovld)) {
		WRITE_ONCE(rdp->rcu_need_heavy_qs, true);
		/* Store rcu_need_heavy_qs before rcu_urgent_qs. */
		smp_store_release(&rdp->rcu_urgent_qs, true);
	} else if (time_after(jiffies, rcu_state.gp_start + jtsq)) {
		WRITE_ONCE(rdp->rcu_urgent_qs, true);
	}

	/*
	 * NO_HZ_FULL CPUs can run in-kernel without rcu_sched_clock_irq!
	 * The above code handles this, but only for straight cond_resched().
	 * And some in-kernel loops check need_resched() before calling
	 * cond_resched(), which defeats the above code for CPUs that are
	 * running in-kernel with scheduling-clock interrupts disabled.
	 * So hit them over the head with the resched_cpu() hammer!
	 */
	if (tick_nohz_full_cpu(rdp->cpu) &&
	    (time_after(jiffies, READ_ONCE(rdp->last_fqs_resched) + jtsq * 3) ||
	     rcu_state.cbovld)) {
		WRITE_ONCE(rdp->rcu_urgent_qs, true);
		resched_cpu(rdp->cpu);
		WRITE_ONCE(rdp->last_fqs_resched, jiffies);
	}

	/*
	 * If more than halfway to RCU CPU stall-warning time, invoke
	 * resched_cpu() more frequently to try to loosen things up a bit.
	 * Also check to see if the CPU is getting hammered with interrupts,
	 * but only once per grace period, just to keep the IPIs down to
	 * a dull roar.
	 */
	if (time_after(jiffies, rcu_state.jiffies_resched)) {
		if (time_after(jiffies,
			       READ_ONCE(rdp->last_fqs_resched) + jtsq)) {
			resched_cpu(rdp->cpu);
			WRITE_ONCE(rdp->last_fqs_resched, jiffies);
		}
		if (IS_ENABLED(CONFIG_IRQ_WORK) &&
		    !rdp->rcu_iw_pending && rdp->rcu_iw_gp_seq != rnp->gp_seq &&
		    (rnp->ffmask & rdp->grpmask)) {
			rdp->rcu_iw_pending = true;
			rdp->rcu_iw_gp_seq = rnp->gp_seq;
			irq_work_queue_on(&rdp->rcu_iw, rdp->cpu);
		}
	}

	return 0;
}

/* Trace-event wrapper function for trace_rcu_future_grace_period.  */
static void trace_rcu_this_gp(struct rcu_node *rnp, struct rcu_data *rdp,
			      unsigned long gp_seq_req, const char *s)
{
	trace_rcu_future_grace_period(rcu_state.name, READ_ONCE(rnp->gp_seq),
				      gp_seq_req, rnp->level,
				      rnp->grplo, rnp->grphi, s);
}

/*
 * rcu_start_this_gp - Request the start of a particular grace period
 * @rnp_start: The leaf node of the CPU from which to start.
 * @rdp: The rcu_data corresponding to the CPU from which to start.
 * @gp_seq_req: The gp_seq of the grace period to start.
 *
 * Start the specified grace period, as needed to handle newly arrived
 * callbacks.  The required future grace periods are recorded in each
 * rcu_node structure's ->gp_seq_needed field.  Returns true if there
 * is reason to awaken the grace-period kthread.
 *
 * The caller must hold the specified rcu_node structure's ->lock, which
 * is why the caller is responsible for waking the grace-period kthread.
 *
 * Returns true if the GP thread needs to be awakened else false.
 */
static bool rcu_start_this_gp(struct rcu_node *rnp_start, struct rcu_data *rdp,
			      unsigned long gp_seq_req)
{
	bool ret = false;
	struct rcu_node *rnp;

	/*
	 * Use funnel locking to either acquire the root rcu_node
	 * structure's lock or bail out if the need for this grace period
	 * has already been recorded -- or if that grace period has in
	 * fact already started.  If there is already a grace period in
	 * progress in a non-leaf node, no recording is needed because the
	 * end of the grace period will scan the leaf rcu_node structures.
	 * Note that rnp_start->lock must not be released.
	 */
	raw_lockdep_assert_held_rcu_node(rnp_start);
	trace_rcu_this_gp(rnp_start, rdp, gp_seq_req, TPS("Startleaf"));
	for (rnp = rnp_start; 1; rnp = rnp->parent) {
		if (rnp != rnp_start)
			raw_spin_lock_rcu_node(rnp);
		if (ULONG_CMP_GE(rnp->gp_seq_needed, gp_seq_req) ||
		    rcu_seq_started(&rnp->gp_seq, gp_seq_req) ||
		    (rnp != rnp_start &&
		     rcu_seq_state(rcu_seq_current(&rnp->gp_seq)))) {
			trace_rcu_this_gp(rnp, rdp, gp_seq_req,
					  TPS("Prestarted"));
			goto unlock_out;
		}
		WRITE_ONCE(rnp->gp_seq_needed, gp_seq_req);
		if (rcu_seq_state(rcu_seq_current(&rnp->gp_seq))) {
			/*
			 * We just marked the leaf or internal node, and a
			 * grace period is in progress, which means that
			 * rcu_gp_cleanup() will see the marking.  Bail to
			 * reduce contention.
			 */
			trace_rcu_this_gp(rnp_start, rdp, gp_seq_req,
					  TPS("Startedleaf"));
			goto unlock_out;
		}
		if (rnp != rnp_start && rnp->parent != NULL)
			raw_spin_unlock_rcu_node(rnp);
		if (!rnp->parent)
			break;  /* At root, and perhaps also leaf. */
	}

	/* If GP already in progress, just leave, otherwise start one. */
	if (rcu_gp_in_progress()) {
		trace_rcu_this_gp(rnp, rdp, gp_seq_req, TPS("Startedleafroot"));
		goto unlock_out;
	}
	trace_rcu_this_gp(rnp, rdp, gp_seq_req, TPS("Startedroot"));
	WRITE_ONCE(rcu_state.gp_flags, rcu_state.gp_flags | RCU_GP_FLAG_INIT);
	WRITE_ONCE(rcu_state.gp_req_activity, jiffies);
	if (!READ_ONCE(rcu_state.gp_kthread)) {
		trace_rcu_this_gp(rnp, rdp, gp_seq_req, TPS("NoGPkthread"));
		goto unlock_out;
	}
	trace_rcu_grace_period(rcu_state.name, data_race(rcu_state.gp_seq), TPS("newreq"));
	ret = true;  /* Caller must wake GP kthread. */
unlock_out:
	/* Push furthest requested GP to leaf node and rcu_data structure. */
	if (ULONG_CMP_LT(gp_seq_req, rnp->gp_seq_needed)) {
		WRITE_ONCE(rnp_start->gp_seq_needed, rnp->gp_seq_needed);
		WRITE_ONCE(rdp->gp_seq_needed, rnp->gp_seq_needed);
	}
	if (rnp != rnp_start)
		raw_spin_unlock_rcu_node(rnp);
	return ret;
}

/*
 * Clean up any old requests for the just-ended grace period.  Also return
 * whether any additional grace periods have been requested.
 */
static bool rcu_future_gp_cleanup(struct rcu_node *rnp)
{
	bool needmore;
	struct rcu_data *rdp = this_cpu_ptr(&rcu_data);

	needmore = ULONG_CMP_LT(rnp->gp_seq, rnp->gp_seq_needed);
	if (!needmore)
		rnp->gp_seq_needed = rnp->gp_seq; /* Avoid counter wrap. */
	trace_rcu_this_gp(rnp, rdp, rnp->gp_seq,
			  needmore ? TPS("CleanupMore") : TPS("Cleanup"));
	return needmore;
}

/*
 * Awaken the grace-period kthread.  Don't do a self-awaken (unless in an
 * interrupt or softirq handler, in which case we just might immediately
 * sleep upon return, resulting in a grace-period hang), and don't bother
 * awakening when there is nothing for the grace-period kthread to do
 * (as in several CPUs raced to awaken, we lost), and finally don't try
 * to awaken a kthread that has not yet been created.  If all those checks
 * are passed, track some debug information and awaken.
 *
 * So why do the self-wakeup when in an interrupt or softirq handler
 * in the grace-period kthread's context?  Because the kthread might have
 * been interrupted just as it was going to sleep, and just after the final
 * pre-sleep check of the awaken condition.  In this case, a wakeup really
 * is required, and is therefore supplied.
 */
static void rcu_gp_kthread_wake(void)
{
	struct task_struct *t = READ_ONCE(rcu_state.gp_kthread);

	if ((current == t && !in_hardirq() && !in_serving_softirq()) ||
	    !READ_ONCE(rcu_state.gp_flags) || !t)
		return;
	WRITE_ONCE(rcu_state.gp_wake_time, jiffies);
	WRITE_ONCE(rcu_state.gp_wake_seq, READ_ONCE(rcu_state.gp_seq));
	swake_up_one(&rcu_state.gp_wq);
}

/*
 * If there is room, assign a ->gp_seq number to any callbacks on this
 * CPU that have not already been assigned.  Also accelerate any callbacks
 * that were previously assigned a ->gp_seq number that has since proven
 * to be too conservative, which can happen if callbacks get assigned a
 * ->gp_seq number while RCU is idle, but with reference to a non-root
 * rcu_node structure.  This function is idempotent, so it does not hurt
 * to call it repeatedly.  Returns an flag saying that we should awaken
 * the RCU grace-period kthread.
 *
 * The caller must hold rnp->lock with interrupts disabled.
 */
static bool rcu_accelerate_cbs(struct rcu_node *rnp, struct rcu_data *rdp)
{
	unsigned long gp_seq_req;
	bool ret = false;

	rcu_lockdep_assert_cblist_protected(rdp);
	raw_lockdep_assert_held_rcu_node(rnp);

	/* If no pending (not yet ready to invoke) callbacks, nothing to do. */
	if (!rcu_segcblist_pend_cbs(&rdp->cblist))
		return false;

	trace_rcu_segcb_stats(&rdp->cblist, TPS("SegCbPreAcc"));

	/*
	 * Callbacks are often registered with incomplete grace-period
	 * information.  Something about the fact that getting exact
	 * information requires acquiring a global lock...  RCU therefore
	 * makes a conservative estimate of the grace period number at which
	 * a given callback will become ready to invoke.	The following
	 * code checks this estimate and improves it when possible, thus
	 * accelerating callback invocation to an earlier grace-period
	 * number.
	 */
	gp_seq_req = rcu_seq_snap(&rcu_state.gp_seq);
	if (rcu_segcblist_accelerate(&rdp->cblist, gp_seq_req))
		ret = rcu_start_this_gp(rnp, rdp, gp_seq_req);

	/* Trace depending on how much we were able to accelerate. */
	if (rcu_segcblist_restempty(&rdp->cblist, RCU_WAIT_TAIL))
		trace_rcu_grace_period(rcu_state.name, gp_seq_req, TPS("AccWaitCB"));
	else
		trace_rcu_grace_period(rcu_state.name, gp_seq_req, TPS("AccReadyCB"));

	trace_rcu_segcb_stats(&rdp->cblist, TPS("SegCbPostAcc"));

	return ret;
}

/*
 * Similar to rcu_accelerate_cbs(), but does not require that the leaf
 * rcu_node structure's ->lock be held.  It consults the cached value
 * of ->gp_seq_needed in the rcu_data structure, and if that indicates
 * that a new grace-period request be made, invokes rcu_accelerate_cbs()
 * while holding the leaf rcu_node structure's ->lock.
 */
static void rcu_accelerate_cbs_unlocked(struct rcu_node *rnp,
					struct rcu_data *rdp)
{
	unsigned long c;
	bool needwake;

	rcu_lockdep_assert_cblist_protected(rdp);
	c = rcu_seq_snap(&rcu_state.gp_seq);
	if (!READ_ONCE(rdp->gpwrap) && ULONG_CMP_GE(rdp->gp_seq_needed, c)) {
		/* Old request still live, so mark recent callbacks. */
		(void)rcu_segcblist_accelerate(&rdp->cblist, c);
		return;
	}
	raw_spin_lock_rcu_node(rnp); /* irqs already disabled. */
	needwake = rcu_accelerate_cbs(rnp, rdp);
	raw_spin_unlock_rcu_node(rnp); /* irqs remain disabled. */
	if (needwake)
		rcu_gp_kthread_wake();
}

/*
 * Move any callbacks whose grace period has completed to the
 * RCU_DONE_TAIL sublist, then compact the remaining sublists and
 * assign ->gp_seq numbers to any callbacks in the RCU_NEXT_TAIL
 * sublist.  This function is idempotent, so it does not hurt to
 * invoke it repeatedly.  As long as it is not invoked -too- often...
 * Returns true if the RCU grace-period kthread needs to be awakened.
 *
 * The caller must hold rnp->lock with interrupts disabled.
 */
static bool rcu_advance_cbs(struct rcu_node *rnp, struct rcu_data *rdp)
{
	rcu_lockdep_assert_cblist_protected(rdp);
	raw_lockdep_assert_held_rcu_node(rnp);

	/* If no pending (not yet ready to invoke) callbacks, nothing to do. */
	if (!rcu_segcblist_pend_cbs(&rdp->cblist))
		return false;

	/*
	 * Find all callbacks whose ->gp_seq numbers indicate that they
	 * are ready to invoke, and put them into the RCU_DONE_TAIL sublist.
	 */
	rcu_segcblist_advance(&rdp->cblist, rnp->gp_seq);

	/* Classify any remaining callbacks. */
	return rcu_accelerate_cbs(rnp, rdp);
}

/*
 * Move and classify callbacks, but only if doing so won't require
 * that the RCU grace-period kthread be awakened.
 */
static void __maybe_unused rcu_advance_cbs_nowake(struct rcu_node *rnp,
						  struct rcu_data *rdp)
{
	rcu_lockdep_assert_cblist_protected(rdp);
	if (!rcu_seq_state(rcu_seq_current(&rnp->gp_seq)) || !raw_spin_trylock_rcu_node(rnp))
		return;
	// The grace period cannot end while we hold the rcu_node lock.
	if (rcu_seq_state(rcu_seq_current(&rnp->gp_seq)))
		WARN_ON_ONCE(rcu_advance_cbs(rnp, rdp));
	raw_spin_unlock_rcu_node(rnp);
}

/*
 * In CONFIG_RCU_STRICT_GRACE_PERIOD=y kernels, attempt to generate a
 * quiescent state.  This is intended to be invoked when the CPU notices
 * a new grace period.
 */
static void rcu_strict_gp_check_qs(void)
{
	if (IS_ENABLED(CONFIG_RCU_STRICT_GRACE_PERIOD)) {
		rcu_read_lock();
		rcu_read_unlock();
	}
}

/*
 * Update CPU-local rcu_data state to record the beginnings and ends of
 * grace periods.  The caller must hold the ->lock of the leaf rcu_node
 * structure corresponding to the current CPU, and must have irqs disabled.
 * Returns true if the grace-period kthread needs to be awakened.
 */
static bool __note_gp_changes(struct rcu_node *rnp, struct rcu_data *rdp)
{
	bool ret = false;
	bool need_qs;
	const bool offloaded = rcu_rdp_is_offloaded(rdp);

	raw_lockdep_assert_held_rcu_node(rnp);

	if (rdp->gp_seq == rnp->gp_seq)
		return false; /* Nothing to do. */

	/* Handle the ends of any preceding grace periods first. */
	if (rcu_seq_completed_gp(rdp->gp_seq, rnp->gp_seq) ||
	    unlikely(READ_ONCE(rdp->gpwrap))) {
		if (!offloaded)
			ret = rcu_advance_cbs(rnp, rdp); /* Advance CBs. */
		rdp->core_needs_qs = false;
		trace_rcu_grace_period(rcu_state.name, rdp->gp_seq, TPS("cpuend"));
	} else {
		if (!offloaded)
			ret = rcu_accelerate_cbs(rnp, rdp); /* Recent CBs. */
		if (rdp->core_needs_qs)
			rdp->core_needs_qs = !!(rnp->qsmask & rdp->grpmask);
	}

	/* Now handle the beginnings of any new-to-this-CPU grace periods. */
	if (rcu_seq_new_gp(rdp->gp_seq, rnp->gp_seq) ||
	    unlikely(READ_ONCE(rdp->gpwrap))) {
		/*
		 * If the current grace period is waiting for this CPU,
		 * set up to detect a quiescent state, otherwise don't
		 * go looking for one.
		 */
		trace_rcu_grace_period(rcu_state.name, rnp->gp_seq, TPS("cpustart"));
		need_qs = !!(rnp->qsmask & rdp->grpmask);
		rdp->cpu_no_qs.b.norm = need_qs;
		rdp->core_needs_qs = need_qs;
		zero_cpu_stall_ticks(rdp);
	}
	rdp->gp_seq = rnp->gp_seq;  /* Remember new grace-period state. */
	if (ULONG_CMP_LT(rdp->gp_seq_needed, rnp->gp_seq_needed) || rdp->gpwrap)
		WRITE_ONCE(rdp->gp_seq_needed, rnp->gp_seq_needed);
	if (IS_ENABLED(CONFIG_PROVE_RCU) && READ_ONCE(rdp->gpwrap))
		WRITE_ONCE(rdp->last_sched_clock, jiffies);
	WRITE_ONCE(rdp->gpwrap, false);
	rcu_gpnum_ovf(rnp, rdp);
	return ret;
}

static void note_gp_changes(struct rcu_data *rdp)
{
	unsigned long flags;
	bool needwake;
	struct rcu_node *rnp;

	local_irq_save(flags);
	rnp = rdp->mynode;
	if ((rdp->gp_seq == rcu_seq_current(&rnp->gp_seq) &&
	     !unlikely(READ_ONCE(rdp->gpwrap))) || /* w/out lock. */
	    !raw_spin_trylock_rcu_node(rnp)) { /* irqs already off, so later. */
		local_irq_restore(flags);
		return;
	}
	needwake = __note_gp_changes(rnp, rdp);
	raw_spin_unlock_irqrestore_rcu_node(rnp, flags);
	rcu_strict_gp_check_qs();
	if (needwake)
		rcu_gp_kthread_wake();
}

static atomic_t *rcu_gp_slow_suppress;

/* Register a counter to suppress debugging grace-period delays. */
void rcu_gp_slow_register(atomic_t *rgssp)
{
	WARN_ON_ONCE(rcu_gp_slow_suppress);

	WRITE_ONCE(rcu_gp_slow_suppress, rgssp);
}
EXPORT_SYMBOL_GPL(rcu_gp_slow_register);

/* Unregister a counter, with NULL for not caring which. */
void rcu_gp_slow_unregister(atomic_t *rgssp)
{
	WARN_ON_ONCE(rgssp && rgssp != rcu_gp_slow_suppress);

	WRITE_ONCE(rcu_gp_slow_suppress, NULL);
}
EXPORT_SYMBOL_GPL(rcu_gp_slow_unregister);

static bool rcu_gp_slow_is_suppressed(void)
{
	atomic_t *rgssp = READ_ONCE(rcu_gp_slow_suppress);

	return rgssp && atomic_read(rgssp);
}

static void rcu_gp_slow(int delay)
{
	if (!rcu_gp_slow_is_suppressed() && delay > 0 &&
	    !(rcu_seq_ctr(rcu_state.gp_seq) % (rcu_num_nodes * PER_RCU_NODE_PERIOD * delay)))
		schedule_timeout_idle(delay);
}

static unsigned long sleep_duration;

/* Allow rcutorture to stall the grace-period kthread. */
void rcu_gp_set_torture_wait(int duration)
{
	if (IS_ENABLED(CONFIG_RCU_TORTURE_TEST) && duration > 0)
		WRITE_ONCE(sleep_duration, duration);
}
EXPORT_SYMBOL_GPL(rcu_gp_set_torture_wait);

/* Actually implement the aforementioned wait. */
static void rcu_gp_torture_wait(void)
{
	unsigned long duration;

	if (!IS_ENABLED(CONFIG_RCU_TORTURE_TEST))
		return;
	duration = xchg(&sleep_duration, 0UL);
	if (duration > 0) {
		pr_alert("%s: Waiting %lu jiffies\n", __func__, duration);
		schedule_timeout_idle(duration);
		pr_alert("%s: Wait complete\n", __func__);
	}
}

/*
 * Handler for on_each_cpu() to invoke the target CPU's RCU core
 * processing.
 */
static void rcu_strict_gp_boundary(void *unused)
{
	invoke_rcu_core();
}

// Has rcu_init() been invoked?  This is used (for example) to determine
// whether spinlocks may be acquired safely.
static bool rcu_init_invoked(void)
{
	return !!rcu_state.n_online_cpus;
}

// Make the polled API aware of the beginning of a grace period.
static void rcu_poll_gp_seq_start(unsigned long *snap)
{
	struct rcu_node *rnp = rcu_get_root();

	if (rcu_init_invoked())
		raw_lockdep_assert_held_rcu_node(rnp);

	// If RCU was idle, note beginning of GP.
	if (!rcu_seq_state(rcu_state.gp_seq_polled))
		rcu_seq_start(&rcu_state.gp_seq_polled);

	// Either way, record current state.
	*snap = rcu_state.gp_seq_polled;
}

// Make the polled API aware of the end of a grace period.
static void rcu_poll_gp_seq_end(unsigned long *snap)
{
	struct rcu_node *rnp = rcu_get_root();

	if (rcu_init_invoked())
		raw_lockdep_assert_held_rcu_node(rnp);

	// If the previously noted GP is still in effect, record the
	// end of that GP.  Either way, zero counter to avoid counter-wrap
	// problems.
	if (*snap && *snap == rcu_state.gp_seq_polled) {
		rcu_seq_end(&rcu_state.gp_seq_polled);
		rcu_state.gp_seq_polled_snap = 0;
		rcu_state.gp_seq_polled_exp_snap = 0;
	} else {
		*snap = 0;
	}
}

// Make the polled API aware of the beginning of a grace period, but
// where caller does not hold the root rcu_node structure's lock.
static void rcu_poll_gp_seq_start_unlocked(unsigned long *snap)
{
	unsigned long flags;
	struct rcu_node *rnp = rcu_get_root();

	if (rcu_init_invoked()) {
		lockdep_assert_irqs_enabled();
		raw_spin_lock_irqsave_rcu_node(rnp, flags);
	}
	rcu_poll_gp_seq_start(snap);
	if (rcu_init_invoked())
		raw_spin_unlock_irqrestore_rcu_node(rnp, flags);
}

// Make the polled API aware of the end of a grace period, but where
// caller does not hold the root rcu_node structure's lock.
static void rcu_poll_gp_seq_end_unlocked(unsigned long *snap)
{
	unsigned long flags;
	struct rcu_node *rnp = rcu_get_root();

	if (rcu_init_invoked()) {
		lockdep_assert_irqs_enabled();
		raw_spin_lock_irqsave_rcu_node(rnp, flags);
	}
	rcu_poll_gp_seq_end(snap);
	if (rcu_init_invoked())
		raw_spin_unlock_irqrestore_rcu_node(rnp, flags);
}

/*
 * Initialize a new grace period.  Return false if no grace period required.
 */
static noinline_for_stack bool rcu_gp_init(void)
{
	unsigned long flags;
	unsigned long oldmask;
	unsigned long mask;
	struct rcu_data *rdp;
	struct rcu_node *rnp = rcu_get_root();

	WRITE_ONCE(rcu_state.gp_activity, jiffies);
	raw_spin_lock_irq_rcu_node(rnp);
	if (!READ_ONCE(rcu_state.gp_flags)) {
		/* Spurious wakeup, tell caller to go back to sleep.  */
		raw_spin_unlock_irq_rcu_node(rnp);
		return false;
	}
	WRITE_ONCE(rcu_state.gp_flags, 0); /* Clear all flags: New GP. */

	if (WARN_ON_ONCE(rcu_gp_in_progress())) {
		/*
		 * Grace period already in progress, don't start another.
		 * Not supposed to be able to happen.
		 */
		raw_spin_unlock_irq_rcu_node(rnp);
		return false;
	}

	/* Advance to a new grace period and initialize state. */
	record_gp_stall_check_time();
	/* Record GP times before starting GP, hence rcu_seq_start(). */
	rcu_seq_start(&rcu_state.gp_seq);
	ASSERT_EXCLUSIVE_WRITER(rcu_state.gp_seq);
	trace_rcu_grace_period(rcu_state.name, rcu_state.gp_seq, TPS("start"));
	rcu_poll_gp_seq_start(&rcu_state.gp_seq_polled_snap);
	raw_spin_unlock_irq_rcu_node(rnp);

	/*
	 * Apply per-leaf buffered online and offline operations to
	 * the rcu_node tree. Note that this new grace period need not
	 * wait for subsequent online CPUs, and that RCU hooks in the CPU
	 * offlining path, when combined with checks in this function,
	 * will handle CPUs that are currently going offline or that will
	 * go offline later.  Please also refer to "Hotplug CPU" section
	 * of RCU's Requirements documentation.
	 */
	WRITE_ONCE(rcu_state.gp_state, RCU_GP_ONOFF);
	/* Exclude CPU hotplug operations. */
	rcu_for_each_leaf_node(rnp) {
		local_irq_save(flags);
		arch_spin_lock(&rcu_state.ofl_lock);
		raw_spin_lock_rcu_node(rnp);
		if (rnp->qsmaskinit == rnp->qsmaskinitnext &&
		    !rnp->wait_blkd_tasks) {
			/* Nothing to do on this leaf rcu_node structure. */
			raw_spin_unlock_rcu_node(rnp);
			arch_spin_unlock(&rcu_state.ofl_lock);
			local_irq_restore(flags);
			continue;
		}

		/* Record old state, apply changes to ->qsmaskinit field. */
		oldmask = rnp->qsmaskinit;
		rnp->qsmaskinit = rnp->qsmaskinitnext;

		/* If zero-ness of ->qsmaskinit changed, propagate up tree. */
		if (!oldmask != !rnp->qsmaskinit) {
			if (!oldmask) { /* First online CPU for rcu_node. */
				if (!rnp->wait_blkd_tasks) /* Ever offline? */
					rcu_init_new_rnp(rnp);
			} else if (rcu_preempt_has_tasks(rnp)) {
				rnp->wait_blkd_tasks = true; /* blocked tasks */
			} else { /* Last offline CPU and can propagate. */
				rcu_cleanup_dead_rnp(rnp);
			}
		}

		/*
		 * If all waited-on tasks from prior grace period are
		 * done, and if all this rcu_node structure's CPUs are
		 * still offline, propagate up the rcu_node tree and
		 * clear ->wait_blkd_tasks.  Otherwise, if one of this
		 * rcu_node structure's CPUs has since come back online,
		 * simply clear ->wait_blkd_tasks.
		 */
		if (rnp->wait_blkd_tasks &&
		    (!rcu_preempt_has_tasks(rnp) || rnp->qsmaskinit)) {
			rnp->wait_blkd_tasks = false;
			if (!rnp->qsmaskinit)
				rcu_cleanup_dead_rnp(rnp);
		}

		raw_spin_unlock_rcu_node(rnp);
		arch_spin_unlock(&rcu_state.ofl_lock);
		local_irq_restore(flags);
	}
	rcu_gp_slow(gp_preinit_delay); /* Races with CPU hotplug. */

	/*
	 * Set the quiescent-state-needed bits in all the rcu_node
	 * structures for all currently online CPUs in breadth-first
	 * order, starting from the root rcu_node structure, relying on the
	 * layout of the tree within the rcu_state.node[] array.  Note that
	 * other CPUs will access only the leaves of the hierarchy, thus
	 * seeing that no grace period is in progress, at least until the
	 * corresponding leaf node has been initialized.
	 *
	 * The grace period cannot complete until the initialization
	 * process finishes, because this kthread handles both.
	 */
	WRITE_ONCE(rcu_state.gp_state, RCU_GP_INIT);
	rcu_for_each_node_breadth_first(rnp) {
		rcu_gp_slow(gp_init_delay);
		raw_spin_lock_irqsave_rcu_node(rnp, flags);
		rdp = this_cpu_ptr(&rcu_data);
		rcu_preempt_check_blocked_tasks(rnp);
		rnp->qsmask = rnp->qsmaskinit;
		WRITE_ONCE(rnp->gp_seq, rcu_state.gp_seq);
		if (rnp == rdp->mynode)
			(void)__note_gp_changes(rnp, rdp);
		rcu_preempt_boost_start_gp(rnp);
		trace_rcu_grace_period_init(rcu_state.name, rnp->gp_seq,
					    rnp->level, rnp->grplo,
					    rnp->grphi, rnp->qsmask);
		/* Quiescent states for tasks on any now-offline CPUs. */
		mask = rnp->qsmask & ~rnp->qsmaskinitnext;
		rnp->rcu_gp_init_mask = mask;
		if ((mask || rnp->wait_blkd_tasks) && rcu_is_leaf_node(rnp))
			rcu_report_qs_rnp(mask, rnp, rnp->gp_seq, flags);
		else
			raw_spin_unlock_irq_rcu_node(rnp);
		cond_resched_tasks_rcu_qs();
		WRITE_ONCE(rcu_state.gp_activity, jiffies);
	}

	// If strict, make all CPUs aware of new grace period.
	if (IS_ENABLED(CONFIG_RCU_STRICT_GRACE_PERIOD))
		on_each_cpu(rcu_strict_gp_boundary, NULL, 0);

	return true;
}

/*
 * Helper function for swait_event_idle_exclusive() wakeup at force-quiescent-state
 * time.
 */
static bool rcu_gp_fqs_check_wake(int *gfp)
{
	struct rcu_node *rnp = rcu_get_root();

	// If under overload conditions, force an immediate FQS scan.
	if (*gfp & RCU_GP_FLAG_OVLD)
		return true;

	// Someone like call_rcu() requested a force-quiescent-state scan.
	*gfp = READ_ONCE(rcu_state.gp_flags);
	if (*gfp & RCU_GP_FLAG_FQS)
		return true;

	// The current grace period has completed.
	if (!READ_ONCE(rnp->qsmask) && !rcu_preempt_blocked_readers_cgp(rnp))
		return true;

	return false;
}

/*
 * Do one round of quiescent-state forcing.
 */
static void rcu_gp_fqs(bool first_time)
{
	struct rcu_node *rnp = rcu_get_root();

	WRITE_ONCE(rcu_state.gp_activity, jiffies);
	WRITE_ONCE(rcu_state.n_force_qs, rcu_state.n_force_qs + 1);
	if (first_time) {
		/* Collect dyntick-idle snapshots. */
		force_qs_rnp(dyntick_save_progress_counter);
	} else {
		/* Handle dyntick-idle and offline CPUs. */
		force_qs_rnp(rcu_implicit_dynticks_qs);
	}
	/* Clear flag to prevent immediate re-entry. */
	if (READ_ONCE(rcu_state.gp_flags) & RCU_GP_FLAG_FQS) {
		raw_spin_lock_irq_rcu_node(rnp);
		WRITE_ONCE(rcu_state.gp_flags,
			   READ_ONCE(rcu_state.gp_flags) & ~RCU_GP_FLAG_FQS);
		raw_spin_unlock_irq_rcu_node(rnp);
	}
}

/*
 * Loop doing repeated quiescent-state forcing until the grace period ends.
 */
static noinline_for_stack void rcu_gp_fqs_loop(void)
{
	bool first_gp_fqs = true;
	int gf = 0;
	unsigned long j;
	int ret;
	struct rcu_node *rnp = rcu_get_root();

	j = READ_ONCE(jiffies_till_first_fqs);
	if (rcu_state.cbovld)
		gf = RCU_GP_FLAG_OVLD;
	ret = 0;
	for (;;) {
		if (rcu_state.cbovld) {
			j = (j + 2) / 3;
			if (j <= 0)
				j = 1;
		}
		if (!ret || time_before(jiffies + j, rcu_state.jiffies_force_qs)) {
			WRITE_ONCE(rcu_state.jiffies_force_qs, jiffies + j);
			/*
			 * jiffies_force_qs before RCU_GP_WAIT_FQS state
			 * update; required for stall checks.
			 */
			smp_wmb();
			WRITE_ONCE(rcu_state.jiffies_kick_kthreads,
				   jiffies + (j ? 3 * j : 2));
		}
		trace_rcu_grace_period(rcu_state.name, rcu_state.gp_seq,
				       TPS("fqswait"));
		WRITE_ONCE(rcu_state.gp_state, RCU_GP_WAIT_FQS);
		(void)swait_event_idle_timeout_exclusive(rcu_state.gp_wq,
				 rcu_gp_fqs_check_wake(&gf), j);
		rcu_gp_torture_wait();
		WRITE_ONCE(rcu_state.gp_state, RCU_GP_DOING_FQS);
		/* Locking provides needed memory barriers. */
		/*
		 * Exit the loop if the root rcu_node structure indicates that the grace period
		 * has ended, leave the loop.  The rcu_preempt_blocked_readers_cgp(rnp) check
		 * is required only for single-node rcu_node trees because readers blocking
		 * the current grace period are queued only on leaf rcu_node structures.
		 * For multi-node trees, checking the root node's ->qsmask suffices, because a
		 * given root node's ->qsmask bit is cleared only when all CPUs and tasks from
		 * the corresponding leaf nodes have passed through their quiescent state.
		 */
		if (!READ_ONCE(rnp->qsmask) &&
		    !rcu_preempt_blocked_readers_cgp(rnp))
			break;
		/* If time for quiescent-state forcing, do it. */
		if (!time_after(rcu_state.jiffies_force_qs, jiffies) ||
		    (gf & (RCU_GP_FLAG_FQS | RCU_GP_FLAG_OVLD))) {
			trace_rcu_grace_period(rcu_state.name, rcu_state.gp_seq,
					       TPS("fqsstart"));
			rcu_gp_fqs(first_gp_fqs);
			gf = 0;
			if (first_gp_fqs) {
				first_gp_fqs = false;
				gf = rcu_state.cbovld ? RCU_GP_FLAG_OVLD : 0;
			}
			trace_rcu_grace_period(rcu_state.name, rcu_state.gp_seq,
					       TPS("fqsend"));
			cond_resched_tasks_rcu_qs();
			WRITE_ONCE(rcu_state.gp_activity, jiffies);
			ret = 0; /* Force full wait till next FQS. */
			j = READ_ONCE(jiffies_till_next_fqs);
		} else {
			/* Deal with stray signal. */
			cond_resched_tasks_rcu_qs();
			WRITE_ONCE(rcu_state.gp_activity, jiffies);
			WARN_ON(signal_pending(current));
			trace_rcu_grace_period(rcu_state.name, rcu_state.gp_seq,
					       TPS("fqswaitsig"));
			ret = 1; /* Keep old FQS timing. */
			j = jiffies;
			if (time_after(jiffies, rcu_state.jiffies_force_qs))
				j = 1;
			else
				j = rcu_state.jiffies_force_qs - j;
			gf = 0;
		}
	}
}

/*
 * Clean up after the old grace period.
 */
static noinline void rcu_gp_cleanup(void)
{
	int cpu;
	bool needgp = false;
	unsigned long gp_duration;
	unsigned long new_gp_seq;
	bool offloaded;
	struct rcu_data *rdp;
	struct rcu_node *rnp = rcu_get_root();
	struct swait_queue_head *sq;

	WRITE_ONCE(rcu_state.gp_activity, jiffies);
	raw_spin_lock_irq_rcu_node(rnp);
	rcu_state.gp_end = jiffies;
	gp_duration = rcu_state.gp_end - rcu_state.gp_start;
	if (gp_duration > rcu_state.gp_max)
		rcu_state.gp_max = gp_duration;

	/*
	 * We know the grace period is complete, but to everyone else
	 * it appears to still be ongoing.  But it is also the case
	 * that to everyone else it looks like there is nothing that
	 * they can do to advance the grace period.  It is therefore
	 * safe for us to drop the lock in order to mark the grace
	 * period as completed in all of the rcu_node structures.
	 */
	rcu_poll_gp_seq_end(&rcu_state.gp_seq_polled_snap);
	raw_spin_unlock_irq_rcu_node(rnp);

	/*
	 * Propagate new ->gp_seq value to rcu_node structures so that
	 * other CPUs don't have to wait until the start of the next grace
	 * period to process their callbacks.  This also avoids some nasty
	 * RCU grace-period initialization races by forcing the end of
	 * the current grace period to be completely recorded in all of
	 * the rcu_node structures before the beginning of the next grace
	 * period is recorded in any of the rcu_node structures.
	 */
	new_gp_seq = rcu_state.gp_seq;
	rcu_seq_end(&new_gp_seq);
	rcu_for_each_node_breadth_first(rnp) {
		raw_spin_lock_irq_rcu_node(rnp);
		if (WARN_ON_ONCE(rcu_preempt_blocked_readers_cgp(rnp)))
			dump_blkd_tasks(rnp, 10);
		WARN_ON_ONCE(rnp->qsmask);
		WRITE_ONCE(rnp->gp_seq, new_gp_seq);
		if (!rnp->parent)
			smp_mb(); // Order against failing poll_state_synchronize_rcu_full().
		rdp = this_cpu_ptr(&rcu_data);
		if (rnp == rdp->mynode)
			needgp = __note_gp_changes(rnp, rdp) || needgp;
		/* smp_mb() provided by prior unlock-lock pair. */
		needgp = rcu_future_gp_cleanup(rnp) || needgp;
		// Reset overload indication for CPUs no longer overloaded
		if (rcu_is_leaf_node(rnp))
			for_each_leaf_node_cpu_mask(rnp, cpu, rnp->cbovldmask) {
				rdp = per_cpu_ptr(&rcu_data, cpu);
				check_cb_ovld_locked(rdp, rnp);
			}
		sq = rcu_nocb_gp_get(rnp);
		raw_spin_unlock_irq_rcu_node(rnp);
		rcu_nocb_gp_cleanup(sq);
		cond_resched_tasks_rcu_qs();
		WRITE_ONCE(rcu_state.gp_activity, jiffies);
		rcu_gp_slow(gp_cleanup_delay);
	}
	rnp = rcu_get_root();
	raw_spin_lock_irq_rcu_node(rnp); /* GP before ->gp_seq update. */

	/* Declare grace period done, trace first to use old GP number. */
	trace_rcu_grace_period(rcu_state.name, rcu_state.gp_seq, TPS("end"));
	rcu_seq_end(&rcu_state.gp_seq);
	ASSERT_EXCLUSIVE_WRITER(rcu_state.gp_seq);
	WRITE_ONCE(rcu_state.gp_state, RCU_GP_IDLE);
	/* Check for GP requests since above loop. */
	rdp = this_cpu_ptr(&rcu_data);
	if (!needgp && ULONG_CMP_LT(rnp->gp_seq, rnp->gp_seq_needed)) {
		trace_rcu_this_gp(rnp, rdp, rnp->gp_seq_needed,
				  TPS("CleanupMore"));
		needgp = true;
	}
	/* Advance CBs to reduce false positives below. */
	offloaded = rcu_rdp_is_offloaded(rdp);
	if ((offloaded || !rcu_accelerate_cbs(rnp, rdp)) && needgp) {

		// We get here if a grace period was needed (“needgp”)
		// and the above call to rcu_accelerate_cbs() did not set
		// the RCU_GP_FLAG_INIT bit in ->gp_state (which records
		// the need for another grace period).  The purpose
		// of the “offloaded” check is to avoid invoking
		// rcu_accelerate_cbs() on an offloaded CPU because we do not
		// hold the ->nocb_lock needed to safely access an offloaded
		// ->cblist.  We do not want to acquire that lock because
		// it can be heavily contended during callback floods.

		WRITE_ONCE(rcu_state.gp_flags, RCU_GP_FLAG_INIT);
		WRITE_ONCE(rcu_state.gp_req_activity, jiffies);
		trace_rcu_grace_period(rcu_state.name, rcu_state.gp_seq, TPS("newreq"));
	} else {

		// We get here either if there is no need for an
		// additional grace period or if rcu_accelerate_cbs() has
		// already set the RCU_GP_FLAG_INIT bit in ->gp_flags. 
		// So all we need to do is to clear all of the other
		// ->gp_flags bits.

		WRITE_ONCE(rcu_state.gp_flags, rcu_state.gp_flags & RCU_GP_FLAG_INIT);
	}
	raw_spin_unlock_irq_rcu_node(rnp);

	// If strict, make all CPUs aware of the end of the old grace period.
	if (IS_ENABLED(CONFIG_RCU_STRICT_GRACE_PERIOD))
		on_each_cpu(rcu_strict_gp_boundary, NULL, 0);
}

/*
 * Body of kthread that handles grace periods.
 */
static int __noreturn rcu_gp_kthread(void *unused)
{
	rcu_bind_gp_kthread();
	for (;;) {

		/* Handle grace-period start. */
		for (;;) {
			trace_rcu_grace_period(rcu_state.name, rcu_state.gp_seq,
					       TPS("reqwait"));
			WRITE_ONCE(rcu_state.gp_state, RCU_GP_WAIT_GPS);
			swait_event_idle_exclusive(rcu_state.gp_wq,
					 READ_ONCE(rcu_state.gp_flags) &
					 RCU_GP_FLAG_INIT);
			rcu_gp_torture_wait();
			WRITE_ONCE(rcu_state.gp_state, RCU_GP_DONE_GPS);
			/* Locking provides needed memory barrier. */
			if (rcu_gp_init())
				break;
			cond_resched_tasks_rcu_qs();
			WRITE_ONCE(rcu_state.gp_activity, jiffies);
			WARN_ON(signal_pending(current));
			trace_rcu_grace_period(rcu_state.name, rcu_state.gp_seq,
					       TPS("reqwaitsig"));
		}

		/* Handle quiescent-state forcing. */
		rcu_gp_fqs_loop();

		/* Handle grace-period end. */
		WRITE_ONCE(rcu_state.gp_state, RCU_GP_CLEANUP);
		rcu_gp_cleanup();
		WRITE_ONCE(rcu_state.gp_state, RCU_GP_CLEANED);
	}
}

/*
 * Report a full set of quiescent states to the rcu_state data structure.
 * Invoke rcu_gp_kthread_wake() to awaken the grace-period kthread if
 * another grace period is required.  Whether we wake the grace-period
 * kthread or it awakens itself for the next round of quiescent-state
 * forcing, that kthread will clean up after the just-completed grace
 * period.  Note that the caller must hold rnp->lock, which is released
 * before return.
 */
static void rcu_report_qs_rsp(unsigned long flags)
	__releases(rcu_get_root()->lock)
{
	raw_lockdep_assert_held_rcu_node(rcu_get_root());
	WARN_ON_ONCE(!rcu_gp_in_progress());
	WRITE_ONCE(rcu_state.gp_flags,
		   READ_ONCE(rcu_state.gp_flags) | RCU_GP_FLAG_FQS);
	raw_spin_unlock_irqrestore_rcu_node(rcu_get_root(), flags);
	rcu_gp_kthread_wake();
}

/*
 * Similar to rcu_report_qs_rdp(), for which it is a helper function.
 * Allows quiescent states for a group of CPUs to be reported at one go
 * to the specified rcu_node structure, though all the CPUs in the group
 * must be represented by the same rcu_node structure (which need not be a
 * leaf rcu_node structure, though it often will be).  The gps parameter
 * is the grace-period snapshot, which means that the quiescent states
 * are valid only if rnp->gp_seq is equal to gps.  That structure's lock
 * must be held upon entry, and it is released before return.
 *
 * As a special case, if mask is zero, the bit-already-cleared check is
 * disabled.  This allows propagating quiescent state due to resumed tasks
 * during grace-period initialization.
 */
static void rcu_report_qs_rnp(unsigned long mask, struct rcu_node *rnp,
			      unsigned long gps, unsigned long flags)
	__releases(rnp->lock)
{
	unsigned long oldmask = 0;
	struct rcu_node *rnp_c;

	raw_lockdep_assert_held_rcu_node(rnp);

	/* Walk up the rcu_node hierarchy. */
	for (;;) {
		if ((!(rnp->qsmask & mask) && mask) || rnp->gp_seq != gps) {

			/*
			 * Our bit has already been cleared, or the
			 * relevant grace period is already over, so done.
			 */
			raw_spin_unlock_irqrestore_rcu_node(rnp, flags);
			return;
		}
		WARN_ON_ONCE(oldmask); /* Any child must be all zeroed! */
		WARN_ON_ONCE(!rcu_is_leaf_node(rnp) &&
			     rcu_preempt_blocked_readers_cgp(rnp));
		WRITE_ONCE(rnp->qsmask, rnp->qsmask & ~mask);
		trace_rcu_quiescent_state_report(rcu_state.name, rnp->gp_seq,
						 mask, rnp->qsmask, rnp->level,
						 rnp->grplo, rnp->grphi,
						 !!rnp->gp_tasks);
		if (rnp->qsmask != 0 || rcu_preempt_blocked_readers_cgp(rnp)) {

			/* Other bits still set at this level, so done. */
			raw_spin_unlock_irqrestore_rcu_node(rnp, flags);
			return;
		}
		rnp->completedqs = rnp->gp_seq;
		mask = rnp->grpmask;
		if (rnp->parent == NULL) {

			/* No more levels.  Exit loop holding root lock. */

			break;
		}
		raw_spin_unlock_irqrestore_rcu_node(rnp, flags);
		rnp_c = rnp;
		rnp = rnp->parent;
		raw_spin_lock_irqsave_rcu_node(rnp, flags);
		oldmask = READ_ONCE(rnp_c->qsmask);
	}

	/*
	 * Get here if we are the last CPU to pass through a quiescent
	 * state for this grace period.  Invoke rcu_report_qs_rsp()
	 * to clean up and start the next grace period if one is needed.
	 */
	rcu_report_qs_rsp(flags); /* releases rnp->lock. */
}

/*
 * Record a quiescent state for all tasks that were previously queued
 * on the specified rcu_node structure and that were blocking the current
 * RCU grace period.  The caller must hold the corresponding rnp->lock with
 * irqs disabled, and this lock is released upon return, but irqs remain
 * disabled.
 */
static void __maybe_unused
rcu_report_unblock_qs_rnp(struct rcu_node *rnp, unsigned long flags)
	__releases(rnp->lock)
{
	unsigned long gps;
	unsigned long mask;
	struct rcu_node *rnp_p;

	raw_lockdep_assert_held_rcu_node(rnp);
	if (WARN_ON_ONCE(!IS_ENABLED(CONFIG_PREEMPT_RCU)) ||
	    WARN_ON_ONCE(rcu_preempt_blocked_readers_cgp(rnp)) ||
	    rnp->qsmask != 0) {
		raw_spin_unlock_irqrestore_rcu_node(rnp, flags);
		return;  /* Still need more quiescent states! */
	}

	rnp->completedqs = rnp->gp_seq;
	rnp_p = rnp->parent;
	if (rnp_p == NULL) {
		/*
		 * Only one rcu_node structure in the tree, so don't
		 * try to report up to its nonexistent parent!
		 */
		rcu_report_qs_rsp(flags);
		return;
	}

	/* Report up the rest of the hierarchy, tracking current ->gp_seq. */
	gps = rnp->gp_seq;
	mask = rnp->grpmask;
	raw_spin_unlock_rcu_node(rnp);	/* irqs remain disabled. */
	raw_spin_lock_rcu_node(rnp_p);	/* irqs already disabled. */
	rcu_report_qs_rnp(mask, rnp_p, gps, flags);
}

/*
 * Record a quiescent state for the specified CPU to that CPU's rcu_data
 * structure.  This must be called from the specified CPU.
 */
static void
rcu_report_qs_rdp(struct rcu_data *rdp)
{
	unsigned long flags;
	unsigned long mask;
	bool needwake = false;
	bool needacc = false;
	struct rcu_node *rnp;

	WARN_ON_ONCE(rdp->cpu != smp_processor_id());
	rnp = rdp->mynode;
	raw_spin_lock_irqsave_rcu_node(rnp, flags);
	if (rdp->cpu_no_qs.b.norm || rdp->gp_seq != rnp->gp_seq ||
	    rdp->gpwrap) {

		/*
		 * The grace period in which this quiescent state was
		 * recorded has ended, so don't report it upwards.
		 * We will instead need a new quiescent state that lies
		 * within the current grace period.
		 */
		rdp->cpu_no_qs.b.norm = true;	/* need qs for new gp. */
		raw_spin_unlock_irqrestore_rcu_node(rnp, flags);
		return;
	}
	mask = rdp->grpmask;
	rdp->core_needs_qs = false;
	if ((rnp->qsmask & mask) == 0) {
		raw_spin_unlock_irqrestore_rcu_node(rnp, flags);
	} else {
		/*
		 * This GP can't end until cpu checks in, so all of our
		 * callbacks can be processed during the next GP.
		 *
		 * NOCB kthreads have their own way to deal with that...
		 */
		if (!rcu_rdp_is_offloaded(rdp)) {
			needwake = rcu_accelerate_cbs(rnp, rdp);
		} else if (!rcu_segcblist_completely_offloaded(&rdp->cblist)) {
			/*
			 * ...but NOCB kthreads may miss or delay callbacks acceleration
			 * if in the middle of a (de-)offloading process.
			 */
			needacc = true;
		}

		rcu_disable_urgency_upon_qs(rdp);
		rcu_report_qs_rnp(mask, rnp, rnp->gp_seq, flags);
		/* ^^^ Released rnp->lock */
		if (needwake)
			rcu_gp_kthread_wake();

		if (needacc) {
			rcu_nocb_lock_irqsave(rdp, flags);
			rcu_accelerate_cbs_unlocked(rnp, rdp);
			rcu_nocb_unlock_irqrestore(rdp, flags);
		}
	}
}

/*
 * Check to see if there is a new grace period of which this CPU
 * is not yet aware, and if so, set up local rcu_data state for it.
 * Otherwise, see if this CPU has just passed through its first
 * quiescent state for this grace period, and record that fact if so.
 */
static void
rcu_check_quiescent_state(struct rcu_data *rdp)
{
	/* Check for grace-period ends and beginnings. */
	note_gp_changes(rdp);

	/*
	 * Does this CPU still need to do its part for current grace period?
	 * If no, return and let the other CPUs do their part as well.
	 */
	if (!rdp->core_needs_qs)
		return;

	/*
	 * Was there a quiescent state since the beginning of the grace
	 * period? If no, then exit and wait for the next call.
	 */
	if (rdp->cpu_no_qs.b.norm)
		return;

	/*
	 * Tell RCU we are done (but rcu_report_qs_rdp() will be the
	 * judge of that).
	 */
	rcu_report_qs_rdp(rdp);
}

/*
 * Near the end of the offline process.  Trace the fact that this CPU
 * is going offline.
 */
int rcutree_dying_cpu(unsigned int cpu)
{
	bool blkd;
	struct rcu_data *rdp = per_cpu_ptr(&rcu_data, cpu);
	struct rcu_node *rnp = rdp->mynode;

	if (!IS_ENABLED(CONFIG_HOTPLUG_CPU))
		return 0;

	blkd = !!(rnp->qsmask & rdp->grpmask);
	trace_rcu_grace_period(rcu_state.name, READ_ONCE(rnp->gp_seq),
			       blkd ? TPS("cpuofl-bgp") : TPS("cpuofl"));
	return 0;
}

/*
 * All CPUs for the specified rcu_node structure have gone offline,
 * and all tasks that were preempted within an RCU read-side critical
 * section while running on one of those CPUs have since exited their RCU
 * read-side critical section.  Some other CPU is reporting this fact with
 * the specified rcu_node structure's ->lock held and interrupts disabled.
 * This function therefore goes up the tree of rcu_node structures,
 * clearing the corresponding bits in the ->qsmaskinit fields.  Note that
 * the leaf rcu_node structure's ->qsmaskinit field has already been
 * updated.
 *
 * This function does check that the specified rcu_node structure has
 * all CPUs offline and no blocked tasks, so it is OK to invoke it
 * prematurely.  That said, invoking it after the fact will cost you
 * a needless lock acquisition.  So once it has done its work, don't
 * invoke it again.
 */
static void rcu_cleanup_dead_rnp(struct rcu_node *rnp_leaf)
{
	long mask;
	struct rcu_node *rnp = rnp_leaf;

	raw_lockdep_assert_held_rcu_node(rnp_leaf);
	if (!IS_ENABLED(CONFIG_HOTPLUG_CPU) ||
	    WARN_ON_ONCE(rnp_leaf->qsmaskinit) ||
	    WARN_ON_ONCE(rcu_preempt_has_tasks(rnp_leaf)))
		return;
	for (;;) {
		mask = rnp->grpmask;
		rnp = rnp->parent;
		if (!rnp)
			break;
		raw_spin_lock_rcu_node(rnp); /* irqs already disabled. */
		rnp->qsmaskinit &= ~mask;
		/* Between grace periods, so better already be zero! */
		WARN_ON_ONCE(rnp->qsmask);
		if (rnp->qsmaskinit) {
			raw_spin_unlock_rcu_node(rnp);
			/* irqs remain disabled. */
			return;
		}
		raw_spin_unlock_rcu_node(rnp); /* irqs remain disabled. */
	}
}

/*
 * The CPU has been completely removed, and some other CPU is reporting
 * this fact from process context.  Do the remainder of the cleanup.
 * There can only be one CPU hotplug operation at a time, so no need for
 * explicit locking.
 */
int rcutree_dead_cpu(unsigned int cpu)
{
	struct rcu_data *rdp = per_cpu_ptr(&rcu_data, cpu);
	struct rcu_node *rnp = rdp->mynode;  /* Outgoing CPU's rdp & rnp. */

	if (!IS_ENABLED(CONFIG_HOTPLUG_CPU))
		return 0;

	WRITE_ONCE(rcu_state.n_online_cpus, rcu_state.n_online_cpus - 1);
	/* Adjust any no-longer-needed kthreads. */
	rcu_boost_kthread_setaffinity(rnp, -1);
	// Stop-machine done, so allow nohz_full to disable tick.
	tick_dep_clear(TICK_DEP_BIT_RCU);
	return 0;
}

/*
 * Invoke any RCU callbacks that have made it to the end of their grace
 * period.  Throttle as specified by rdp->blimit.
 */
static void rcu_do_batch(struct rcu_data *rdp)
{
	int div;
	bool __maybe_unused empty;
	unsigned long flags;
	struct rcu_head *rhp;
	struct rcu_cblist rcl = RCU_CBLIST_INITIALIZER(rcl);
	long bl, count = 0;
	long pending, tlimit = 0;

	/* If no callbacks are ready, just return. */
	if (!rcu_segcblist_ready_cbs(&rdp->cblist)) {
		trace_rcu_batch_start(rcu_state.name,
				      rcu_segcblist_n_cbs(&rdp->cblist), 0);
		trace_rcu_batch_end(rcu_state.name, 0,
				    !rcu_segcblist_empty(&rdp->cblist),
				    need_resched(), is_idle_task(current),
				    rcu_is_callbacks_kthread(rdp));
		return;
	}

	/*
	 * Extract the list of ready callbacks, disabling IRQs to prevent
	 * races with call_rcu() from interrupt handlers.  Leave the
	 * callback counts, as rcu_barrier() needs to be conservative.
	 */
	rcu_nocb_lock_irqsave(rdp, flags);
	WARN_ON_ONCE(cpu_is_offline(smp_processor_id()));
	pending = rcu_segcblist_n_cbs(&rdp->cblist);
	div = READ_ONCE(rcu_divisor);
	div = div < 0 ? 7 : div > sizeof(long) * 8 - 2 ? sizeof(long) * 8 - 2 : div;
	bl = max(rdp->blimit, pending >> div);
	if (in_serving_softirq() && unlikely(bl > 100)) {
		long rrn = READ_ONCE(rcu_resched_ns);

		rrn = rrn < NSEC_PER_MSEC ? NSEC_PER_MSEC : rrn > NSEC_PER_SEC ? NSEC_PER_SEC : rrn;
		tlimit = local_clock() + rrn;
	}
	trace_rcu_batch_start(rcu_state.name,
			      rcu_segcblist_n_cbs(&rdp->cblist), bl);
	rcu_segcblist_extract_done_cbs(&rdp->cblist, &rcl);
	if (rcu_rdp_is_offloaded(rdp))
		rdp->qlen_last_fqs_check = rcu_segcblist_n_cbs(&rdp->cblist);

	trace_rcu_segcb_stats(&rdp->cblist, TPS("SegCbDequeued"));
	rcu_nocb_unlock_irqrestore(rdp, flags);

	/* Invoke callbacks. */
	tick_dep_set_task(current, TICK_DEP_BIT_RCU);
	rhp = rcu_cblist_dequeue(&rcl);

	for (; rhp; rhp = rcu_cblist_dequeue(&rcl)) {
		rcu_callback_t f;

		count++;
		debug_rcu_head_unqueue(rhp);

		rcu_lock_acquire(&rcu_callback_map);
		trace_rcu_invoke_callback(rcu_state.name, rhp);

		f = rhp->func;
		WRITE_ONCE(rhp->func, (rcu_callback_t)0L);
		f(rhp);

		rcu_lock_release(&rcu_callback_map);

		/*
		 * Stop only if limit reached and CPU has something to do.
		 */
		if (in_serving_softirq()) {
			if (count >= bl && (need_resched() || !is_idle_task(current)))
				break;
			/*
			 * Make sure we don't spend too much time here and deprive other
			 * softirq vectors of CPU cycles.
			 */
			if (unlikely(tlimit)) {
				/* only call local_clock() every 32 callbacks */
				if (likely((count & 31) || local_clock() < tlimit))
					continue;
				/* Exceeded the time limit, so leave. */
				break;
			}
		} else {
			local_bh_enable();
			lockdep_assert_irqs_enabled();
			cond_resched_tasks_rcu_qs();
			lockdep_assert_irqs_enabled();
			local_bh_disable();
		}
	}

	rcu_nocb_lock_irqsave(rdp, flags);
	rdp->n_cbs_invoked += count;
	trace_rcu_batch_end(rcu_state.name, count, !!rcl.head, need_resched(),
			    is_idle_task(current), rcu_is_callbacks_kthread(rdp));

	/* Update counts and requeue any remaining callbacks. */
	rcu_segcblist_insert_done_cbs(&rdp->cblist, &rcl);
	rcu_segcblist_add_len(&rdp->cblist, -count);

	/* Reinstate batch limit if we have worked down the excess. */
	count = rcu_segcblist_n_cbs(&rdp->cblist);
	if (rdp->blimit >= DEFAULT_MAX_RCU_BLIMIT && count <= qlowmark)
		rdp->blimit = blimit;

	/* Reset ->qlen_last_fqs_check trigger if enough CBs have drained. */
	if (count == 0 && rdp->qlen_last_fqs_check != 0) {
		rdp->qlen_last_fqs_check = 0;
		rdp->n_force_qs_snap = READ_ONCE(rcu_state.n_force_qs);
	} else if (count < rdp->qlen_last_fqs_check - qhimark)
		rdp->qlen_last_fqs_check = count;

	/*
	 * The following usually indicates a double call_rcu().  To track
	 * this down, try building with CONFIG_DEBUG_OBJECTS_RCU_HEAD=y.
	 */
	empty = rcu_segcblist_empty(&rdp->cblist);
	WARN_ON_ONCE(count == 0 && !empty);
	WARN_ON_ONCE(!IS_ENABLED(CONFIG_RCU_NOCB_CPU) &&
		     count != 0 && empty);
	WARN_ON_ONCE(count == 0 && rcu_segcblist_n_segment_cbs(&rdp->cblist) != 0);
	WARN_ON_ONCE(!empty && rcu_segcblist_n_segment_cbs(&rdp->cblist) == 0);

	rcu_nocb_unlock_irqrestore(rdp, flags);

	tick_dep_clear_task(current, TICK_DEP_BIT_RCU);
}

/*
 * This function is invoked from each scheduling-clock interrupt,
 * and checks to see if this CPU is in a non-context-switch quiescent
 * state, for example, user mode or idle loop.  It also schedules RCU
 * core processing.  If the current grace period has gone on too long,
 * it will ask the scheduler to manufacture a context switch for the sole
 * purpose of providing the needed quiescent state.
 */
void rcu_sched_clock_irq(int user)
{
	unsigned long j;

	if (IS_ENABLED(CONFIG_PROVE_RCU)) {
		j = jiffies;
		WARN_ON_ONCE(time_before(j, __this_cpu_read(rcu_data.last_sched_clock)));
		__this_cpu_write(rcu_data.last_sched_clock, j);
	}
	trace_rcu_utilization(TPS("Start scheduler-tick"));
	lockdep_assert_irqs_disabled();
	raw_cpu_inc(rcu_data.ticks_this_gp);
	/* The load-acquire pairs with the store-release setting to true. */
	if (smp_load_acquire(this_cpu_ptr(&rcu_data.rcu_urgent_qs))) {
		/* Idle and userspace execution already are quiescent states. */
		if (!rcu_is_cpu_rrupt_from_idle() && !user) {
			set_tsk_need_resched(current);
			set_preempt_need_resched();
		}
		__this_cpu_write(rcu_data.rcu_urgent_qs, false);
	}
	rcu_flavor_sched_clock_irq(user);
	if (rcu_pending(user))
		invoke_rcu_core();
	if (user || rcu_is_cpu_rrupt_from_idle())
		rcu_note_voluntary_context_switch(current);
	lockdep_assert_irqs_disabled();

	trace_rcu_utilization(TPS("End scheduler-tick"));
}

/*
 * Scan the leaf rcu_node structures.  For each structure on which all
 * CPUs have reported a quiescent state and on which there are tasks
 * blocking the current grace period, initiate RCU priority boosting.
 * Otherwise, invoke the specified function to check dyntick state for
 * each CPU that has not yet reported a quiescent state.
 */
static void force_qs_rnp(int (*f)(struct rcu_data *rdp))
{
	int cpu;
	unsigned long flags;
	unsigned long mask;
	struct rcu_data *rdp;
	struct rcu_node *rnp;

	rcu_state.cbovld = rcu_state.cbovldnext;
	rcu_state.cbovldnext = false;
	rcu_for_each_leaf_node(rnp) {
		cond_resched_tasks_rcu_qs();
		mask = 0;
		raw_spin_lock_irqsave_rcu_node(rnp, flags);
		rcu_state.cbovldnext |= !!rnp->cbovldmask;
		if (rnp->qsmask == 0) {
			if (rcu_preempt_blocked_readers_cgp(rnp)) {
				/*
				 * No point in scanning bits because they
				 * are all zero.  But we might need to
				 * priority-boost blocked readers.
				 */
				rcu_initiate_boost(rnp, flags);
				/* rcu_initiate_boost() releases rnp->lock */
				continue;
			}
			raw_spin_unlock_irqrestore_rcu_node(rnp, flags);
			continue;
		}
		for_each_leaf_node_cpu_mask(rnp, cpu, rnp->qsmask) {
			rdp = per_cpu_ptr(&rcu_data, cpu);
			if (f(rdp)) {
				mask |= rdp->grpmask;
				rcu_disable_urgency_upon_qs(rdp);
			}
		}
		if (mask != 0) {
			/* Idle/offline CPUs, report (releases rnp->lock). */
			rcu_report_qs_rnp(mask, rnp, rnp->gp_seq, flags);
		} else {
			/* Nothing to do here, so just drop the lock. */
			raw_spin_unlock_irqrestore_rcu_node(rnp, flags);
		}
	}
}

/*
 * Force quiescent states on reluctant CPUs, and also detect which
 * CPUs are in dyntick-idle mode.
 */
void rcu_force_quiescent_state(void)
{
	unsigned long flags;
	bool ret;
	struct rcu_node *rnp;
	struct rcu_node *rnp_old = NULL;

	/* Funnel through hierarchy to reduce memory contention. */
	rnp = __this_cpu_read(rcu_data.mynode);
	for (; rnp != NULL; rnp = rnp->parent) {
		ret = (READ_ONCE(rcu_state.gp_flags) & RCU_GP_FLAG_FQS) ||
		       !raw_spin_trylock(&rnp->fqslock);
		if (rnp_old != NULL)
			raw_spin_unlock(&rnp_old->fqslock);
		if (ret)
			return;
		rnp_old = rnp;
	}
	/* rnp_old == rcu_get_root(), rnp == NULL. */

	/* Reached the root of the rcu_node tree, acquire lock. */
	raw_spin_lock_irqsave_rcu_node(rnp_old, flags);
	raw_spin_unlock(&rnp_old->fqslock);
	if (READ_ONCE(rcu_state.gp_flags) & RCU_GP_FLAG_FQS) {
		raw_spin_unlock_irqrestore_rcu_node(rnp_old, flags);
		return;  /* Someone beat us to it. */
	}
	WRITE_ONCE(rcu_state.gp_flags,
		   READ_ONCE(rcu_state.gp_flags) | RCU_GP_FLAG_FQS);
	raw_spin_unlock_irqrestore_rcu_node(rnp_old, flags);
	rcu_gp_kthread_wake();
}
EXPORT_SYMBOL_GPL(rcu_force_quiescent_state);

// Workqueue handler for an RCU reader for kernels enforcing struct RCU
// grace periods.
static void strict_work_handler(struct work_struct *work)
{
	rcu_read_lock();
	rcu_read_unlock();
}

/* Perform RCU core processing work for the current CPU.  */
static __latent_entropy void rcu_core(void)
{
	unsigned long flags;
	struct rcu_data *rdp = raw_cpu_ptr(&rcu_data);
	struct rcu_node *rnp = rdp->mynode;
	/*
	 * On RT rcu_core() can be preempted when IRQs aren't disabled.
	 * Therefore this function can race with concurrent NOCB (de-)offloading
	 * on this CPU and the below condition must be considered volatile.
	 * However if we race with:
	 *
	 * _ Offloading:   In the worst case we accelerate or process callbacks
	 *                 concurrently with NOCB kthreads. We are guaranteed to
	 *                 call rcu_nocb_lock() if that happens.
	 *
	 * _ Deoffloading: In the worst case we miss callbacks acceleration or
	 *                 processing. This is fine because the early stage
	 *                 of deoffloading invokes rcu_core() after setting
	 *                 SEGCBLIST_RCU_CORE. So we guarantee that we'll process
	 *                 what could have been dismissed without the need to wait
	 *                 for the next rcu_pending() check in the next jiffy.
	 */
	const bool do_batch = !rcu_segcblist_completely_offloaded(&rdp->cblist);

	if (cpu_is_offline(smp_processor_id()))
		return;
	trace_rcu_utilization(TPS("Start RCU core"));
	WARN_ON_ONCE(!rdp->beenonline);

	/* Report any deferred quiescent states if preemption enabled. */
	if (IS_ENABLED(CONFIG_PREEMPT_COUNT) && (!(preempt_count() & PREEMPT_MASK))) {
		rcu_preempt_deferred_qs(current);
	} else if (rcu_preempt_need_deferred_qs(current)) {
		set_tsk_need_resched(current);
		set_preempt_need_resched();
	}

	/* Update RCU state based on any recent quiescent states. */
	rcu_check_quiescent_state(rdp);

	/* No grace period and unregistered callbacks? */
	if (!rcu_gp_in_progress() &&
	    rcu_segcblist_is_enabled(&rdp->cblist) && do_batch) {
		rcu_nocb_lock_irqsave(rdp, flags);
		if (!rcu_segcblist_restempty(&rdp->cblist, RCU_NEXT_READY_TAIL))
			rcu_accelerate_cbs_unlocked(rnp, rdp);
		rcu_nocb_unlock_irqrestore(rdp, flags);
	}

	rcu_check_gp_start_stall(rnp, rdp, rcu_jiffies_till_stall_check());

	/* If there are callbacks ready, invoke them. */
	if (do_batch && rcu_segcblist_ready_cbs(&rdp->cblist) &&
	    likely(READ_ONCE(rcu_scheduler_fully_active))) {
		rcu_do_batch(rdp);
		/* Re-invoke RCU core processing if there are callbacks remaining. */
		if (rcu_segcblist_ready_cbs(&rdp->cblist))
			invoke_rcu_core();
	}

	/* Do any needed deferred wakeups of rcuo kthreads. */
	do_nocb_deferred_wakeup(rdp);
	trace_rcu_utilization(TPS("End RCU core"));

	// If strict GPs, schedule an RCU reader in a clean environment.
	if (IS_ENABLED(CONFIG_RCU_STRICT_GRACE_PERIOD))
		queue_work_on(rdp->cpu, rcu_gp_wq, &rdp->strict_work);
}

static void rcu_core_si(struct softirq_action *h)
{
	rcu_core();
}

static void rcu_wake_cond(struct task_struct *t, int status)
{
	/*
	 * If the thread is yielding, only wake it when this
	 * is invoked from idle
	 */
	if (t && (status != RCU_KTHREAD_YIELDING || is_idle_task(current)))
		wake_up_process(t);
}

static void invoke_rcu_core_kthread(void)
{
	struct task_struct *t;
	unsigned long flags;

	local_irq_save(flags);
	__this_cpu_write(rcu_data.rcu_cpu_has_work, 1);
	t = __this_cpu_read(rcu_data.rcu_cpu_kthread_task);
	if (t != NULL && t != current)
		rcu_wake_cond(t, __this_cpu_read(rcu_data.rcu_cpu_kthread_status));
	local_irq_restore(flags);
}

/*
 * Wake up this CPU's rcuc kthread to do RCU core processing.
 */
static void invoke_rcu_core(void)
{
	if (!cpu_online(smp_processor_id()))
		return;
	if (use_softirq)
		raise_softirq(RCU_SOFTIRQ);
	else
		invoke_rcu_core_kthread();
}

static void rcu_cpu_kthread_park(unsigned int cpu)
{
	per_cpu(rcu_data.rcu_cpu_kthread_status, cpu) = RCU_KTHREAD_OFFCPU;
}

static int rcu_cpu_kthread_should_run(unsigned int cpu)
{
	return __this_cpu_read(rcu_data.rcu_cpu_has_work);
}

/*
 * Per-CPU kernel thread that invokes RCU callbacks.  This replaces
 * the RCU softirq used in configurations of RCU that do not support RCU
 * priority boosting.
 */
static void rcu_cpu_kthread(unsigned int cpu)
{
	unsigned int *statusp = this_cpu_ptr(&rcu_data.rcu_cpu_kthread_status);
	char work, *workp = this_cpu_ptr(&rcu_data.rcu_cpu_has_work);
	unsigned long *j = this_cpu_ptr(&rcu_data.rcuc_activity);
	int spincnt;

	trace_rcu_utilization(TPS("Start CPU kthread@rcu_run"));
	for (spincnt = 0; spincnt < 10; spincnt++) {
		WRITE_ONCE(*j, jiffies);
		local_bh_disable();
		*statusp = RCU_KTHREAD_RUNNING;
		local_irq_disable();
		work = *workp;
		*workp = 0;
		local_irq_enable();
		if (work)
			rcu_core();
		local_bh_enable();
		if (*workp == 0) {
			trace_rcu_utilization(TPS("End CPU kthread@rcu_wait"));
			*statusp = RCU_KTHREAD_WAITING;
			return;
		}
	}
	*statusp = RCU_KTHREAD_YIELDING;
	trace_rcu_utilization(TPS("Start CPU kthread@rcu_yield"));
	schedule_timeout_idle(2);
	trace_rcu_utilization(TPS("End CPU kthread@rcu_yield"));
	*statusp = RCU_KTHREAD_WAITING;
	WRITE_ONCE(*j, jiffies);
}

static struct smp_hotplug_thread rcu_cpu_thread_spec = {
	.store			= &rcu_data.rcu_cpu_kthread_task,
	.thread_should_run	= rcu_cpu_kthread_should_run,
	.thread_fn		= rcu_cpu_kthread,
	.thread_comm		= "rcuc/%u",
	.setup			= rcu_cpu_kthread_setup,
	.park			= rcu_cpu_kthread_park,
};

/*
 * Spawn per-CPU RCU core processing kthreads.
 */
static int __init rcu_spawn_core_kthreads(void)
{
	int cpu;

	for_each_possible_cpu(cpu)
		per_cpu(rcu_data.rcu_cpu_has_work, cpu) = 0;
	if (use_softirq)
		return 0;
	WARN_ONCE(smpboot_register_percpu_thread(&rcu_cpu_thread_spec),
		  "%s: Could not start rcuc kthread, OOM is now expected behavior\n", __func__);
	return 0;
}

/*
 * Handle any core-RCU processing required by a call_rcu() invocation.
 */
static void __call_rcu_core(struct rcu_data *rdp, struct rcu_head *head,
			    unsigned long flags)
{
	/*
	 * If called from an extended quiescent state, invoke the RCU
	 * core in order to force a re-evaluation of RCU's idleness.
	 */
	if (!rcu_is_watching())
		invoke_rcu_core();

	/* If interrupts were disabled or CPU offline, don't invoke RCU core. */
	if (irqs_disabled_flags(flags) || cpu_is_offline(smp_processor_id()))
		return;

	/*
	 * Force the grace period if too many callbacks or too long waiting.
	 * Enforce hysteresis, and don't invoke rcu_force_quiescent_state()
	 * if some other CPU has recently done so.  Also, don't bother
	 * invoking rcu_force_quiescent_state() if the newly enqueued callback
	 * is the only one waiting for a grace period to complete.
	 */
	if (unlikely(rcu_segcblist_n_cbs(&rdp->cblist) >
		     rdp->qlen_last_fqs_check + qhimark)) {

		/* Are we ignoring a completed grace period? */
		note_gp_changes(rdp);

		/* Start a new grace period if one not already started. */
		if (!rcu_gp_in_progress()) {
			rcu_accelerate_cbs_unlocked(rdp->mynode, rdp);
		} else {
			/* Give the grace period a kick. */
			rdp->blimit = DEFAULT_MAX_RCU_BLIMIT;
			if (READ_ONCE(rcu_state.n_force_qs) == rdp->n_force_qs_snap &&
			    rcu_segcblist_first_pend_cb(&rdp->cblist) != head)
				rcu_force_quiescent_state();
			rdp->n_force_qs_snap = READ_ONCE(rcu_state.n_force_qs);
			rdp->qlen_last_fqs_check = rcu_segcblist_n_cbs(&rdp->cblist);
		}
	}
}

/*
 * RCU callback function to leak a callback.
 */
static void rcu_leak_callback(struct rcu_head *rhp)
{
}

/*
 * Check and if necessary update the leaf rcu_node structure's
 * ->cbovldmask bit corresponding to the current CPU based on that CPU's
 * number of queued RCU callbacks.  The caller must hold the leaf rcu_node
 * structure's ->lock.
 */
static void check_cb_ovld_locked(struct rcu_data *rdp, struct rcu_node *rnp)
{
	raw_lockdep_assert_held_rcu_node(rnp);
	if (qovld_calc <= 0)
		return; // Early boot and wildcard value set.
	if (rcu_segcblist_n_cbs(&rdp->cblist) >= qovld_calc)
		WRITE_ONCE(rnp->cbovldmask, rnp->cbovldmask | rdp->grpmask);
	else
		WRITE_ONCE(rnp->cbovldmask, rnp->cbovldmask & ~rdp->grpmask);
}

/*
 * Check and if necessary update the leaf rcu_node structure's
 * ->cbovldmask bit corresponding to the current CPU based on that CPU's
 * number of queued RCU callbacks.  No locks need be held, but the
 * caller must have disabled interrupts.
 *
 * Note that this function ignores the possibility that there are a lot
 * of callbacks all of which have already seen the end of their respective
 * grace periods.  This omission is due to the need for no-CBs CPUs to
 * be holding ->nocb_lock to do this check, which is too heavy for a
 * common-case operation.
 */
static void check_cb_ovld(struct rcu_data *rdp)
{
	struct rcu_node *const rnp = rdp->mynode;

	if (qovld_calc <= 0 ||
	    ((rcu_segcblist_n_cbs(&rdp->cblist) >= qovld_calc) ==
	     !!(READ_ONCE(rnp->cbovldmask) & rdp->grpmask)))
		return; // Early boot wildcard value or already set correctly.
	raw_spin_lock_rcu_node(rnp);
	check_cb_ovld_locked(rdp, rnp);
	raw_spin_unlock_rcu_node(rnp);
}

/**
 * call_rcu() - Queue an RCU callback for invocation after a grace period.
 * @head: structure to be used for queueing the RCU updates.
 * @func: actual callback function to be invoked after the grace period
 *
 * The callback function will be invoked some time after a full grace
 * period elapses, in other words after all pre-existing RCU read-side
 * critical sections have completed.  However, the callback function
 * might well execute concurrently with RCU read-side critical sections
 * that started after call_rcu() was invoked.
 *
 * RCU read-side critical sections are delimited by rcu_read_lock()
 * and rcu_read_unlock(), and may be nested.  In addition, but only in
 * v5.0 and later, regions of code across which interrupts, preemption,
 * or softirqs have been disabled also serve as RCU read-side critical
 * sections.  This includes hardware interrupt handlers, softirq handlers,
 * and NMI handlers.
 *
 * Note that all CPUs must agree that the grace period extended beyond
 * all pre-existing RCU read-side critical section.  On systems with more
 * than one CPU, this means that when "func()" is invoked, each CPU is
 * guaranteed to have executed a full memory barrier since the end of its
 * last RCU read-side critical section whose beginning preceded the call
 * to call_rcu().  It also means that each CPU executing an RCU read-side
 * critical section that continues beyond the start of "func()" must have
 * executed a memory barrier after the call_rcu() but before the beginning
 * of that RCU read-side critical section.  Note that these guarantees
 * include CPUs that are offline, idle, or executing in user mode, as
 * well as CPUs that are executing in the kernel.
 *
 * Furthermore, if CPU A invoked call_rcu() and CPU B invoked the
 * resulting RCU callback function "func()", then both CPU A and CPU B are
 * guaranteed to execute a full memory barrier during the time interval
 * between the call to call_rcu() and the invocation of "func()" -- even
 * if CPU A and CPU B are the same CPU (but again only if the system has
 * more than one CPU).
 *
 * Implementation of these memory-ordering guarantees is described here:
 * Documentation/RCU/Design/Memory-Ordering/Tree-RCU-Memory-Ordering.rst.
 */
void call_rcu(struct rcu_head *head, rcu_callback_t func)
{
	static atomic_t doublefrees;
	unsigned long flags;
	struct rcu_data *rdp;
	bool was_alldone;

	/* Misaligned rcu_head! */
	WARN_ON_ONCE((unsigned long)head & (sizeof(void *) - 1));

	if (debug_rcu_head_queue(head)) {
		/*
		 * Probable double call_rcu(), so leak the callback.
		 * Use rcu:rcu_callback trace event to find the previous
		 * time callback was passed to call_rcu().
		 */
		if (atomic_inc_return(&doublefrees) < 4) {
			pr_err("%s(): Double-freed CB %p->%pS()!!!  ", __func__, head, head->func);
			mem_dump_obj(head);
		}
		WRITE_ONCE(head->func, rcu_leak_callback);
		return;
	}
	head->func = func;
	head->next = NULL;
	kasan_record_aux_stack_noalloc(head);
	local_irq_save(flags);
	rdp = this_cpu_ptr(&rcu_data);

	/* Add the callback to our list. */
	if (unlikely(!rcu_segcblist_is_enabled(&rdp->cblist))) {
		// This can trigger due to call_rcu() from offline CPU:
		WARN_ON_ONCE(rcu_scheduler_active != RCU_SCHEDULER_INACTIVE);
		WARN_ON_ONCE(!rcu_is_watching());
		// Very early boot, before rcu_init().  Initialize if needed
		// and then drop through to queue the callback.
		if (rcu_segcblist_empty(&rdp->cblist))
			rcu_segcblist_init(&rdp->cblist);
	}

	check_cb_ovld(rdp);
	if (rcu_nocb_try_bypass(rdp, head, &was_alldone, flags))
		return; // Enqueued onto ->nocb_bypass, so just leave.
	// If no-CBs CPU gets here, rcu_nocb_try_bypass() acquired ->nocb_lock.
	rcu_segcblist_enqueue(&rdp->cblist, head);
	if (__is_kvfree_rcu_offset((unsigned long)func))
		trace_rcu_kvfree_callback(rcu_state.name, head,
					 (unsigned long)func,
					 rcu_segcblist_n_cbs(&rdp->cblist));
	else
		trace_rcu_callback(rcu_state.name, head,
				   rcu_segcblist_n_cbs(&rdp->cblist));

	trace_rcu_segcb_stats(&rdp->cblist, TPS("SegCBQueued"));

	/* Go handle any RCU core processing required. */
	if (unlikely(rcu_rdp_is_offloaded(rdp))) {
		__call_rcu_nocb_wake(rdp, was_alldone, flags); /* unlocks */
	} else {
		__call_rcu_core(rdp, head, flags);
		local_irq_restore(flags);
	}
}
EXPORT_SYMBOL_GPL(call_rcu);


/* Maximum number of jiffies to wait before draining a batch. */
#define KFREE_DRAIN_JIFFIES (5 * HZ)
#define KFREE_N_BATCHES 2
#define FREE_N_CHANNELS 2

/**
 * struct kvfree_rcu_bulk_data - single block to store kvfree_rcu() pointers
 * @nr_records: Number of active pointers in the array
 * @next: Next bulk object in the block chain
 * @records: Array of the kvfree_rcu() pointers
 */
struct kvfree_rcu_bulk_data {
	unsigned long nr_records;
	struct kvfree_rcu_bulk_data *next;
	void *records[];
};

/*
 * This macro defines how many entries the "records" array
 * will contain. It is based on the fact that the size of
 * kvfree_rcu_bulk_data structure becomes exactly one page.
 */
#define KVFREE_BULK_MAX_ENTR \
	((PAGE_SIZE - sizeof(struct kvfree_rcu_bulk_data)) / sizeof(void *))

/**
 * struct kfree_rcu_cpu_work - single batch of kfree_rcu() requests
 * @rcu_work: Let queue_rcu_work() invoke workqueue handler after grace period
 * @head_free: List of kfree_rcu() objects waiting for a grace period
 * @bkvhead_free: Bulk-List of kvfree_rcu() objects waiting for a grace period
 * @krcp: Pointer to @kfree_rcu_cpu structure
 */

struct kfree_rcu_cpu_work {
	struct rcu_work rcu_work;
	struct rcu_head *head_free;
	struct kvfree_rcu_bulk_data *bkvhead_free[FREE_N_CHANNELS];
	struct kfree_rcu_cpu *krcp;
};

/**
 * struct kfree_rcu_cpu - batch up kfree_rcu() requests for RCU grace period
 * @head: List of kfree_rcu() objects not yet waiting for a grace period
 * @bkvhead: Bulk-List of kvfree_rcu() objects not yet waiting for a grace period
 * @krw_arr: Array of batches of kfree_rcu() objects waiting for a grace period
 * @lock: Synchronize access to this structure
 * @monitor_work: Promote @head to @head_free after KFREE_DRAIN_JIFFIES
 * @initialized: The @rcu_work fields have been initialized
 * @count: Number of objects for which GP not started
 * @bkvcache:
 *	A simple cache list that contains objects for reuse purpose.
 *	In order to save some per-cpu space the list is singular.
 *	Even though it is lockless an access has to be protected by the
 *	per-cpu lock.
 * @page_cache_work: A work to refill the cache when it is empty
 * @backoff_page_cache_fill: Delay cache refills
 * @work_in_progress: Indicates that page_cache_work is running
 * @hrtimer: A hrtimer for scheduling a page_cache_work
 * @nr_bkv_objs: number of allocated objects at @bkvcache.
 *
 * This is a per-CPU structure.  The reason that it is not included in
 * the rcu_data structure is to permit this code to be extracted from
 * the RCU files.  Such extraction could allow further optimization of
 * the interactions with the slab allocators.
 */
struct kfree_rcu_cpu {
	struct rcu_head *head;
	struct kvfree_rcu_bulk_data *bkvhead[FREE_N_CHANNELS];
	struct kfree_rcu_cpu_work krw_arr[KFREE_N_BATCHES];
	raw_spinlock_t lock;
	struct delayed_work monitor_work;
	bool initialized;
	int count;

	struct delayed_work page_cache_work;
	atomic_t backoff_page_cache_fill;
	atomic_t work_in_progress;
	struct hrtimer hrtimer;

	struct llist_head bkvcache;
	int nr_bkv_objs;
};

static DEFINE_PER_CPU(struct kfree_rcu_cpu, krc) = {
	.lock = __RAW_SPIN_LOCK_UNLOCKED(krc.lock),
};

static __always_inline void
debug_rcu_bhead_unqueue(struct kvfree_rcu_bulk_data *bhead)
{
#ifdef CONFIG_DEBUG_OBJECTS_RCU_HEAD
	int i;

	for (i = 0; i < bhead->nr_records; i++)
		debug_rcu_head_unqueue((struct rcu_head *)(bhead->records[i]));
#endif
}

static inline struct kfree_rcu_cpu *
krc_this_cpu_lock(unsigned long *flags)
{
	struct kfree_rcu_cpu *krcp;

	local_irq_save(*flags);	// For safely calling this_cpu_ptr().
	krcp = this_cpu_ptr(&krc);
	raw_spin_lock(&krcp->lock);

	return krcp;
}

static inline void
krc_this_cpu_unlock(struct kfree_rcu_cpu *krcp, unsigned long flags)
{
	raw_spin_unlock_irqrestore(&krcp->lock, flags);
}

static inline struct kvfree_rcu_bulk_data *
get_cached_bnode(struct kfree_rcu_cpu *krcp)
{
	if (!krcp->nr_bkv_objs)
		return NULL;

	WRITE_ONCE(krcp->nr_bkv_objs, krcp->nr_bkv_objs - 1);
	return (struct kvfree_rcu_bulk_data *)
		llist_del_first(&krcp->bkvcache);
}

static inline bool
put_cached_bnode(struct kfree_rcu_cpu *krcp,
	struct kvfree_rcu_bulk_data *bnode)
{
	// Check the limit.
	if (krcp->nr_bkv_objs >= rcu_min_cached_objs)
		return false;

	llist_add((struct llist_node *) bnode, &krcp->bkvcache);
	WRITE_ONCE(krcp->nr_bkv_objs, krcp->nr_bkv_objs + 1);
	return true;
}

static int
drain_page_cache(struct kfree_rcu_cpu *krcp)
{
	unsigned long flags;
	struct llist_node *page_list, *pos, *n;
	int freed = 0;

	raw_spin_lock_irqsave(&krcp->lock, flags);
	page_list = llist_del_all(&krcp->bkvcache);
	WRITE_ONCE(krcp->nr_bkv_objs, 0);
	raw_spin_unlock_irqrestore(&krcp->lock, flags);

	llist_for_each_safe(pos, n, page_list) {
		free_page((unsigned long)pos);
		freed++;
	}

	return freed;
}

/*
 * This function is invoked in workqueue context after a grace period.
 * It frees all the objects queued on ->bkvhead_free or ->head_free.
 */
static void kfree_rcu_work(struct work_struct *work)
{
	unsigned long flags;
	struct kvfree_rcu_bulk_data *bkvhead[FREE_N_CHANNELS], *bnext;
	struct rcu_head *head, *next;
	struct kfree_rcu_cpu *krcp;
	struct kfree_rcu_cpu_work *krwp;
	int i, j;

	krwp = container_of(to_rcu_work(work),
			    struct kfree_rcu_cpu_work, rcu_work);
	krcp = krwp->krcp;

	raw_spin_lock_irqsave(&krcp->lock, flags);
	// Channels 1 and 2.
	for (i = 0; i < FREE_N_CHANNELS; i++) {
		bkvhead[i] = krwp->bkvhead_free[i];
		krwp->bkvhead_free[i] = NULL;
	}

	// Channel 3.
	head = krwp->head_free;
	krwp->head_free = NULL;
	raw_spin_unlock_irqrestore(&krcp->lock, flags);

	// Handle the first two channels.
	for (i = 0; i < FREE_N_CHANNELS; i++) {
		for (; bkvhead[i]; bkvhead[i] = bnext) {
			bnext = bkvhead[i]->next;
			debug_rcu_bhead_unqueue(bkvhead[i]);

			rcu_lock_acquire(&rcu_callback_map);
			if (i == 0) { // kmalloc() / kfree().
				trace_rcu_invoke_kfree_bulk_callback(
					rcu_state.name, bkvhead[i]->nr_records,
					bkvhead[i]->records);

				kfree_bulk(bkvhead[i]->nr_records,
					bkvhead[i]->records);
			} else { // vmalloc() / vfree().
				for (j = 0; j < bkvhead[i]->nr_records; j++) {
					trace_rcu_invoke_kvfree_callback(
						rcu_state.name,
						bkvhead[i]->records[j], 0);

					vfree(bkvhead[i]->records[j]);
				}
			}
			rcu_lock_release(&rcu_callback_map);

			raw_spin_lock_irqsave(&krcp->lock, flags);
			if (put_cached_bnode(krcp, bkvhead[i]))
				bkvhead[i] = NULL;
			raw_spin_unlock_irqrestore(&krcp->lock, flags);

			if (bkvhead[i])
				free_page((unsigned long) bkvhead[i]);

			cond_resched_tasks_rcu_qs();
		}
	}

	/*
	 * This is used when the "bulk" path can not be used for the
	 * double-argument of kvfree_rcu().  This happens when the
	 * page-cache is empty, which means that objects are instead
	 * queued on a linked list through their rcu_head structures.
	 * This list is named "Channel 3".
	 */
	for (; head; head = next) {
		unsigned long offset = (unsigned long)head->func;
		void *ptr = (void *)head - offset;

		next = head->next;
		debug_rcu_head_unqueue((struct rcu_head *)ptr);
		rcu_lock_acquire(&rcu_callback_map);
		trace_rcu_invoke_kvfree_callback(rcu_state.name, head, offset);

		if (!WARN_ON_ONCE(!__is_kvfree_rcu_offset(offset)))
			kvfree(ptr);

		rcu_lock_release(&rcu_callback_map);
		cond_resched_tasks_rcu_qs();
	}
}

static bool
need_offload_krc(struct kfree_rcu_cpu *krcp)
{
	int i;

	for (i = 0; i < FREE_N_CHANNELS; i++)
		if (krcp->bkvhead[i])
			return true;

	return !!krcp->head;
}

static void
schedule_delayed_monitor_work(struct kfree_rcu_cpu *krcp)
{
	long delay, delay_left;

	delay = READ_ONCE(krcp->count) >= KVFREE_BULK_MAX_ENTR ? 1:KFREE_DRAIN_JIFFIES;
	if (delayed_work_pending(&krcp->monitor_work)) {
		delay_left = krcp->monitor_work.timer.expires - jiffies;
		if (delay < delay_left)
			mod_delayed_work(system_wq, &krcp->monitor_work, delay);
		return;
	}
	queue_delayed_work(system_wq, &krcp->monitor_work, delay);
}

/*
 * This function is invoked after the KFREE_DRAIN_JIFFIES timeout.
 */
static void kfree_rcu_monitor(struct work_struct *work)
{
	struct kfree_rcu_cpu *krcp = container_of(work,
		struct kfree_rcu_cpu, monitor_work.work);
	unsigned long flags;
	int i, j;

	raw_spin_lock_irqsave(&krcp->lock, flags);

	// Attempt to start a new batch.
	for (i = 0; i < KFREE_N_BATCHES; i++) {
		struct kfree_rcu_cpu_work *krwp = &(krcp->krw_arr[i]);

		// Try to detach bkvhead or head and attach it over any
		// available corresponding free channel. It can be that
		// a previous RCU batch is in progress, it means that
		// immediately to queue another one is not possible so
		// in that case the monitor work is rearmed.
		if ((krcp->bkvhead[0] && !krwp->bkvhead_free[0]) ||
			(krcp->bkvhead[1] && !krwp->bkvhead_free[1]) ||
				(krcp->head && !krwp->head_free)) {
			// Channel 1 corresponds to the SLAB-pointer bulk path.
			// Channel 2 corresponds to vmalloc-pointer bulk path.
			for (j = 0; j < FREE_N_CHANNELS; j++) {
				if (!krwp->bkvhead_free[j]) {
					krwp->bkvhead_free[j] = krcp->bkvhead[j];
					krcp->bkvhead[j] = NULL;
				}
			}

			// Channel 3 corresponds to both SLAB and vmalloc
			// objects queued on the linked list.
			if (!krwp->head_free) {
				krwp->head_free = krcp->head;
				krcp->head = NULL;
			}

			WRITE_ONCE(krcp->count, 0);

			// One work is per one batch, so there are three
			// "free channels", the batch can handle. It can
			// be that the work is in the pending state when
			// channels have been detached following by each
			// other.
			queue_rcu_work(system_wq, &krwp->rcu_work);
		}
	}

	// If there is nothing to detach, it means that our job is
	// successfully done here. In case of having at least one
	// of the channels that is still busy we should rearm the
	// work to repeat an attempt. Because previous batches are
	// still in progress.
	if (need_offload_krc(krcp))
		schedule_delayed_monitor_work(krcp);

	raw_spin_unlock_irqrestore(&krcp->lock, flags);
}

static enum hrtimer_restart
schedule_page_work_fn(struct hrtimer *t)
{
	struct kfree_rcu_cpu *krcp =
		container_of(t, struct kfree_rcu_cpu, hrtimer);

	queue_delayed_work(system_highpri_wq, &krcp->page_cache_work, 0);
	return HRTIMER_NORESTART;
}

static void fill_page_cache_func(struct work_struct *work)
{
	struct kvfree_rcu_bulk_data *bnode;
	struct kfree_rcu_cpu *krcp =
		container_of(work, struct kfree_rcu_cpu,
			page_cache_work.work);
	unsigned long flags;
	int nr_pages;
	bool pushed;
	int i;

	nr_pages = atomic_read(&krcp->backoff_page_cache_fill) ?
		1 : rcu_min_cached_objs;

	for (i = 0; i < nr_pages; i++) {
		bnode = (struct kvfree_rcu_bulk_data *)
			__get_free_page(GFP_KERNEL | __GFP_NORETRY | __GFP_NOMEMALLOC | __GFP_NOWARN);

		if (!bnode)
			break;

		raw_spin_lock_irqsave(&krcp->lock, flags);
		pushed = put_cached_bnode(krcp, bnode);
		raw_spin_unlock_irqrestore(&krcp->lock, flags);

		if (!pushed) {
			free_page((unsigned long) bnode);
			break;
		}
	}

	atomic_set(&krcp->work_in_progress, 0);
	atomic_set(&krcp->backoff_page_cache_fill, 0);
}

static void
run_page_cache_worker(struct kfree_rcu_cpu *krcp)
{
	if (rcu_scheduler_active == RCU_SCHEDULER_RUNNING &&
			!atomic_xchg(&krcp->work_in_progress, 1)) {
		if (atomic_read(&krcp->backoff_page_cache_fill)) {
			queue_delayed_work(system_wq,
				&krcp->page_cache_work,
					msecs_to_jiffies(rcu_delay_page_cache_fill_msec));
		} else {
			hrtimer_init(&krcp->hrtimer, CLOCK_MONOTONIC, HRTIMER_MODE_REL);
			krcp->hrtimer.function = schedule_page_work_fn;
			hrtimer_start(&krcp->hrtimer, 0, HRTIMER_MODE_REL);
		}
	}
}

// Record ptr in a page managed by krcp, with the pre-krc_this_cpu_lock()
// state specified by flags.  If can_alloc is true, the caller must
// be schedulable and not be holding any locks or mutexes that might be
// acquired by the memory allocator or anything that it might invoke.
// Returns true if ptr was successfully recorded, else the caller must
// use a fallback.
static inline bool
add_ptr_to_bulk_krc_lock(struct kfree_rcu_cpu **krcp,
	unsigned long *flags, void *ptr, bool can_alloc)
{
	struct kvfree_rcu_bulk_data *bnode;
	int idx;

	*krcp = krc_this_cpu_lock(flags);
	if (unlikely(!(*krcp)->initialized))
		return false;

	idx = !!is_vmalloc_addr(ptr);

	/* Check if a new block is required. */
	if (!(*krcp)->bkvhead[idx] ||
			(*krcp)->bkvhead[idx]->nr_records == KVFREE_BULK_MAX_ENTR) {
		bnode = get_cached_bnode(*krcp);
		if (!bnode && can_alloc) {
			krc_this_cpu_unlock(*krcp, *flags);

			// __GFP_NORETRY - allows a light-weight direct reclaim
			// what is OK from minimizing of fallback hitting point of
			// view. Apart of that it forbids any OOM invoking what is
			// also beneficial since we are about to release memory soon.
			//
			// __GFP_NOMEMALLOC - prevents from consuming of all the
			// memory reserves. Please note we have a fallback path.
			//
			// __GFP_NOWARN - it is supposed that an allocation can
			// be failed under low memory or high memory pressure
			// scenarios.
			bnode = (struct kvfree_rcu_bulk_data *)
				__get_free_page(GFP_KERNEL | __GFP_NORETRY | __GFP_NOMEMALLOC | __GFP_NOWARN);
			*krcp = krc_this_cpu_lock(flags);
		}

		if (!bnode)
			return false;

		/* Initialize the new block. */
		bnode->nr_records = 0;
		bnode->next = (*krcp)->bkvhead[idx];

		/* Attach it to the head. */
		(*krcp)->bkvhead[idx] = bnode;
	}

	/* Finally insert. */
	(*krcp)->bkvhead[idx]->records
		[(*krcp)->bkvhead[idx]->nr_records++] = ptr;

	return true;
}

/*
 * Queue a request for lazy invocation of the appropriate free routine
 * after a grace period.  Please note that three paths are maintained,
 * two for the common case using arrays of pointers and a third one that
 * is used only when the main paths cannot be used, for example, due to
 * memory pressure.
 *
 * Each kvfree_call_rcu() request is added to a batch. The batch will be drained
 * every KFREE_DRAIN_JIFFIES number of jiffies. All the objects in the batch will
 * be free'd in workqueue context. This allows us to: batch requests together to
 * reduce the number of grace periods during heavy kfree_rcu()/kvfree_rcu() load.
 */
void kvfree_call_rcu(struct rcu_head *head, rcu_callback_t func)
{
	unsigned long flags;
	struct kfree_rcu_cpu *krcp;
	bool success;
	void *ptr;

	if (head) {
		ptr = (void *) head - (unsigned long) func;
	} else {
		/*
		 * Please note there is a limitation for the head-less
		 * variant, that is why there is a clear rule for such
		 * objects: it can be used from might_sleep() context
		 * only. For other places please embed an rcu_head to
		 * your data.
		 */
		might_sleep();
		ptr = (unsigned long *) func;
	}

	// Queue the object but don't yet schedule the batch.
	if (debug_rcu_head_queue(ptr)) {
		// Probable double kfree_rcu(), just leak.
		WARN_ONCE(1, "%s(): Double-freed call. rcu_head %p\n",
			  __func__, head);

		// Mark as success and leave.
		return;
	}

	kasan_record_aux_stack_noalloc(ptr);
	success = add_ptr_to_bulk_krc_lock(&krcp, &flags, ptr, !head);
	if (!success) {
		run_page_cache_worker(krcp);

		if (head == NULL)
			// Inline if kvfree_rcu(one_arg) call.
			goto unlock_return;

		head->func = func;
		head->next = krcp->head;
		krcp->head = head;
		success = true;
	}

	WRITE_ONCE(krcp->count, krcp->count + 1);

	// Set timer to drain after KFREE_DRAIN_JIFFIES.
	if (rcu_scheduler_active == RCU_SCHEDULER_RUNNING)
		schedule_delayed_monitor_work(krcp);

unlock_return:
	krc_this_cpu_unlock(krcp, flags);

	/*
	 * Inline kvfree() after synchronize_rcu(). We can do
	 * it from might_sleep() context only, so the current
	 * CPU can pass the QS state.
	 */
	if (!success) {
		debug_rcu_head_unqueue((struct rcu_head *) ptr);
		synchronize_rcu();
		kvfree(ptr);
	}
}
EXPORT_SYMBOL_GPL(kvfree_call_rcu);

static unsigned long
kfree_rcu_shrink_count(struct shrinker *shrink, struct shrink_control *sc)
{
	int cpu;
	unsigned long count = 0;

	/* Snapshot count of all CPUs */
	for_each_possible_cpu(cpu) {
		struct kfree_rcu_cpu *krcp = per_cpu_ptr(&krc, cpu);

		count += READ_ONCE(krcp->count);
		count += READ_ONCE(krcp->nr_bkv_objs);
		atomic_set(&krcp->backoff_page_cache_fill, 1);
	}

	return count == 0 ? SHRINK_EMPTY : count;
}

static unsigned long
kfree_rcu_shrink_scan(struct shrinker *shrink, struct shrink_control *sc)
{
	int cpu, freed = 0;

	for_each_possible_cpu(cpu) {
		int count;
		struct kfree_rcu_cpu *krcp = per_cpu_ptr(&krc, cpu);

		count = krcp->count;
		count += drain_page_cache(krcp);
		kfree_rcu_monitor(&krcp->monitor_work.work);

		sc->nr_to_scan -= count;
		freed += count;

		if (sc->nr_to_scan <= 0)
			break;
	}

	return freed == 0 ? SHRINK_STOP : freed;
}

static struct shrinker kfree_rcu_shrinker = {
	.count_objects = kfree_rcu_shrink_count,
	.scan_objects = kfree_rcu_shrink_scan,
	.batch = 0,
	.seeks = DEFAULT_SEEKS,
};

void __init kfree_rcu_scheduler_running(void)
{
	int cpu;
	unsigned long flags;

	for_each_possible_cpu(cpu) {
		struct kfree_rcu_cpu *krcp = per_cpu_ptr(&krc, cpu);

		raw_spin_lock_irqsave(&krcp->lock, flags);
		if (need_offload_krc(krcp))
			schedule_delayed_monitor_work(krcp);
		raw_spin_unlock_irqrestore(&krcp->lock, flags);
	}
}

/*
 * During early boot, any blocking grace-period wait automatically
 * implies a grace period.
 *
 * Later on, this could in theory be the case for kernels built with
 * CONFIG_SMP=y && CONFIG_PREEMPTION=y running on a single CPU, but this
 * is not a common case.  Furthermore, this optimization would cause
 * the rcu_gp_oldstate structure to expand by 50%, so this potential
 * grace-period optimization is ignored once the scheduler is running.
 */
static int rcu_blocking_is_gp(void)
{
	if (rcu_scheduler_active != RCU_SCHEDULER_INACTIVE)
		return false;
	might_sleep();  /* Check for RCU read-side critical section. */
	return true;
}

/**
 * synchronize_rcu - wait until a grace period has elapsed.
 *
 * Control will return to the caller some time after a full grace
 * period has elapsed, in other words after all currently executing RCU
 * read-side critical sections have completed.  Note, however, that
 * upon return from synchronize_rcu(), the caller might well be executing
 * concurrently with new RCU read-side critical sections that began while
 * synchronize_rcu() was waiting.
 *
 * RCU read-side critical sections are delimited by rcu_read_lock()
 * and rcu_read_unlock(), and may be nested.  In addition, but only in
 * v5.0 and later, regions of code across which interrupts, preemption,
 * or softirqs have been disabled also serve as RCU read-side critical
 * sections.  This includes hardware interrupt handlers, softirq handlers,
 * and NMI handlers.
 *
 * Note that this guarantee implies further memory-ordering guarantees.
 * On systems with more than one CPU, when synchronize_rcu() returns,
 * each CPU is guaranteed to have executed a full memory barrier since
 * the end of its last RCU read-side critical section whose beginning
 * preceded the call to synchronize_rcu().  In addition, each CPU having
 * an RCU read-side critical section that extends beyond the return from
 * synchronize_rcu() is guaranteed to have executed a full memory barrier
 * after the beginning of synchronize_rcu() and before the beginning of
 * that RCU read-side critical section.  Note that these guarantees include
 * CPUs that are offline, idle, or executing in user mode, as well as CPUs
 * that are executing in the kernel.
 *
 * Furthermore, if CPU A invoked synchronize_rcu(), which returned
 * to its caller on CPU B, then both CPU A and CPU B are guaranteed
 * to have executed a full memory barrier during the execution of
 * synchronize_rcu() -- even if CPU A and CPU B are the same CPU (but
 * again only if the system has more than one CPU).
 *
 * Implementation of these memory-ordering guarantees is described here:
 * Documentation/RCU/Design/Memory-Ordering/Tree-RCU-Memory-Ordering.rst.
 */
void synchronize_rcu(void)
{
	unsigned long flags;
	struct rcu_node *rnp;

	RCU_LOCKDEP_WARN(lock_is_held(&rcu_bh_lock_map) ||
			 lock_is_held(&rcu_lock_map) ||
			 lock_is_held(&rcu_sched_lock_map),
			 "Illegal synchronize_rcu() in RCU read-side critical section");
	if (!rcu_blocking_is_gp()) {
		if (rcu_gp_is_expedited())
			synchronize_rcu_expedited();
		else
			wait_rcu_gp(call_rcu);
		return;
	}

	// Context allows vacuous grace periods.
	// Note well that this code runs with !PREEMPT && !SMP.
	// In addition, all code that advances grace periods runs at
	// process level.  Therefore, this normal GP overlaps with other
	// normal GPs only by being fully nested within them, which allows
	// reuse of ->gp_seq_polled_snap.
	rcu_poll_gp_seq_start_unlocked(&rcu_state.gp_seq_polled_snap);
	rcu_poll_gp_seq_end_unlocked(&rcu_state.gp_seq_polled_snap);

	// Update the normal grace-period counters to record
	// this grace period, but only those used by the boot CPU.
	// The rcu_scheduler_starting() will take care of the rest of
	// these counters.
	local_irq_save(flags);
	WARN_ON_ONCE(num_online_cpus() > 1);
	rcu_state.gp_seq += (1 << RCU_SEQ_CTR_SHIFT);
	for (rnp = this_cpu_ptr(&rcu_data)->mynode; rnp; rnp = rnp->parent)
		rnp->gp_seq_needed = rnp->gp_seq = rcu_state.gp_seq;
	local_irq_restore(flags);
}
EXPORT_SYMBOL_GPL(synchronize_rcu);

/**
 * get_completed_synchronize_rcu_full - Return a full pre-completed polled state cookie
 * @rgosp: Place to put state cookie
 *
 * Stores into @rgosp a value that will always be treated by functions
 * like poll_state_synchronize_rcu_full() as a cookie whose grace period
 * has already completed.
 */
void get_completed_synchronize_rcu_full(struct rcu_gp_oldstate *rgosp)
{
	rgosp->rgos_norm = RCU_GET_STATE_COMPLETED;
	rgosp->rgos_exp = RCU_GET_STATE_COMPLETED;
}
EXPORT_SYMBOL_GPL(get_completed_synchronize_rcu_full);

/**
 * get_state_synchronize_rcu - Snapshot current RCU state
 *
 * Returns a cookie that is used by a later call to cond_synchronize_rcu()
 * or poll_state_synchronize_rcu() to determine whether or not a full
 * grace period has elapsed in the meantime.
 */
unsigned long get_state_synchronize_rcu(void)
{
	/*
	 * Any prior manipulation of RCU-protected data must happen
	 * before the load from ->gp_seq.
	 */
	smp_mb();  /* ^^^ */
	return rcu_seq_snap(&rcu_state.gp_seq_polled);
}
EXPORT_SYMBOL_GPL(get_state_synchronize_rcu);

/**
 * get_state_synchronize_rcu_full - Snapshot RCU state, both normal and expedited
 * @rgosp: location to place combined normal/expedited grace-period state
 *
 * Places the normal and expedited grace-period states in @rgosp.  This
 * state value can be passed to a later call to cond_synchronize_rcu_full()
 * or poll_state_synchronize_rcu_full() to determine whether or not a
 * grace period (whether normal or expedited) has elapsed in the meantime.
 * The rcu_gp_oldstate structure takes up twice the memory of an unsigned
 * long, but is guaranteed to see all grace periods.  In contrast, the
 * combined state occupies less memory, but can sometimes fail to take
 * grace periods into account.
 *
 * This does not guarantee that the needed grace period will actually
 * start.
 */
void get_state_synchronize_rcu_full(struct rcu_gp_oldstate *rgosp)
{
	struct rcu_node *rnp = rcu_get_root();

	/*
	 * Any prior manipulation of RCU-protected data must happen
	 * before the loads from ->gp_seq and ->expedited_sequence.
	 */
	smp_mb();  /* ^^^ */
	rgosp->rgos_norm = rcu_seq_snap(&rnp->gp_seq);
	rgosp->rgos_exp = rcu_seq_snap(&rcu_state.expedited_sequence);
}
EXPORT_SYMBOL_GPL(get_state_synchronize_rcu_full);

/*
 * Helper function for start_poll_synchronize_rcu() and
 * start_poll_synchronize_rcu_full().
 */
static void start_poll_synchronize_rcu_common(void)
{
	unsigned long flags;
	bool needwake;
	struct rcu_data *rdp;
	struct rcu_node *rnp;

	lockdep_assert_irqs_enabled();
	local_irq_save(flags);
	rdp = this_cpu_ptr(&rcu_data);
	rnp = rdp->mynode;
	raw_spin_lock_rcu_node(rnp); // irqs already disabled.
	// Note it is possible for a grace period to have elapsed between
	// the above call to get_state_synchronize_rcu() and the below call
	// to rcu_seq_snap.  This is OK, the worst that happens is that we
	// get a grace period that no one needed.  These accesses are ordered
	// by smp_mb(), and we are accessing them in the opposite order
	// from which they are updated at grace-period start, as required.
	needwake = rcu_start_this_gp(rnp, rdp, rcu_seq_snap(&rcu_state.gp_seq));
	raw_spin_unlock_irqrestore_rcu_node(rnp, flags);
	if (needwake)
		rcu_gp_kthread_wake();
}

/**
 * start_poll_synchronize_rcu - Snapshot and start RCU grace period
 *
 * Returns a cookie that is used by a later call to cond_synchronize_rcu()
 * or poll_state_synchronize_rcu() to determine whether or not a full
 * grace period has elapsed in the meantime.  If the needed grace period
 * is not already slated to start, notifies RCU core of the need for that
 * grace period.
 *
 * Interrupts must be enabled for the case where it is necessary to awaken
 * the grace-period kthread.
 */
unsigned long start_poll_synchronize_rcu(void)
{
	unsigned long gp_seq = get_state_synchronize_rcu();

	start_poll_synchronize_rcu_common();
	return gp_seq;
}
EXPORT_SYMBOL_GPL(start_poll_synchronize_rcu);

/**
 * start_poll_synchronize_rcu_full - Take a full snapshot and start RCU grace period
 * @rgosp: value from get_state_synchronize_rcu_full() or start_poll_synchronize_rcu_full()
<<<<<<< HEAD
 *
 * Places the normal and expedited grace-period states in *@rgos.  This
 * state value can be passed to a later call to cond_synchronize_rcu_full()
 * or poll_state_synchronize_rcu_full() to determine whether or not a
 * grace period (whether normal or expedited) has elapsed in the meantime.
 * If the needed grace period is not already slated to start, notifies
 * RCU core of the need for that grace period.
 *
=======
 *
 * Places the normal and expedited grace-period states in *@rgos.  This
 * state value can be passed to a later call to cond_synchronize_rcu_full()
 * or poll_state_synchronize_rcu_full() to determine whether or not a
 * grace period (whether normal or expedited) has elapsed in the meantime.
 * If the needed grace period is not already slated to start, notifies
 * RCU core of the need for that grace period.
 *
>>>>>>> 3cf241c3
 * Interrupts must be enabled for the case where it is necessary to awaken
 * the grace-period kthread.
 */
void start_poll_synchronize_rcu_full(struct rcu_gp_oldstate *rgosp)
{
	get_state_synchronize_rcu_full(rgosp);

	start_poll_synchronize_rcu_common();
}
EXPORT_SYMBOL_GPL(start_poll_synchronize_rcu_full);

/**
 * poll_state_synchronize_rcu - Has the specified RCU grace period completed?
 * @oldstate: value from get_state_synchronize_rcu() or start_poll_synchronize_rcu()
 *
 * If a full RCU grace period has elapsed since the earlier call from
 * which @oldstate was obtained, return @true, otherwise return @false.
 * If @false is returned, it is the caller's responsibility to invoke this
 * function later on until it does return @true.  Alternatively, the caller
 * can explicitly wait for a grace period, for example, by passing @oldstate
 * to cond_synchronize_rcu() or by directly invoking synchronize_rcu().
 *
 * Yes, this function does not take counter wrap into account.
 * But counter wrap is harmless.  If the counter wraps, we have waited for
 * more than a billion grace periods (and way more on a 64-bit system!).
 * Those needing to keep old state values for very long time periods
 * (many hours even on 32-bit systems) should check them occasionally and
 * either refresh them or set a flag indicating that the grace period has
 * completed.  Alternatively, they can use get_completed_synchronize_rcu()
 * to get a guaranteed-completed grace-period state.
 *
 * This function provides the same memory-ordering guarantees that
 * would be provided by a synchronize_rcu() that was invoked at the call
 * to the function that provided @oldstate, and that returned at the end
 * of this function.
 */
bool poll_state_synchronize_rcu(unsigned long oldstate)
{
	if (oldstate == RCU_GET_STATE_COMPLETED ||
	    rcu_seq_done_exact(&rcu_state.gp_seq_polled, oldstate)) {
		smp_mb(); /* Ensure GP ends before subsequent accesses. */
		return true;
	}
	return false;
}
EXPORT_SYMBOL_GPL(poll_state_synchronize_rcu);

/**
 * poll_state_synchronize_rcu_full - Has the specified RCU grace period completed?
 * @rgosp: value from get_state_synchronize_rcu_full() or start_poll_synchronize_rcu_full()
 *
 * If a full RCU grace period has elapsed since the earlier call from
 * which *rgosp was obtained, return @true, otherwise return @false.
 * If @false is returned, it is the caller's responsibility to invoke this
 * function later on until it does return @true.  Alternatively, the caller
 * can explicitly wait for a grace period, for example, by passing @rgosp
 * to cond_synchronize_rcu() or by directly invoking synchronize_rcu().
 *
 * Yes, this function does not take counter wrap into account.
 * But counter wrap is harmless.  If the counter wraps, we have waited
 * for more than a billion grace periods (and way more on a 64-bit
 * system!).  Those needing to keep rcu_gp_oldstate values for very
 * long time periods (many hours even on 32-bit systems) should check
 * them occasionally and either refresh them or set a flag indicating
 * that the grace period has completed.  Alternatively, they can use
 * get_completed_synchronize_rcu_full() to get a guaranteed-completed
 * grace-period state.
 *
 * This function provides the same memory-ordering guarantees that would
 * be provided by a synchronize_rcu() that was invoked at the call to
 * the function that provided @rgosp, and that returned at the end of this
 * function.  And this guarantee requires that the root rcu_node structure's
 * ->gp_seq field be checked instead of that of the rcu_state structure.
 * The problem is that the just-ending grace-period's callbacks can be
 * invoked between the time that the root rcu_node structure's ->gp_seq
 * field is updated and the time that the rcu_state structure's ->gp_seq
 * field is updated.  Therefore, if a single synchronize_rcu() is to
 * cause a subsequent poll_state_synchronize_rcu_full() to return @true,
 * then the root rcu_node structure is the one that needs to be polled.
 */
bool poll_state_synchronize_rcu_full(struct rcu_gp_oldstate *rgosp)
{
	struct rcu_node *rnp = rcu_get_root();

	smp_mb(); // Order against root rcu_node structure grace-period cleanup.
	if (rgosp->rgos_norm == RCU_GET_STATE_COMPLETED ||
	    rcu_seq_done_exact(&rnp->gp_seq, rgosp->rgos_norm) ||
	    rgosp->rgos_exp == RCU_GET_STATE_COMPLETED ||
	    rcu_seq_done_exact(&rcu_state.expedited_sequence, rgosp->rgos_exp)) {
		smp_mb(); /* Ensure GP ends before subsequent accesses. */
		return true;
	}
	return false;
}
EXPORT_SYMBOL_GPL(poll_state_synchronize_rcu_full);

/**
 * cond_synchronize_rcu - Conditionally wait for an RCU grace period
 * @oldstate: value from get_state_synchronize_rcu(), start_poll_synchronize_rcu(), or start_poll_synchronize_rcu_expedited()
 *
 * If a full RCU grace period has elapsed since the earlier call to
 * get_state_synchronize_rcu() or start_poll_synchronize_rcu(), just return.
 * Otherwise, invoke synchronize_rcu() to wait for a full grace period.
 *
 * Yes, this function does not take counter wrap into account.
 * But counter wrap is harmless.  If the counter wraps, we have waited for
 * more than 2 billion grace periods (and way more on a 64-bit system!),
 * so waiting for a couple of additional grace periods should be just fine.
 *
 * This function provides the same memory-ordering guarantees that
 * would be provided by a synchronize_rcu() that was invoked at the call
 * to the function that provided @oldstate and that returned at the end
 * of this function.
 */
void cond_synchronize_rcu(unsigned long oldstate)
{
	if (!poll_state_synchronize_rcu(oldstate))
		synchronize_rcu();
}
EXPORT_SYMBOL_GPL(cond_synchronize_rcu);

/**
 * cond_synchronize_rcu_full - Conditionally wait for an RCU grace period
 * @rgosp: value from get_state_synchronize_rcu_full(), start_poll_synchronize_rcu_full(), or start_poll_synchronize_rcu_expedited_full()
 *
 * If a full RCU grace period has elapsed since the call to
 * get_state_synchronize_rcu_full(), start_poll_synchronize_rcu_full(),
 * or start_poll_synchronize_rcu_expedited_full() from which @rgosp was
 * obtained, just return.  Otherwise, invoke synchronize_rcu() to wait
 * for a full grace period.
 *
 * Yes, this function does not take counter wrap into account.
 * But counter wrap is harmless.  If the counter wraps, we have waited for
 * more than 2 billion grace periods (and way more on a 64-bit system!),
 * so waiting for a couple of additional grace periods should be just fine.
 *
 * This function provides the same memory-ordering guarantees that
 * would be provided by a synchronize_rcu() that was invoked at the call
 * to the function that provided @rgosp and that returned at the end of
 * this function.
 */
void cond_synchronize_rcu_full(struct rcu_gp_oldstate *rgosp)
{
	if (!poll_state_synchronize_rcu_full(rgosp))
		synchronize_rcu();
}
EXPORT_SYMBOL_GPL(cond_synchronize_rcu_full);

/*
 * Check to see if there is any immediate RCU-related work to be done by
 * the current CPU, returning 1 if so and zero otherwise.  The checks are
 * in order of increasing expense: checks that can be carried out against
 * CPU-local state are performed first.  However, we must check for CPU
 * stalls first, else we might not get a chance.
 */
static int rcu_pending(int user)
{
	bool gp_in_progress;
	struct rcu_data *rdp = this_cpu_ptr(&rcu_data);
	struct rcu_node *rnp = rdp->mynode;

	lockdep_assert_irqs_disabled();

	/* Check for CPU stalls, if enabled. */
	check_cpu_stall(rdp);

	/* Does this CPU need a deferred NOCB wakeup? */
	if (rcu_nocb_need_deferred_wakeup(rdp, RCU_NOCB_WAKE))
		return 1;

	/* Is this a nohz_full CPU in userspace or idle?  (Ignore RCU if so.) */
	if ((user || rcu_is_cpu_rrupt_from_idle()) && rcu_nohz_full_cpu())
		return 0;

	/* Is the RCU core waiting for a quiescent state from this CPU? */
	gp_in_progress = rcu_gp_in_progress();
	if (rdp->core_needs_qs && !rdp->cpu_no_qs.b.norm && gp_in_progress)
		return 1;

	/* Does this CPU have callbacks ready to invoke? */
	if (!rcu_rdp_is_offloaded(rdp) &&
	    rcu_segcblist_ready_cbs(&rdp->cblist))
		return 1;

	/* Has RCU gone idle with this CPU needing another grace period? */
	if (!gp_in_progress && rcu_segcblist_is_enabled(&rdp->cblist) &&
	    !rcu_rdp_is_offloaded(rdp) &&
	    !rcu_segcblist_restempty(&rdp->cblist, RCU_NEXT_READY_TAIL))
		return 1;

	/* Have RCU grace period completed or started?  */
	if (rcu_seq_current(&rnp->gp_seq) != rdp->gp_seq ||
	    unlikely(READ_ONCE(rdp->gpwrap))) /* outside lock */
		return 1;

	/* nothing to do */
	return 0;
}

/*
 * Helper function for rcu_barrier() tracing.  If tracing is disabled,
 * the compiler is expected to optimize this away.
 */
static void rcu_barrier_trace(const char *s, int cpu, unsigned long done)
{
	trace_rcu_barrier(rcu_state.name, s, cpu,
			  atomic_read(&rcu_state.barrier_cpu_count), done);
}

/*
 * RCU callback function for rcu_barrier().  If we are last, wake
 * up the task executing rcu_barrier().
 *
 * Note that the value of rcu_state.barrier_sequence must be captured
 * before the atomic_dec_and_test().  Otherwise, if this CPU is not last,
 * other CPUs might count the value down to zero before this CPU gets
 * around to invoking rcu_barrier_trace(), which might result in bogus
 * data from the next instance of rcu_barrier().
 */
static void rcu_barrier_callback(struct rcu_head *rhp)
{
	unsigned long __maybe_unused s = rcu_state.barrier_sequence;

	if (atomic_dec_and_test(&rcu_state.barrier_cpu_count)) {
		rcu_barrier_trace(TPS("LastCB"), -1, s);
		complete(&rcu_state.barrier_completion);
	} else {
		rcu_barrier_trace(TPS("CB"), -1, s);
	}
}

/*
 * If needed, entrain an rcu_barrier() callback on rdp->cblist.
 */
static void rcu_barrier_entrain(struct rcu_data *rdp)
{
	unsigned long gseq = READ_ONCE(rcu_state.barrier_sequence);
	unsigned long lseq = READ_ONCE(rdp->barrier_seq_snap);

	lockdep_assert_held(&rcu_state.barrier_lock);
	if (rcu_seq_state(lseq) || !rcu_seq_state(gseq) || rcu_seq_ctr(lseq) != rcu_seq_ctr(gseq))
		return;
	rcu_barrier_trace(TPS("IRQ"), -1, rcu_state.barrier_sequence);
	rdp->barrier_head.func = rcu_barrier_callback;
	debug_rcu_head_queue(&rdp->barrier_head);
	rcu_nocb_lock(rdp);
	WARN_ON_ONCE(!rcu_nocb_flush_bypass(rdp, NULL, jiffies));
	if (rcu_segcblist_entrain(&rdp->cblist, &rdp->barrier_head)) {
		atomic_inc(&rcu_state.barrier_cpu_count);
	} else {
		debug_rcu_head_unqueue(&rdp->barrier_head);
		rcu_barrier_trace(TPS("IRQNQ"), -1, rcu_state.barrier_sequence);
	}
	rcu_nocb_unlock(rdp);
	smp_store_release(&rdp->barrier_seq_snap, gseq);
}

/*
 * Called with preemption disabled, and from cross-cpu IRQ context.
 */
static void rcu_barrier_handler(void *cpu_in)
{
	uintptr_t cpu = (uintptr_t)cpu_in;
	struct rcu_data *rdp = per_cpu_ptr(&rcu_data, cpu);

	lockdep_assert_irqs_disabled();
	WARN_ON_ONCE(cpu != rdp->cpu);
	WARN_ON_ONCE(cpu != smp_processor_id());
	raw_spin_lock(&rcu_state.barrier_lock);
	rcu_barrier_entrain(rdp);
	raw_spin_unlock(&rcu_state.barrier_lock);
}

/**
 * rcu_barrier - Wait until all in-flight call_rcu() callbacks complete.
 *
 * Note that this primitive does not necessarily wait for an RCU grace period
 * to complete.  For example, if there are no RCU callbacks queued anywhere
 * in the system, then rcu_barrier() is within its rights to return
 * immediately, without waiting for anything, much less an RCU grace period.
 */
void rcu_barrier(void)
{
	uintptr_t cpu;
	unsigned long flags;
	unsigned long gseq;
	struct rcu_data *rdp;
	unsigned long s = rcu_seq_snap(&rcu_state.barrier_sequence);

	rcu_barrier_trace(TPS("Begin"), -1, s);

	/* Take mutex to serialize concurrent rcu_barrier() requests. */
	mutex_lock(&rcu_state.barrier_mutex);

	/* Did someone else do our work for us? */
	if (rcu_seq_done(&rcu_state.barrier_sequence, s)) {
		rcu_barrier_trace(TPS("EarlyExit"), -1, rcu_state.barrier_sequence);
		smp_mb(); /* caller's subsequent code after above check. */
		mutex_unlock(&rcu_state.barrier_mutex);
		return;
	}

	/* Mark the start of the barrier operation. */
	raw_spin_lock_irqsave(&rcu_state.barrier_lock, flags);
	rcu_seq_start(&rcu_state.barrier_sequence);
	gseq = rcu_state.barrier_sequence;
	rcu_barrier_trace(TPS("Inc1"), -1, rcu_state.barrier_sequence);

	/*
	 * Initialize the count to two rather than to zero in order
	 * to avoid a too-soon return to zero in case of an immediate
	 * invocation of the just-enqueued callback (or preemption of
	 * this task).  Exclude CPU-hotplug operations to ensure that no
	 * offline non-offloaded CPU has callbacks queued.
	 */
	init_completion(&rcu_state.barrier_completion);
	atomic_set(&rcu_state.barrier_cpu_count, 2);
	raw_spin_unlock_irqrestore(&rcu_state.barrier_lock, flags);

	/*
	 * Force each CPU with callbacks to register a new callback.
	 * When that callback is invoked, we will know that all of the
	 * corresponding CPU's preceding callbacks have been invoked.
	 */
	for_each_possible_cpu(cpu) {
		rdp = per_cpu_ptr(&rcu_data, cpu);
retry:
		if (smp_load_acquire(&rdp->barrier_seq_snap) == gseq)
			continue;
		raw_spin_lock_irqsave(&rcu_state.barrier_lock, flags);
		if (!rcu_segcblist_n_cbs(&rdp->cblist)) {
			WRITE_ONCE(rdp->barrier_seq_snap, gseq);
			raw_spin_unlock_irqrestore(&rcu_state.barrier_lock, flags);
			rcu_barrier_trace(TPS("NQ"), cpu, rcu_state.barrier_sequence);
			continue;
		}
		if (!rcu_rdp_cpu_online(rdp)) {
			rcu_barrier_entrain(rdp);
			WARN_ON_ONCE(READ_ONCE(rdp->barrier_seq_snap) != gseq);
			raw_spin_unlock_irqrestore(&rcu_state.barrier_lock, flags);
			rcu_barrier_trace(TPS("OfflineNoCBQ"), cpu, rcu_state.barrier_sequence);
			continue;
		}
		raw_spin_unlock_irqrestore(&rcu_state.barrier_lock, flags);
		if (smp_call_function_single(cpu, rcu_barrier_handler, (void *)cpu, 1)) {
			schedule_timeout_uninterruptible(1);
			goto retry;
		}
		WARN_ON_ONCE(READ_ONCE(rdp->barrier_seq_snap) != gseq);
		rcu_barrier_trace(TPS("OnlineQ"), cpu, rcu_state.barrier_sequence);
	}

	/*
	 * Now that we have an rcu_barrier_callback() callback on each
	 * CPU, and thus each counted, remove the initial count.
	 */
	if (atomic_sub_and_test(2, &rcu_state.barrier_cpu_count))
		complete(&rcu_state.barrier_completion);

	/* Wait for all rcu_barrier_callback() callbacks to be invoked. */
	wait_for_completion(&rcu_state.barrier_completion);

	/* Mark the end of the barrier operation. */
	rcu_barrier_trace(TPS("Inc2"), -1, rcu_state.barrier_sequence);
	rcu_seq_end(&rcu_state.barrier_sequence);
	gseq = rcu_state.barrier_sequence;
	for_each_possible_cpu(cpu) {
		rdp = per_cpu_ptr(&rcu_data, cpu);

		WRITE_ONCE(rdp->barrier_seq_snap, gseq);
	}

	/* Other rcu_barrier() invocations can now safely proceed. */
	mutex_unlock(&rcu_state.barrier_mutex);
}
EXPORT_SYMBOL_GPL(rcu_barrier);

/*
 * Propagate ->qsinitmask bits up the rcu_node tree to account for the
 * first CPU in a given leaf rcu_node structure coming online.  The caller
 * must hold the corresponding leaf rcu_node ->lock with interrupts
 * disabled.
 */
static void rcu_init_new_rnp(struct rcu_node *rnp_leaf)
{
	long mask;
	long oldmask;
	struct rcu_node *rnp = rnp_leaf;

	raw_lockdep_assert_held_rcu_node(rnp_leaf);
	WARN_ON_ONCE(rnp->wait_blkd_tasks);
	for (;;) {
		mask = rnp->grpmask;
		rnp = rnp->parent;
		if (rnp == NULL)
			return;
		raw_spin_lock_rcu_node(rnp); /* Interrupts already disabled. */
		oldmask = rnp->qsmaskinit;
		rnp->qsmaskinit |= mask;
		raw_spin_unlock_rcu_node(rnp); /* Interrupts remain disabled. */
		if (oldmask)
			return;
	}
}

/*
 * Do boot-time initialization of a CPU's per-CPU RCU data.
 */
static void __init
rcu_boot_init_percpu_data(int cpu)
{
	struct context_tracking *ct = this_cpu_ptr(&context_tracking);
	struct rcu_data *rdp = per_cpu_ptr(&rcu_data, cpu);

	/* Set up local state, ensuring consistent view of global state. */
	rdp->grpmask = leaf_node_cpu_bit(rdp->mynode, cpu);
	INIT_WORK(&rdp->strict_work, strict_work_handler);
	WARN_ON_ONCE(ct->dynticks_nesting != 1);
	WARN_ON_ONCE(rcu_dynticks_in_eqs(rcu_dynticks_snap(cpu)));
	rdp->barrier_seq_snap = rcu_state.barrier_sequence;
	rdp->rcu_ofl_gp_seq = rcu_state.gp_seq;
	rdp->rcu_ofl_gp_flags = RCU_GP_CLEANED;
	rdp->rcu_onl_gp_seq = rcu_state.gp_seq;
	rdp->rcu_onl_gp_flags = RCU_GP_CLEANED;
	rdp->last_sched_clock = jiffies;
	rdp->cpu = cpu;
	rcu_boot_init_nocb_percpu_data(rdp);
}

/*
 * Invoked early in the CPU-online process, when pretty much all services
 * are available.  The incoming CPU is not present.
 *
 * Initializes a CPU's per-CPU RCU data.  Note that only one online or
 * offline event can be happening at a given time.  Note also that we can
 * accept some slop in the rsp->gp_seq access due to the fact that this
 * CPU cannot possibly have any non-offloaded RCU callbacks in flight yet.
 * And any offloaded callbacks are being numbered elsewhere.
 */
int rcutree_prepare_cpu(unsigned int cpu)
{
	unsigned long flags;
	struct context_tracking *ct = per_cpu_ptr(&context_tracking, cpu);
	struct rcu_data *rdp = per_cpu_ptr(&rcu_data, cpu);
	struct rcu_node *rnp = rcu_get_root();

	/* Set up local state, ensuring consistent view of global state. */
	raw_spin_lock_irqsave_rcu_node(rnp, flags);
	rdp->qlen_last_fqs_check = 0;
	rdp->n_force_qs_snap = READ_ONCE(rcu_state.n_force_qs);
	rdp->blimit = blimit;
	ct->dynticks_nesting = 1;	/* CPU not up, no tearing. */
	raw_spin_unlock_rcu_node(rnp);		/* irqs remain disabled. */

	/*
	 * Only non-NOCB CPUs that didn't have early-boot callbacks need to be
	 * (re-)initialized.
	 */
	if (!rcu_segcblist_is_enabled(&rdp->cblist))
		rcu_segcblist_init(&rdp->cblist);  /* Re-enable callbacks. */

	/*
	 * Add CPU to leaf rcu_node pending-online bitmask.  Any needed
	 * propagation up the rcu_node tree will happen at the beginning
	 * of the next grace period.
	 */
	rnp = rdp->mynode;
	raw_spin_lock_rcu_node(rnp);		/* irqs already disabled. */
	rdp->beenonline = true;	 /* We have now been online. */
	rdp->gp_seq = READ_ONCE(rnp->gp_seq);
	rdp->gp_seq_needed = rdp->gp_seq;
	rdp->cpu_no_qs.b.norm = true;
	rdp->core_needs_qs = false;
	rdp->rcu_iw_pending = false;
	rdp->rcu_iw = IRQ_WORK_INIT_HARD(rcu_iw_handler);
	rdp->rcu_iw_gp_seq = rdp->gp_seq - 1;
	trace_rcu_grace_period(rcu_state.name, rdp->gp_seq, TPS("cpuonl"));
	raw_spin_unlock_irqrestore_rcu_node(rnp, flags);
	rcu_spawn_one_boost_kthread(rnp);
	rcu_spawn_cpu_nocb_kthread(cpu);
	WRITE_ONCE(rcu_state.n_online_cpus, rcu_state.n_online_cpus + 1);

	return 0;
}

/*
 * Update RCU priority boot kthread affinity for CPU-hotplug changes.
 */
static void rcutree_affinity_setting(unsigned int cpu, int outgoing)
{
	struct rcu_data *rdp = per_cpu_ptr(&rcu_data, cpu);

	rcu_boost_kthread_setaffinity(rdp->mynode, outgoing);
}

/*
 * Near the end of the CPU-online process.  Pretty much all services
 * enabled, and the CPU is now very much alive.
 */
int rcutree_online_cpu(unsigned int cpu)
{
	unsigned long flags;
	struct rcu_data *rdp;
	struct rcu_node *rnp;

	rdp = per_cpu_ptr(&rcu_data, cpu);
	rnp = rdp->mynode;
	raw_spin_lock_irqsave_rcu_node(rnp, flags);
	rnp->ffmask |= rdp->grpmask;
	raw_spin_unlock_irqrestore_rcu_node(rnp, flags);
	if (rcu_scheduler_active == RCU_SCHEDULER_INACTIVE)
		return 0; /* Too early in boot for scheduler work. */
	sync_sched_exp_online_cleanup(cpu);
	rcutree_affinity_setting(cpu, -1);

	// Stop-machine done, so allow nohz_full to disable tick.
	tick_dep_clear(TICK_DEP_BIT_RCU);
	return 0;
}

/*
 * Near the beginning of the process.  The CPU is still very much alive
 * with pretty much all services enabled.
 */
int rcutree_offline_cpu(unsigned int cpu)
{
	unsigned long flags;
	struct rcu_data *rdp;
	struct rcu_node *rnp;

	rdp = per_cpu_ptr(&rcu_data, cpu);
	rnp = rdp->mynode;
	raw_spin_lock_irqsave_rcu_node(rnp, flags);
	rnp->ffmask &= ~rdp->grpmask;
	raw_spin_unlock_irqrestore_rcu_node(rnp, flags);

	rcutree_affinity_setting(cpu, cpu);

	// nohz_full CPUs need the tick for stop-machine to work quickly
	tick_dep_set(TICK_DEP_BIT_RCU);
	return 0;
}

/*
 * Mark the specified CPU as being online so that subsequent grace periods
 * (both expedited and normal) will wait on it.  Note that this means that
 * incoming CPUs are not allowed to use RCU read-side critical sections
 * until this function is called.  Failing to observe this restriction
 * will result in lockdep splats.
 *
 * Note that this function is special in that it is invoked directly
 * from the incoming CPU rather than from the cpuhp_step mechanism.
 * This is because this function must be invoked at a precise location.
 */
void rcu_cpu_starting(unsigned int cpu)
{
	unsigned long flags;
	unsigned long mask;
	struct rcu_data *rdp;
	struct rcu_node *rnp;
	bool newcpu;

	rdp = per_cpu_ptr(&rcu_data, cpu);
	if (rdp->cpu_started)
		return;
	rdp->cpu_started = true;

	rnp = rdp->mynode;
	mask = rdp->grpmask;
	local_irq_save(flags);
	arch_spin_lock(&rcu_state.ofl_lock);
	rcu_dynticks_eqs_online();
	raw_spin_lock(&rcu_state.barrier_lock);
	raw_spin_lock_rcu_node(rnp);
	WRITE_ONCE(rnp->qsmaskinitnext, rnp->qsmaskinitnext | mask);
	raw_spin_unlock(&rcu_state.barrier_lock);
	newcpu = !(rnp->expmaskinitnext & mask);
	rnp->expmaskinitnext |= mask;
	/* Allow lockless access for expedited grace periods. */
	smp_store_release(&rcu_state.ncpus, rcu_state.ncpus + newcpu); /* ^^^ */
	ASSERT_EXCLUSIVE_WRITER(rcu_state.ncpus);
	rcu_gpnum_ovf(rnp, rdp); /* Offline-induced counter wrap? */
	rdp->rcu_onl_gp_seq = READ_ONCE(rcu_state.gp_seq);
	rdp->rcu_onl_gp_flags = READ_ONCE(rcu_state.gp_flags);

	/* An incoming CPU should never be blocking a grace period. */
	if (WARN_ON_ONCE(rnp->qsmask & mask)) { /* RCU waiting on incoming CPU? */
		/* rcu_report_qs_rnp() *really* wants some flags to restore */
		unsigned long flags2;

		local_irq_save(flags2);
		rcu_disable_urgency_upon_qs(rdp);
		/* Report QS -after- changing ->qsmaskinitnext! */
		rcu_report_qs_rnp(mask, rnp, rnp->gp_seq, flags2);
	} else {
		raw_spin_unlock_rcu_node(rnp);
	}
	arch_spin_unlock(&rcu_state.ofl_lock);
	local_irq_restore(flags);
	smp_mb(); /* Ensure RCU read-side usage follows above initialization. */
}

/*
 * The outgoing function has no further need of RCU, so remove it from
 * the rcu_node tree's ->qsmaskinitnext bit masks.
 *
 * Note that this function is special in that it is invoked directly
 * from the outgoing CPU rather than from the cpuhp_step mechanism.
 * This is because this function must be invoked at a precise location.
 */
void rcu_report_dead(unsigned int cpu)
{
	unsigned long flags, seq_flags;
	unsigned long mask;
	struct rcu_data *rdp = per_cpu_ptr(&rcu_data, cpu);
	struct rcu_node *rnp = rdp->mynode;  /* Outgoing CPU's rdp & rnp. */

	// Do any dangling deferred wakeups.
	do_nocb_deferred_wakeup(rdp);

	/* QS for any half-done expedited grace period. */
	rcu_report_exp_rdp(rdp);
	rcu_preempt_deferred_qs(current);

	/* Remove outgoing CPU from mask in the leaf rcu_node structure. */
	mask = rdp->grpmask;
	local_irq_save(seq_flags);
	arch_spin_lock(&rcu_state.ofl_lock);
	raw_spin_lock_irqsave_rcu_node(rnp, flags); /* Enforce GP memory-order guarantee. */
	rdp->rcu_ofl_gp_seq = READ_ONCE(rcu_state.gp_seq);
	rdp->rcu_ofl_gp_flags = READ_ONCE(rcu_state.gp_flags);
	if (rnp->qsmask & mask) { /* RCU waiting on outgoing CPU? */
		/* Report quiescent state -before- changing ->qsmaskinitnext! */
		rcu_disable_urgency_upon_qs(rdp);
		rcu_report_qs_rnp(mask, rnp, rnp->gp_seq, flags);
		raw_spin_lock_irqsave_rcu_node(rnp, flags);
	}
	WRITE_ONCE(rnp->qsmaskinitnext, rnp->qsmaskinitnext & ~mask);
	raw_spin_unlock_irqrestore_rcu_node(rnp, flags);
	arch_spin_unlock(&rcu_state.ofl_lock);
	local_irq_restore(seq_flags);

	rdp->cpu_started = false;
}

#ifdef CONFIG_HOTPLUG_CPU
/*
 * The outgoing CPU has just passed through the dying-idle state, and we
 * are being invoked from the CPU that was IPIed to continue the offline
 * operation.  Migrate the outgoing CPU's callbacks to the current CPU.
 */
void rcutree_migrate_callbacks(int cpu)
{
	unsigned long flags;
	struct rcu_data *my_rdp;
	struct rcu_node *my_rnp;
	struct rcu_data *rdp = per_cpu_ptr(&rcu_data, cpu);
	bool needwake;

	if (rcu_rdp_is_offloaded(rdp) ||
	    rcu_segcblist_empty(&rdp->cblist))
		return;  /* No callbacks to migrate. */

	raw_spin_lock_irqsave(&rcu_state.barrier_lock, flags);
	WARN_ON_ONCE(rcu_rdp_cpu_online(rdp));
	rcu_barrier_entrain(rdp);
	my_rdp = this_cpu_ptr(&rcu_data);
	my_rnp = my_rdp->mynode;
	rcu_nocb_lock(my_rdp); /* irqs already disabled. */
	WARN_ON_ONCE(!rcu_nocb_flush_bypass(my_rdp, NULL, jiffies));
	raw_spin_lock_rcu_node(my_rnp); /* irqs already disabled. */
	/* Leverage recent GPs and set GP for new callbacks. */
	needwake = rcu_advance_cbs(my_rnp, rdp) ||
		   rcu_advance_cbs(my_rnp, my_rdp);
	rcu_segcblist_merge(&my_rdp->cblist, &rdp->cblist);
	raw_spin_unlock(&rcu_state.barrier_lock); /* irqs remain disabled. */
	needwake = needwake || rcu_advance_cbs(my_rnp, my_rdp);
	rcu_segcblist_disable(&rdp->cblist);
	WARN_ON_ONCE(rcu_segcblist_empty(&my_rdp->cblist) != !rcu_segcblist_n_cbs(&my_rdp->cblist));
	check_cb_ovld_locked(my_rdp, my_rnp);
	if (rcu_rdp_is_offloaded(my_rdp)) {
		raw_spin_unlock_rcu_node(my_rnp); /* irqs remain disabled. */
		__call_rcu_nocb_wake(my_rdp, true, flags);
	} else {
		rcu_nocb_unlock(my_rdp); /* irqs remain disabled. */
		raw_spin_unlock_irqrestore_rcu_node(my_rnp, flags);
	}
	if (needwake)
		rcu_gp_kthread_wake();
	lockdep_assert_irqs_enabled();
	WARN_ONCE(rcu_segcblist_n_cbs(&rdp->cblist) != 0 ||
		  !rcu_segcblist_empty(&rdp->cblist),
		  "rcu_cleanup_dead_cpu: Callbacks on offline CPU %d: qlen=%lu, 1stCB=%p\n",
		  cpu, rcu_segcblist_n_cbs(&rdp->cblist),
		  rcu_segcblist_first_cb(&rdp->cblist));
}
#endif

/*
 * On non-huge systems, use expedited RCU grace periods to make suspend
 * and hibernation run faster.
 */
static int rcu_pm_notify(struct notifier_block *self,
			 unsigned long action, void *hcpu)
{
	switch (action) {
	case PM_HIBERNATION_PREPARE:
	case PM_SUSPEND_PREPARE:
		rcu_expedite_gp();
		break;
	case PM_POST_HIBERNATION:
	case PM_POST_SUSPEND:
		rcu_unexpedite_gp();
		break;
	default:
		break;
	}
	return NOTIFY_OK;
}

#ifdef CONFIG_RCU_EXP_KTHREAD
struct kthread_worker *rcu_exp_gp_kworker;
struct kthread_worker *rcu_exp_par_gp_kworker;

static void __init rcu_start_exp_gp_kworkers(void)
{
	const char *par_gp_kworker_name = "rcu_exp_par_gp_kthread_worker";
	const char *gp_kworker_name = "rcu_exp_gp_kthread_worker";
	struct sched_param param = { .sched_priority = kthread_prio };

	rcu_exp_gp_kworker = kthread_create_worker(0, gp_kworker_name);
	if (IS_ERR_OR_NULL(rcu_exp_gp_kworker)) {
		pr_err("Failed to create %s!\n", gp_kworker_name);
		return;
	}

	rcu_exp_par_gp_kworker = kthread_create_worker(0, par_gp_kworker_name);
	if (IS_ERR_OR_NULL(rcu_exp_par_gp_kworker)) {
		pr_err("Failed to create %s!\n", par_gp_kworker_name);
		kthread_destroy_worker(rcu_exp_gp_kworker);
		return;
	}

	sched_setscheduler_nocheck(rcu_exp_gp_kworker->task, SCHED_FIFO, &param);
	sched_setscheduler_nocheck(rcu_exp_par_gp_kworker->task, SCHED_FIFO,
				   &param);
}

static inline void rcu_alloc_par_gp_wq(void)
{
}
#else /* !CONFIG_RCU_EXP_KTHREAD */
struct workqueue_struct *rcu_par_gp_wq;

static void __init rcu_start_exp_gp_kworkers(void)
{
}

static inline void rcu_alloc_par_gp_wq(void)
{
	rcu_par_gp_wq = alloc_workqueue("rcu_par_gp", WQ_MEM_RECLAIM, 0);
	WARN_ON(!rcu_par_gp_wq);
}
#endif /* CONFIG_RCU_EXP_KTHREAD */

/*
 * Spawn the kthreads that handle RCU's grace periods.
 */
static int __init rcu_spawn_gp_kthread(void)
{
	unsigned long flags;
	struct rcu_node *rnp;
	struct sched_param sp;
	struct task_struct *t;
	struct rcu_data *rdp = this_cpu_ptr(&rcu_data);

	rcu_scheduler_fully_active = 1;
	t = kthread_create(rcu_gp_kthread, NULL, "%s", rcu_state.name);
	if (WARN_ONCE(IS_ERR(t), "%s: Could not start grace-period kthread, OOM is now expected behavior\n", __func__))
		return 0;
	if (kthread_prio) {
		sp.sched_priority = kthread_prio;
		sched_setscheduler_nocheck(t, SCHED_FIFO, &sp);
	}
	rnp = rcu_get_root();
	raw_spin_lock_irqsave_rcu_node(rnp, flags);
	WRITE_ONCE(rcu_state.gp_activity, jiffies);
	WRITE_ONCE(rcu_state.gp_req_activity, jiffies);
	// Reset .gp_activity and .gp_req_activity before setting .gp_kthread.
	smp_store_release(&rcu_state.gp_kthread, t);  /* ^^^ */
	raw_spin_unlock_irqrestore_rcu_node(rnp, flags);
	wake_up_process(t);
	/* This is a pre-SMP initcall, we expect a single CPU */
	WARN_ON(num_online_cpus() > 1);
	/*
	 * Those kthreads couldn't be created on rcu_init() -> rcutree_prepare_cpu()
	 * due to rcu_scheduler_fully_active.
	 */
	rcu_spawn_cpu_nocb_kthread(smp_processor_id());
	rcu_spawn_one_boost_kthread(rdp->mynode);
	rcu_spawn_core_kthreads();
	/* Create kthread worker for expedited GPs */
	rcu_start_exp_gp_kworkers();
	return 0;
}
early_initcall(rcu_spawn_gp_kthread);

/*
 * This function is invoked towards the end of the scheduler's
 * initialization process.  Before this is called, the idle task might
 * contain synchronous grace-period primitives (during which time, this idle
 * task is booting the system, and such primitives are no-ops).  After this
 * function is called, any synchronous grace-period primitives are run as
 * expedited, with the requesting task driving the grace period forward.
 * A later core_initcall() rcu_set_runtime_mode() will switch to full
 * runtime RCU functionality.
 */
void rcu_scheduler_starting(void)
{
	unsigned long flags;
	struct rcu_node *rnp;

	WARN_ON(num_online_cpus() != 1);
	WARN_ON(nr_context_switches() > 0);
	rcu_test_sync_prims();

	// Fix up the ->gp_seq counters.
	local_irq_save(flags);
	rcu_for_each_node_breadth_first(rnp)
		rnp->gp_seq_needed = rnp->gp_seq = rcu_state.gp_seq;
	local_irq_restore(flags);

	// Switch out of early boot mode.
	rcu_scheduler_active = RCU_SCHEDULER_INIT;
	rcu_test_sync_prims();
}

/*
 * Helper function for rcu_init() that initializes the rcu_state structure.
 */
static void __init rcu_init_one(void)
{
	static const char * const buf[] = RCU_NODE_NAME_INIT;
	static const char * const fqs[] = RCU_FQS_NAME_INIT;
	static struct lock_class_key rcu_node_class[RCU_NUM_LVLS];
	static struct lock_class_key rcu_fqs_class[RCU_NUM_LVLS];

	int levelspread[RCU_NUM_LVLS];		/* kids/node in each level. */
	int cpustride = 1;
	int i;
	int j;
	struct rcu_node *rnp;

	BUILD_BUG_ON(RCU_NUM_LVLS > ARRAY_SIZE(buf));  /* Fix buf[] init! */

	/* Silence gcc 4.8 false positive about array index out of range. */
	if (rcu_num_lvls <= 0 || rcu_num_lvls > RCU_NUM_LVLS)
		panic("rcu_init_one: rcu_num_lvls out of range");

	/* Initialize the level-tracking arrays. */

	for (i = 1; i < rcu_num_lvls; i++)
		rcu_state.level[i] =
			rcu_state.level[i - 1] + num_rcu_lvl[i - 1];
	rcu_init_levelspread(levelspread, num_rcu_lvl);

	/* Initialize the elements themselves, starting from the leaves. */

	for (i = rcu_num_lvls - 1; i >= 0; i--) {
		cpustride *= levelspread[i];
		rnp = rcu_state.level[i];
		for (j = 0; j < num_rcu_lvl[i]; j++, rnp++) {
			raw_spin_lock_init(&ACCESS_PRIVATE(rnp, lock));
			lockdep_set_class_and_name(&ACCESS_PRIVATE(rnp, lock),
						   &rcu_node_class[i], buf[i]);
			raw_spin_lock_init(&rnp->fqslock);
			lockdep_set_class_and_name(&rnp->fqslock,
						   &rcu_fqs_class[i], fqs[i]);
			rnp->gp_seq = rcu_state.gp_seq;
			rnp->gp_seq_needed = rcu_state.gp_seq;
			rnp->completedqs = rcu_state.gp_seq;
			rnp->qsmask = 0;
			rnp->qsmaskinit = 0;
			rnp->grplo = j * cpustride;
			rnp->grphi = (j + 1) * cpustride - 1;
			if (rnp->grphi >= nr_cpu_ids)
				rnp->grphi = nr_cpu_ids - 1;
			if (i == 0) {
				rnp->grpnum = 0;
				rnp->grpmask = 0;
				rnp->parent = NULL;
			} else {
				rnp->grpnum = j % levelspread[i - 1];
				rnp->grpmask = BIT(rnp->grpnum);
				rnp->parent = rcu_state.level[i - 1] +
					      j / levelspread[i - 1];
			}
			rnp->level = i;
			INIT_LIST_HEAD(&rnp->blkd_tasks);
			rcu_init_one_nocb(rnp);
			init_waitqueue_head(&rnp->exp_wq[0]);
			init_waitqueue_head(&rnp->exp_wq[1]);
			init_waitqueue_head(&rnp->exp_wq[2]);
			init_waitqueue_head(&rnp->exp_wq[3]);
			spin_lock_init(&rnp->exp_lock);
			mutex_init(&rnp->boost_kthread_mutex);
			raw_spin_lock_init(&rnp->exp_poll_lock);
			rnp->exp_seq_poll_rq = RCU_GET_STATE_COMPLETED;
			INIT_WORK(&rnp->exp_poll_wq, sync_rcu_do_polled_gp);
		}
	}

	init_swait_queue_head(&rcu_state.gp_wq);
	init_swait_queue_head(&rcu_state.expedited_wq);
	rnp = rcu_first_leaf_node();
	for_each_possible_cpu(i) {
		while (i > rnp->grphi)
			rnp++;
		per_cpu_ptr(&rcu_data, i)->mynode = rnp;
		rcu_boot_init_percpu_data(i);
	}
}

/*
 * Force priority from the kernel command-line into range.
 */
static void __init sanitize_kthread_prio(void)
{
	int kthread_prio_in = kthread_prio;

	if (IS_ENABLED(CONFIG_RCU_BOOST) && kthread_prio < 2
	    && IS_BUILTIN(CONFIG_RCU_TORTURE_TEST))
		kthread_prio = 2;
	else if (IS_ENABLED(CONFIG_RCU_BOOST) && kthread_prio < 1)
		kthread_prio = 1;
	else if (kthread_prio < 0)
		kthread_prio = 0;
	else if (kthread_prio > 99)
		kthread_prio = 99;

	if (kthread_prio != kthread_prio_in)
		pr_alert("%s: Limited prio to %d from %d\n",
			 __func__, kthread_prio, kthread_prio_in);
}

/*
 * Compute the rcu_node tree geometry from kernel parameters.  This cannot
 * replace the definitions in tree.h because those are needed to size
 * the ->node array in the rcu_state structure.
 */
void rcu_init_geometry(void)
{
	ulong d;
	int i;
	static unsigned long old_nr_cpu_ids;
	int rcu_capacity[RCU_NUM_LVLS];
	static bool initialized;

	if (initialized) {
		/*
		 * Warn if setup_nr_cpu_ids() had not yet been invoked,
		 * unless nr_cpus_ids == NR_CPUS, in which case who cares?
		 */
		WARN_ON_ONCE(old_nr_cpu_ids != nr_cpu_ids);
		return;
	}

	old_nr_cpu_ids = nr_cpu_ids;
	initialized = true;

	/*
	 * Initialize any unspecified boot parameters.
	 * The default values of jiffies_till_first_fqs and
	 * jiffies_till_next_fqs are set to the RCU_JIFFIES_TILL_FORCE_QS
	 * value, which is a function of HZ, then adding one for each
	 * RCU_JIFFIES_FQS_DIV CPUs that might be on the system.
	 */
	d = RCU_JIFFIES_TILL_FORCE_QS + nr_cpu_ids / RCU_JIFFIES_FQS_DIV;
	if (jiffies_till_first_fqs == ULONG_MAX)
		jiffies_till_first_fqs = d;
	if (jiffies_till_next_fqs == ULONG_MAX)
		jiffies_till_next_fqs = d;
	adjust_jiffies_till_sched_qs();

	/* If the compile-time values are accurate, just leave. */
	if (rcu_fanout_leaf == RCU_FANOUT_LEAF &&
	    nr_cpu_ids == NR_CPUS)
		return;
	pr_info("Adjusting geometry for rcu_fanout_leaf=%d, nr_cpu_ids=%u\n",
		rcu_fanout_leaf, nr_cpu_ids);

	/*
	 * The boot-time rcu_fanout_leaf parameter must be at least two
	 * and cannot exceed the number of bits in the rcu_node masks.
	 * Complain and fall back to the compile-time values if this
	 * limit is exceeded.
	 */
	if (rcu_fanout_leaf < 2 ||
	    rcu_fanout_leaf > sizeof(unsigned long) * 8) {
		rcu_fanout_leaf = RCU_FANOUT_LEAF;
		WARN_ON(1);
		return;
	}

	/*
	 * Compute number of nodes that can be handled an rcu_node tree
	 * with the given number of levels.
	 */
	rcu_capacity[0] = rcu_fanout_leaf;
	for (i = 1; i < RCU_NUM_LVLS; i++)
		rcu_capacity[i] = rcu_capacity[i - 1] * RCU_FANOUT;

	/*
	 * The tree must be able to accommodate the configured number of CPUs.
	 * If this limit is exceeded, fall back to the compile-time values.
	 */
	if (nr_cpu_ids > rcu_capacity[RCU_NUM_LVLS - 1]) {
		rcu_fanout_leaf = RCU_FANOUT_LEAF;
		WARN_ON(1);
		return;
	}

	/* Calculate the number of levels in the tree. */
	for (i = 0; nr_cpu_ids > rcu_capacity[i]; i++) {
	}
	rcu_num_lvls = i + 1;

	/* Calculate the number of rcu_nodes at each level of the tree. */
	for (i = 0; i < rcu_num_lvls; i++) {
		int cap = rcu_capacity[(rcu_num_lvls - 1) - i];
		num_rcu_lvl[i] = DIV_ROUND_UP(nr_cpu_ids, cap);
	}

	/* Calculate the total number of rcu_node structures. */
	rcu_num_nodes = 0;
	for (i = 0; i < rcu_num_lvls; i++)
		rcu_num_nodes += num_rcu_lvl[i];
}

/*
 * Dump out the structure of the rcu_node combining tree associated
 * with the rcu_state structure.
 */
static void __init rcu_dump_rcu_node_tree(void)
{
	int level = 0;
	struct rcu_node *rnp;

	pr_info("rcu_node tree layout dump\n");
	pr_info(" ");
	rcu_for_each_node_breadth_first(rnp) {
		if (rnp->level != level) {
			pr_cont("\n");
			pr_info(" ");
			level = rnp->level;
		}
		pr_cont("%d:%d ^%d  ", rnp->grplo, rnp->grphi, rnp->grpnum);
	}
	pr_cont("\n");
}

struct workqueue_struct *rcu_gp_wq;

static void __init kfree_rcu_batch_init(void)
{
	int cpu;
	int i;

	/* Clamp it to [0:100] seconds interval. */
	if (rcu_delay_page_cache_fill_msec < 0 ||
		rcu_delay_page_cache_fill_msec > 100 * MSEC_PER_SEC) {

		rcu_delay_page_cache_fill_msec =
			clamp(rcu_delay_page_cache_fill_msec, 0,
				(int) (100 * MSEC_PER_SEC));

		pr_info("Adjusting rcutree.rcu_delay_page_cache_fill_msec to %d ms.\n",
			rcu_delay_page_cache_fill_msec);
	}

	for_each_possible_cpu(cpu) {
		struct kfree_rcu_cpu *krcp = per_cpu_ptr(&krc, cpu);

		for (i = 0; i < KFREE_N_BATCHES; i++) {
			INIT_RCU_WORK(&krcp->krw_arr[i].rcu_work, kfree_rcu_work);
			krcp->krw_arr[i].krcp = krcp;
		}

		INIT_DELAYED_WORK(&krcp->monitor_work, kfree_rcu_monitor);
		INIT_DELAYED_WORK(&krcp->page_cache_work, fill_page_cache_func);
		krcp->initialized = true;
	}
	if (register_shrinker(&kfree_rcu_shrinker, "rcu-kfree"))
		pr_err("Failed to register kfree_rcu() shrinker!\n");
}

void __init rcu_init(void)
{
	int cpu = smp_processor_id();

	rcu_early_boot_tests();

	kfree_rcu_batch_init();
	rcu_bootup_announce();
	sanitize_kthread_prio();
	rcu_init_geometry();
	rcu_init_one();
	if (dump_tree)
		rcu_dump_rcu_node_tree();
	if (use_softirq)
		open_softirq(RCU_SOFTIRQ, rcu_core_si);

	/*
	 * We don't need protection against CPU-hotplug here because
	 * this is called early in boot, before either interrupts
	 * or the scheduler are operational.
	 */
	pm_notifier(rcu_pm_notify, 0);
	WARN_ON(num_online_cpus() > 1); // Only one CPU this early in boot.
	rcutree_prepare_cpu(cpu);
	rcu_cpu_starting(cpu);
	rcutree_online_cpu(cpu);

	/* Create workqueue for Tree SRCU and for expedited GPs. */
	rcu_gp_wq = alloc_workqueue("rcu_gp", WQ_MEM_RECLAIM, 0);
	WARN_ON(!rcu_gp_wq);
	rcu_alloc_par_gp_wq();

	/* Fill in default value for rcutree.qovld boot parameter. */
	/* -After- the rcu_node ->lock fields are initialized! */
	if (qovld < 0)
		qovld_calc = DEFAULT_RCU_QOVLD_MULT * qhimark;
	else
		qovld_calc = qovld;

	// Kick-start any polled grace periods that started early.
	if (!(per_cpu_ptr(&rcu_data, cpu)->mynode->exp_seq_poll_rq & 0x1))
		(void)start_poll_synchronize_rcu_expedited();
}

#include "tree_stall.h"
#include "tree_exp.h"
#include "tree_nocb.h"
#include "tree_plugin.h"<|MERGE_RESOLUTION|>--- conflicted
+++ resolved
@@ -3650,7 +3650,6 @@
 /**
  * start_poll_synchronize_rcu_full - Take a full snapshot and start RCU grace period
  * @rgosp: value from get_state_synchronize_rcu_full() or start_poll_synchronize_rcu_full()
-<<<<<<< HEAD
  *
  * Places the normal and expedited grace-period states in *@rgos.  This
  * state value can be passed to a later call to cond_synchronize_rcu_full()
@@ -3659,16 +3658,6 @@
  * If the needed grace period is not already slated to start, notifies
  * RCU core of the need for that grace period.
  *
-=======
- *
- * Places the normal and expedited grace-period states in *@rgos.  This
- * state value can be passed to a later call to cond_synchronize_rcu_full()
- * or poll_state_synchronize_rcu_full() to determine whether or not a
- * grace period (whether normal or expedited) has elapsed in the meantime.
- * If the needed grace period is not already slated to start, notifies
- * RCU core of the need for that grace period.
- *
->>>>>>> 3cf241c3
  * Interrupts must be enabled for the case where it is necessary to awaken
  * the grace-period kthread.
  */
