--- conflicted
+++ resolved
@@ -3484,12 +3484,8 @@
 			goto next;
 
 		if (!pmd_trans_huge(pmd[i])) {
-<<<<<<< HEAD
-			if (!walk->force_scan && should_clear_pmd_young())
-=======
 			if (!walk->force_scan && should_clear_pmd_young() &&
 			    !mm_has_notifiers(args->mm))
->>>>>>> e8a05819
 				pmdp_test_and_clear_young(vma, addr, pmd + i);
 			goto next;
 		}
@@ -3570,14 +3566,8 @@
 			continue;
 		}
 
-<<<<<<< HEAD
-		walk->mm_stats[MM_NONLEAF_TOTAL]++;
-
-		if (!walk->force_scan && should_clear_pmd_young()) {
-=======
 		if (!walk->force_scan && should_clear_pmd_young() &&
 		    !mm_has_notifiers(args->mm)) {
->>>>>>> e8a05819
 			if (!pmd_young(val))
 				continue;
 
