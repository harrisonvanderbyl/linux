// SPDX-License-Identifier: GPL-2.0-only
/*
 * intel_powerclamp.c - package c-state idle injection
 *
 * Copyright (c) 2012, Intel Corporation.
 *
 * Authors:
 *     Arjan van de Ven <arjan@linux.intel.com>
 *     Jacob Pan <jacob.jun.pan@linux.intel.com>
 *
 *	TODO:
 *           1. better handle wakeup from external interrupts, currently a fixed
 *              compensation is added to clamping duration when excessive amount
 *              of wakeups are observed during idle time. the reason is that in
 *              case of external interrupts without need for ack, clamping down
 *              cpu in non-irq context does not reduce irq. for majority of the
 *              cases, clamping down cpu does help reduce irq as well, we should
 *              be able to differentiate the two cases and give a quantitative
 *              solution for the irqs that we can control. perhaps based on
 *              get_cpu_iowait_time_us()
 *
 *	     2. synchronization with other hw blocks
 */

#define pr_fmt(fmt)	KBUILD_MODNAME ": " fmt

#include <linux/module.h>
#include <linux/kernel.h>
#include <linux/delay.h>
#include <linux/kthread.h>
#include <linux/cpu.h>
#include <linux/thermal.h>
#include <linux/slab.h>
#include <linux/tick.h>
#include <linux/debugfs.h>
#include <linux/seq_file.h>
#include <linux/sched/rt.h>
#include <uapi/linux/sched/types.h>

#include <asm/nmi.h>
#include <asm/msr.h>
#include <asm/mwait.h>
#include <asm/cpu_device_id.h>
#include <asm/hardirq.h>

#define MAX_TARGET_RATIO (50U)
/* For each undisturbed clamping period (no extra wake ups during idle time),
 * we increment the confidence counter for the given target ratio.
 * CONFIDENCE_OK defines the level where runtime calibration results are
 * valid.
 */
#define CONFIDENCE_OK (3)
/* Default idle injection duration, driver adjust sleep time to meet target
 * idle ratio. Similar to frequency modulation.
 */
#define DEFAULT_DURATION_JIFFIES (6)

static unsigned int target_mwait;
static struct dentry *debug_dir;

/* user selected target */
static unsigned int set_target_ratio;
static unsigned int current_ratio;
static bool should_skip;

static unsigned int control_cpu; /* The cpu assigned to collect stat and update
				  * control parameters. default to BSP but BSP
				  * can be offlined.
				  */
static bool clamping;

struct powerclamp_worker_data {
	struct kthread_worker *worker;
	struct kthread_work balancing_work;
	struct kthread_delayed_work idle_injection_work;
	unsigned int cpu;
	unsigned int count;
	unsigned int guard;
	unsigned int window_size_now;
	unsigned int target_ratio;
	unsigned int duration_jiffies;
	bool clamping;
};

static struct powerclamp_worker_data __percpu *worker_data;
static struct thermal_cooling_device *cooling_dev;
static unsigned long *cpu_clamping_mask;  /* bit map for tracking per cpu
					   * clamping kthread worker
					   */

static unsigned int duration;
static unsigned int pkg_cstate_ratio_cur;
static unsigned int window_size;

static int duration_set(const char *arg, const struct kernel_param *kp)
{
	int ret = 0;
	unsigned long new_duration;

	ret = kstrtoul(arg, 10, &new_duration);
	if (ret)
		goto exit;
	if (new_duration > 25 || new_duration < 6) {
		pr_err("Out of recommended range %lu, between 6-25ms\n",
			new_duration);
		ret = -EINVAL;
	}

	duration = clamp(new_duration, 6ul, 25ul);
	smp_mb();

exit:

	return ret;
}

static const struct kernel_param_ops duration_ops = {
	.set = duration_set,
	.get = param_get_int,
};


module_param_cb(duration, &duration_ops, &duration, 0644);
MODULE_PARM_DESC(duration, "forced idle time for each attempt in msec.");

struct powerclamp_calibration_data {
	unsigned long confidence;  /* used for calibration, basically a counter
				    * gets incremented each time a clamping
				    * period is completed without extra wakeups
				    * once that counter is reached given level,
				    * compensation is deemed usable.
				    */
	unsigned long steady_comp; /* steady state compensation used when
				    * no extra wakeups occurred.
				    */
	unsigned long dynamic_comp; /* compensate excessive wakeup from idle
				     * mostly from external interrupts.
				     */
};

static struct powerclamp_calibration_data cal_data[MAX_TARGET_RATIO];

static int window_size_set(const char *arg, const struct kernel_param *kp)
{
	int ret = 0;
	unsigned long new_window_size;

	ret = kstrtoul(arg, 10, &new_window_size);
	if (ret)
		goto exit_win;
	if (new_window_size > 10 || new_window_size < 2) {
		pr_err("Out of recommended window size %lu, between 2-10\n",
			new_window_size);
		ret = -EINVAL;
	}

	window_size = clamp(new_window_size, 2ul, 10ul);
	smp_mb();

exit_win:

	return ret;
}

static const struct kernel_param_ops window_size_ops = {
	.set = window_size_set,
	.get = param_get_int,
};

module_param_cb(window_size, &window_size_ops, &window_size, 0644);
MODULE_PARM_DESC(window_size, "sliding window in number of clamping cycles\n"
	"\tpowerclamp controls idle ratio within this window. larger\n"
	"\twindow size results in slower response time but more smooth\n"
	"\tclamping results. default to 2.");

static void find_target_mwait(void)
{
	unsigned int eax, ebx, ecx, edx;
	unsigned int highest_cstate = 0;
	unsigned int highest_subcstate = 0;
	int i;

	if (boot_cpu_data.cpuid_level < CPUID_MWAIT_LEAF)
		return;

	cpuid(CPUID_MWAIT_LEAF, &eax, &ebx, &ecx, &edx);

	if (!(ecx & CPUID5_ECX_EXTENSIONS_SUPPORTED) ||
	    !(ecx & CPUID5_ECX_INTERRUPT_BREAK))
		return;

	edx >>= MWAIT_SUBSTATE_SIZE;
	for (i = 0; i < 7 && edx; i++, edx >>= MWAIT_SUBSTATE_SIZE) {
		if (edx & MWAIT_SUBSTATE_MASK) {
			highest_cstate = i;
			highest_subcstate = edx & MWAIT_SUBSTATE_MASK;
		}
	}
	target_mwait = (highest_cstate << MWAIT_SUBSTATE_SIZE) |
		(highest_subcstate - 1);

}

struct pkg_cstate_info {
	bool skip;
	int msr_index;
	int cstate_id;
};

#define PKG_CSTATE_INIT(id) {				\
		.msr_index = MSR_PKG_C##id##_RESIDENCY, \
		.cstate_id = id				\
			}

static struct pkg_cstate_info pkg_cstates[] = {
	PKG_CSTATE_INIT(2),
	PKG_CSTATE_INIT(3),
	PKG_CSTATE_INIT(6),
	PKG_CSTATE_INIT(7),
	PKG_CSTATE_INIT(8),
	PKG_CSTATE_INIT(9),
	PKG_CSTATE_INIT(10),
	{NULL},
};

static bool has_pkg_state_counter(void)
{
	u64 val;
	struct pkg_cstate_info *info = pkg_cstates;

	/* check if any one of the counter msrs exists */
	while (info->msr_index) {
		if (!rdmsrl_safe(info->msr_index, &val))
			return true;
		info++;
	}

	return false;
}

static u64 pkg_state_counter(void)
{
	u64 val;
	u64 count = 0;
	struct pkg_cstate_info *info = pkg_cstates;

	while (info->msr_index) {
		if (!info->skip) {
			if (!rdmsrl_safe(info->msr_index, &val))
				count += val;
			else
				info->skip = true;
		}
		info++;
	}

	return count;
}

static unsigned int get_compensation(int ratio)
{
	unsigned int comp = 0;

	/* we only use compensation if all adjacent ones are good */
	if (ratio == 1 &&
		cal_data[ratio].confidence >= CONFIDENCE_OK &&
		cal_data[ratio + 1].confidence >= CONFIDENCE_OK &&
		cal_data[ratio + 2].confidence >= CONFIDENCE_OK) {
		comp = (cal_data[ratio].steady_comp +
			cal_data[ratio + 1].steady_comp +
			cal_data[ratio + 2].steady_comp) / 3;
	} else if (ratio == MAX_TARGET_RATIO - 1 &&
		cal_data[ratio].confidence >= CONFIDENCE_OK &&
		cal_data[ratio - 1].confidence >= CONFIDENCE_OK &&
		cal_data[ratio - 2].confidence >= CONFIDENCE_OK) {
		comp = (cal_data[ratio].steady_comp +
			cal_data[ratio - 1].steady_comp +
			cal_data[ratio - 2].steady_comp) / 3;
	} else if (cal_data[ratio].confidence >= CONFIDENCE_OK &&
		cal_data[ratio - 1].confidence >= CONFIDENCE_OK &&
		cal_data[ratio + 1].confidence >= CONFIDENCE_OK) {
		comp = (cal_data[ratio].steady_comp +
			cal_data[ratio - 1].steady_comp +
			cal_data[ratio + 1].steady_comp) / 3;
	}

	/* do not exceed limit */
	if (comp + ratio >= MAX_TARGET_RATIO)
		comp = MAX_TARGET_RATIO - ratio - 1;

	return comp;
}

static void adjust_compensation(int target_ratio, unsigned int win)
{
	int delta;
	struct powerclamp_calibration_data *d = &cal_data[target_ratio];

	/*
	 * adjust compensations if confidence level has not been reached.
	 */
	if (d->confidence >= CONFIDENCE_OK)
		return;

	delta = set_target_ratio - current_ratio;
	/* filter out bad data */
	if (delta >= 0 && delta <= (1+target_ratio/10)) {
		if (d->steady_comp)
			d->steady_comp =
				roundup(delta+d->steady_comp, 2)/2;
		else
			d->steady_comp = delta;
		d->confidence++;
	}
}

static bool powerclamp_adjust_controls(unsigned int target_ratio,
				unsigned int guard, unsigned int win)
{
	static u64 msr_last, tsc_last;
	u64 msr_now, tsc_now;
	u64 val64;

	/* check result for the last window */
	msr_now = pkg_state_counter();
	tsc_now = rdtsc();

	/* calculate pkg cstate vs tsc ratio */
	if (!msr_last || !tsc_last)
		current_ratio = 1;
	else if (tsc_now-tsc_last) {
		val64 = 100*(msr_now-msr_last);
		do_div(val64, (tsc_now-tsc_last));
		current_ratio = val64;
	}

	/* update record */
	msr_last = msr_now;
	tsc_last = tsc_now;

	adjust_compensation(target_ratio, win);

	/* if we are above target+guard, skip */
	return set_target_ratio + guard <= current_ratio;
}

static void clamp_balancing_func(struct kthread_work *work)
{
	struct powerclamp_worker_data *w_data;
	int sleeptime;
	unsigned long target_jiffies;
	unsigned int compensated_ratio;
	int interval; /* jiffies to sleep for each attempt */

	w_data = container_of(work, struct powerclamp_worker_data,
			      balancing_work);

	/*
	 * make sure user selected ratio does not take effect until
	 * the next round. adjust target_ratio if user has changed
	 * target such that we can converge quickly.
	 */
	w_data->target_ratio = READ_ONCE(set_target_ratio);
	w_data->guard = 1 + w_data->target_ratio / 20;
	w_data->window_size_now = window_size;
	w_data->duration_jiffies = msecs_to_jiffies(duration);
	w_data->count++;

	/*
	 * systems may have different ability to enter package level
	 * c-states, thus we need to compensate the injected idle ratio
	 * to achieve the actual target reported by the HW.
	 */
	compensated_ratio = w_data->target_ratio +
		get_compensation(w_data->target_ratio);
	if (compensated_ratio <= 0)
		compensated_ratio = 1;
	interval = w_data->duration_jiffies * 100 / compensated_ratio;

	/* align idle time */
	target_jiffies = roundup(jiffies, interval);
	sleeptime = target_jiffies - jiffies;
	if (sleeptime <= 0)
		sleeptime = 1;

	if (clamping && w_data->clamping && cpu_online(w_data->cpu))
		kthread_queue_delayed_work(w_data->worker,
					   &w_data->idle_injection_work,
					   sleeptime);
}

static void clamp_idle_injection_func(struct kthread_work *work)
{
	struct powerclamp_worker_data *w_data;

	w_data = container_of(work, struct powerclamp_worker_data,
			      idle_injection_work.work);

	/*
	 * only elected controlling cpu can collect stats and update
	 * control parameters.
	 */
	if (w_data->cpu == control_cpu &&
	    !(w_data->count % w_data->window_size_now)) {
		should_skip =
			powerclamp_adjust_controls(w_data->target_ratio,
						   w_data->guard,
						   w_data->window_size_now);
		smp_mb();
	}

	if (should_skip)
		goto balance;

	play_idle(jiffies_to_usecs(w_data->duration_jiffies));

balance:
	if (clamping && w_data->clamping && cpu_online(w_data->cpu))
		kthread_queue_work(w_data->worker, &w_data->balancing_work);
}

/*
 * 1 HZ polling while clamping is active, useful for userspace
 * to monitor actual idle ratio.
 */
static void poll_pkg_cstate(struct work_struct *dummy);
static DECLARE_DELAYED_WORK(poll_pkg_cstate_work, poll_pkg_cstate);
static void poll_pkg_cstate(struct work_struct *dummy)
{
	static u64 msr_last;
	static u64 tsc_last;

	u64 msr_now;
	u64 tsc_now;
	u64 val64;

	msr_now = pkg_state_counter();
	tsc_now = rdtsc();

	/* calculate pkg cstate vs tsc ratio */
	if (!msr_last || !tsc_last)
		pkg_cstate_ratio_cur = 1;
	else {
		if (tsc_now - tsc_last) {
			val64 = 100 * (msr_now - msr_last);
			do_div(val64, (tsc_now - tsc_last));
			pkg_cstate_ratio_cur = val64;
		}
	}

	/* update record */
	msr_last = msr_now;
	tsc_last = tsc_now;

	if (true == clamping)
		schedule_delayed_work(&poll_pkg_cstate_work, HZ);
}

static void start_power_clamp_worker(unsigned long cpu)
{
	struct powerclamp_worker_data *w_data = per_cpu_ptr(worker_data, cpu);
	struct kthread_worker *worker;

	worker = kthread_create_worker_on_cpu(cpu, 0, "kidle_inj/%ld", cpu);
	if (IS_ERR(worker))
		return;

	w_data->worker = worker;
	w_data->count = 0;
	w_data->cpu = cpu;
	w_data->clamping = true;
	set_bit(cpu, cpu_clamping_mask);
	sched_set_fifo(worker->task);
	kthread_init_work(&w_data->balancing_work, clamp_balancing_func);
	kthread_init_delayed_work(&w_data->idle_injection_work,
				  clamp_idle_injection_func);
	kthread_queue_work(w_data->worker, &w_data->balancing_work);
}

static void stop_power_clamp_worker(unsigned long cpu)
{
	struct powerclamp_worker_data *w_data = per_cpu_ptr(worker_data, cpu);

	if (!w_data->worker)
		return;

	w_data->clamping = false;
	/*
	 * Make sure that all works that get queued after this point see
	 * the clamping disabled. The counter part is not needed because
	 * there is an implicit memory barrier when the queued work
	 * is proceed.
	 */
	smp_wmb();
	kthread_cancel_work_sync(&w_data->balancing_work);
	kthread_cancel_delayed_work_sync(&w_data->idle_injection_work);
	/*
	 * The balancing work still might be queued here because
	 * the handling of the "clapming" variable, cancel, and queue
	 * operations are not synchronized via a lock. But it is not
	 * a big deal. The balancing work is fast and destroy kthread
	 * will wait for it.
	 */
	clear_bit(w_data->cpu, cpu_clamping_mask);
	kthread_destroy_worker(w_data->worker);

	w_data->worker = NULL;
}

static int start_power_clamp(void)
{
	unsigned long cpu;

	set_target_ratio = clamp(set_target_ratio, 0U, MAX_TARGET_RATIO - 1);
	/* prevent cpu hotplug */
	cpus_read_lock();

	/* prefer BSP */
<<<<<<< HEAD
	control_cpu = 0;
	if (!cpu_online(control_cpu)) {
		control_cpu = get_cpu();
		put_cpu();
	}
=======
	control_cpu = cpumask_first(cpu_online_mask);
>>>>>>> 3cf241c3

	clamping = true;
	schedule_delayed_work(&poll_pkg_cstate_work, 0);

	/* start one kthread worker per online cpu */
	for_each_online_cpu(cpu) {
		start_power_clamp_worker(cpu);
	}
	cpus_read_unlock();

	return 0;
}

static void end_power_clamp(void)
{
	int i;

	/*
	 * Block requeuing in all the kthread workers. They will flush and
	 * stop faster.
	 */
	clamping = false;
	for_each_set_bit(i, cpu_clamping_mask, num_possible_cpus()) {
		pr_debug("clamping worker for cpu %d alive, destroy\n", i);
		stop_power_clamp_worker(i);
	}
}

static int powerclamp_cpu_online(unsigned int cpu)
{
	if (clamping == false)
		return 0;
	start_power_clamp_worker(cpu);
	/* prefer BSP as controlling CPU */
	if (cpu == 0) {
		control_cpu = 0;
		smp_mb();
	}
	return 0;
}

static int powerclamp_cpu_predown(unsigned int cpu)
{
	if (clamping == false)
		return 0;

	stop_power_clamp_worker(cpu);
	if (cpu != control_cpu)
		return 0;

	control_cpu = cpumask_first(cpu_online_mask);
	if (control_cpu == cpu)
		control_cpu = cpumask_next(cpu, cpu_online_mask);
	smp_mb();
	return 0;
}

static int powerclamp_get_max_state(struct thermal_cooling_device *cdev,
				 unsigned long *state)
{
	*state = MAX_TARGET_RATIO;

	return 0;
}

static int powerclamp_get_cur_state(struct thermal_cooling_device *cdev,
				 unsigned long *state)
{
	if (true == clamping)
		*state = pkg_cstate_ratio_cur;
	else
		/* to save power, do not poll idle ratio while not clamping */
		*state = -1; /* indicates invalid state */

	return 0;
}

static int powerclamp_set_cur_state(struct thermal_cooling_device *cdev,
				 unsigned long new_target_ratio)
{
	int ret = 0;

	new_target_ratio = clamp(new_target_ratio, 0UL,
				(unsigned long) (MAX_TARGET_RATIO-1));
	if (set_target_ratio == 0 && new_target_ratio > 0) {
		pr_info("Start idle injection to reduce power\n");
		set_target_ratio = new_target_ratio;
		ret = start_power_clamp();
		goto exit_set;
	} else	if (set_target_ratio > 0 && new_target_ratio == 0) {
		pr_info("Stop forced idle injection\n");
		end_power_clamp();
		set_target_ratio = 0;
	} else	/* adjust currently running */ {
		set_target_ratio = new_target_ratio;
		/* make new set_target_ratio visible to other cpus */
		smp_mb();
	}

exit_set:
	return ret;
}

/* bind to generic thermal layer as cooling device*/
static const struct thermal_cooling_device_ops powerclamp_cooling_ops = {
	.get_max_state = powerclamp_get_max_state,
	.get_cur_state = powerclamp_get_cur_state,
	.set_cur_state = powerclamp_set_cur_state,
};

static const struct x86_cpu_id __initconst intel_powerclamp_ids[] = {
	X86_MATCH_VENDOR_FEATURE(INTEL, X86_FEATURE_MWAIT, NULL),
	{}
};
MODULE_DEVICE_TABLE(x86cpu, intel_powerclamp_ids);

static int __init powerclamp_probe(void)
{

	if (!x86_match_cpu(intel_powerclamp_ids)) {
		pr_err("CPU does not support MWAIT\n");
		return -ENODEV;
	}

	/* The goal for idle time alignment is to achieve package cstate. */
	if (!has_pkg_state_counter()) {
		pr_info("No package C-state available\n");
		return -ENODEV;
	}

	/* find the deepest mwait value */
	find_target_mwait();

	return 0;
}

static int powerclamp_debug_show(struct seq_file *m, void *unused)
{
	int i = 0;

	seq_printf(m, "controlling cpu: %d\n", control_cpu);
	seq_printf(m, "pct confidence steady dynamic (compensation)\n");
	for (i = 0; i < MAX_TARGET_RATIO; i++) {
		seq_printf(m, "%d\t%lu\t%lu\t%lu\n",
			i,
			cal_data[i].confidence,
			cal_data[i].steady_comp,
			cal_data[i].dynamic_comp);
	}

	return 0;
}

DEFINE_SHOW_ATTRIBUTE(powerclamp_debug);

static inline void powerclamp_create_debug_files(void)
{
	debug_dir = debugfs_create_dir("intel_powerclamp", NULL);

	debugfs_create_file("powerclamp_calib", S_IRUGO, debug_dir, cal_data,
			    &powerclamp_debug_fops);
}

static enum cpuhp_state hp_state;

static int __init powerclamp_init(void)
{
	int retval;

	cpu_clamping_mask = bitmap_zalloc(num_possible_cpus(), GFP_KERNEL);
	if (!cpu_clamping_mask)
		return -ENOMEM;

	/* probe cpu features and ids here */
	retval = powerclamp_probe();
	if (retval)
		goto exit_free;

	/* set default limit, maybe adjusted during runtime based on feedback */
	window_size = 2;
	retval = cpuhp_setup_state_nocalls(CPUHP_AP_ONLINE_DYN,
					   "thermal/intel_powerclamp:online",
					   powerclamp_cpu_online,
					   powerclamp_cpu_predown);
	if (retval < 0)
		goto exit_free;

	hp_state = retval;

	worker_data = alloc_percpu(struct powerclamp_worker_data);
	if (!worker_data) {
		retval = -ENOMEM;
		goto exit_unregister;
	}

	cooling_dev = thermal_cooling_device_register("intel_powerclamp", NULL,
						&powerclamp_cooling_ops);
	if (IS_ERR(cooling_dev)) {
		retval = -ENODEV;
		goto exit_free_thread;
	}

	if (!duration)
		duration = jiffies_to_msecs(DEFAULT_DURATION_JIFFIES);

	powerclamp_create_debug_files();

	return 0;

exit_free_thread:
	free_percpu(worker_data);
exit_unregister:
	cpuhp_remove_state_nocalls(hp_state);
exit_free:
	bitmap_free(cpu_clamping_mask);
	return retval;
}
module_init(powerclamp_init);

static void __exit powerclamp_exit(void)
{
	end_power_clamp();
	cpuhp_remove_state_nocalls(hp_state);
	free_percpu(worker_data);
	thermal_cooling_device_unregister(cooling_dev);
	bitmap_free(cpu_clamping_mask);

	cancel_delayed_work_sync(&poll_pkg_cstate_work);
	debugfs_remove_recursive(debug_dir);
}
module_exit(powerclamp_exit);

MODULE_LICENSE("GPL");
MODULE_AUTHOR("Arjan van de Ven <arjan@linux.intel.com>");
MODULE_AUTHOR("Jacob Pan <jacob.jun.pan@linux.intel.com>");
MODULE_DESCRIPTION("Package Level C-state Idle Injection for Intel CPUs");<|MERGE_RESOLUTION|>--- conflicted
+++ resolved
@@ -516,15 +516,7 @@
 	cpus_read_lock();
 
 	/* prefer BSP */
-<<<<<<< HEAD
-	control_cpu = 0;
-	if (!cpu_online(control_cpu)) {
-		control_cpu = get_cpu();
-		put_cpu();
-	}
-=======
 	control_cpu = cpumask_first(cpu_online_mask);
->>>>>>> 3cf241c3
 
 	clamping = true;
 	schedule_delayed_work(&poll_pkg_cstate_work, 0);
