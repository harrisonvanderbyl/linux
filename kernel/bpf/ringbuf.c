#include <linux/bpf.h>
#include <linux/btf.h>
#include <linux/err.h>
#include <linux/irq_work.h>
#include <linux/slab.h>
#include <linux/filter.h>
#include <linux/mm.h>
#include <linux/vmalloc.h>
#include <linux/wait.h>
#include <linux/poll.h>
#include <linux/kmemleak.h>
#include <uapi/linux/btf.h>
#include <linux/btf_ids.h>

#define RINGBUF_CREATE_FLAG_MASK (BPF_F_NUMA_NODE)

/* non-mmap()'able part of bpf_ringbuf (everything up to consumer page) */
#define RINGBUF_PGOFF \
	(offsetof(struct bpf_ringbuf, consumer_pos) >> PAGE_SHIFT)
/* consumer page and producer page */
#define RINGBUF_POS_PAGES 2

#define RINGBUF_MAX_RECORD_SZ (UINT_MAX/4)

/* Maximum size of ring buffer area is limited by 32-bit page offset within
 * record header, counted in pages. Reserve 8 bits for extensibility, and take
 * into account few extra pages for consumer/producer pages and
 * non-mmap()'able parts. This gives 64GB limit, which seems plenty for single
 * ring buffer.
 */
#define RINGBUF_MAX_DATA_SZ \
	(((1ULL << 24) - RINGBUF_POS_PAGES - RINGBUF_PGOFF) * PAGE_SIZE)

struct bpf_ringbuf {
	wait_queue_head_t waitq;
	struct irq_work work;
	u64 mask;
	struct page **pages;
	int nr_pages;
	spinlock_t spinlock ____cacheline_aligned_in_smp;
	/* For user-space producer ring buffers, an atomic_t busy bit is used
	 * to synchronize access to the ring buffers in the kernel, rather than
	 * the spinlock that is used for kernel-producer ring buffers. This is
	 * done because the ring buffer must hold a lock across a BPF program's
	 * callback:
	 *
	 *    __bpf_user_ringbuf_peek() // lock acquired
	 * -> program callback_fn()
	 * -> __bpf_user_ringbuf_sample_release() // lock released
	 *
	 * It is unsafe and incorrect to hold an IRQ spinlock across what could
	 * be a long execution window, so we instead simply disallow concurrent
	 * access to the ring buffer by kernel consumers, and return -EBUSY from
	 * __bpf_user_ringbuf_peek() if the busy bit is held by another task.
	 */
	atomic_t busy ____cacheline_aligned_in_smp;
	/* Consumer and producer counters are put into separate pages to
	 * allow each position to be mapped with different permissions.
	 * This prevents a user-space application from modifying the
	 * position and ruining in-kernel tracking. The permissions of the
	 * pages depend on who is producing samples: user-space or the
	 * kernel.
	 *
	 * Kernel-producer
	 * ---------------
	 * The producer position and data pages are mapped as r/o in
	 * userspace. For this approach, bits in the header of samples are
	 * used to signal to user-space, and to other producers, whether a
	 * sample is currently being written.
	 *
	 * User-space producer
	 * -------------------
	 * Only the page containing the consumer position is mapped r/o in
	 * user-space. User-space producers also use bits of the header to
	 * communicate to the kernel, but the kernel must carefully check and
	 * validate each sample to ensure that they're correctly formatted, and
	 * fully contained within the ring buffer.
	 */
	unsigned long consumer_pos __aligned(PAGE_SIZE);
	unsigned long producer_pos __aligned(PAGE_SIZE);
	char data[] __aligned(PAGE_SIZE);
};

struct bpf_ringbuf_map {
	struct bpf_map map;
	struct bpf_ringbuf *rb;
};

/* 8-byte ring buffer record header structure */
struct bpf_ringbuf_hdr {
	u32 len;
	u32 pg_off;
};

static struct bpf_ringbuf *bpf_ringbuf_area_alloc(size_t data_sz, int numa_node)
{
	const gfp_t flags = GFP_KERNEL_ACCOUNT | __GFP_RETRY_MAYFAIL |
			    __GFP_NOWARN | __GFP_ZERO;
	int nr_meta_pages = RINGBUF_PGOFF + RINGBUF_POS_PAGES;
	int nr_data_pages = data_sz >> PAGE_SHIFT;
	int nr_pages = nr_meta_pages + nr_data_pages;
	struct page **pages, *page;
	struct bpf_ringbuf *rb;
	size_t array_size;
	int i;

	/* Each data page is mapped twice to allow "virtual"
	 * continuous read of samples wrapping around the end of ring
	 * buffer area:
	 * ------------------------------------------------------
	 * | meta pages |  real data pages  |  same data pages  |
	 * ------------------------------------------------------
	 * |            | 1 2 3 4 5 6 7 8 9 | 1 2 3 4 5 6 7 8 9 |
	 * ------------------------------------------------------
	 * |            | TA             DA | TA             DA |
	 * ------------------------------------------------------
	 *                               ^^^^^^^
	 *                                  |
	 * Here, no need to worry about special handling of wrapped-around
	 * data due to double-mapped data pages. This works both in kernel and
	 * when mmap()'ed in user-space, simplifying both kernel and
	 * user-space implementations significantly.
	 */
	array_size = (nr_meta_pages + 2 * nr_data_pages) * sizeof(*pages);
	pages = bpf_map_area_alloc(array_size, numa_node);
	if (!pages)
		return NULL;

	for (i = 0; i < nr_pages; i++) {
		page = alloc_pages_node(numa_node, flags, 0);
		if (!page) {
			nr_pages = i;
			goto err_free_pages;
		}
		pages[i] = page;
		if (i >= nr_meta_pages)
			pages[nr_data_pages + i] = page;
	}

	rb = vmap(pages, nr_meta_pages + 2 * nr_data_pages,
		  VM_MAP | VM_USERMAP, PAGE_KERNEL);
	if (rb) {
		kmemleak_not_leak(pages);
		rb->pages = pages;
		rb->nr_pages = nr_pages;
		return rb;
	}

err_free_pages:
	for (i = 0; i < nr_pages; i++)
		__free_page(pages[i]);
	bpf_map_area_free(pages);
	return NULL;
}

static void bpf_ringbuf_notify(struct irq_work *work)
{
	struct bpf_ringbuf *rb = container_of(work, struct bpf_ringbuf, work);

	wake_up_all(&rb->waitq);
}

static struct bpf_ringbuf *bpf_ringbuf_alloc(size_t data_sz, int numa_node)
{
	struct bpf_ringbuf *rb;

	rb = bpf_ringbuf_area_alloc(data_sz, numa_node);
	if (!rb)
		return NULL;

	spin_lock_init(&rb->spinlock);
	atomic_set(&rb->busy, 0);
	init_waitqueue_head(&rb->waitq);
	init_irq_work(&rb->work, bpf_ringbuf_notify);

	rb->mask = data_sz - 1;
	rb->consumer_pos = 0;
	rb->producer_pos = 0;

	return rb;
}

static struct bpf_map *ringbuf_map_alloc(union bpf_attr *attr)
{
	struct bpf_ringbuf_map *rb_map;

	if (attr->map_flags & ~RINGBUF_CREATE_FLAG_MASK)
		return ERR_PTR(-EINVAL);

	if (attr->key_size || attr->value_size ||
	    !is_power_of_2(attr->max_entries) ||
	    !PAGE_ALIGNED(attr->max_entries))
		return ERR_PTR(-EINVAL);

#ifdef CONFIG_64BIT
	/* on 32-bit arch, it's impossible to overflow record's hdr->pgoff */
	if (attr->max_entries > RINGBUF_MAX_DATA_SZ)
		return ERR_PTR(-E2BIG);
#endif

	rb_map = bpf_map_area_alloc(sizeof(*rb_map), NUMA_NO_NODE);
	if (!rb_map)
		return ERR_PTR(-ENOMEM);

	bpf_map_init_from_attr(&rb_map->map, attr);

	rb_map->rb = bpf_ringbuf_alloc(attr->max_entries, rb_map->map.numa_node);
	if (!rb_map->rb) {
		bpf_map_area_free(rb_map);
		return ERR_PTR(-ENOMEM);
	}

	return &rb_map->map;
}

static void bpf_ringbuf_free(struct bpf_ringbuf *rb)
{
	/* copy pages pointer and nr_pages to local variable, as we are going
	 * to unmap rb itself with vunmap() below
	 */
	struct page **pages = rb->pages;
	int i, nr_pages = rb->nr_pages;

	vunmap(rb);
	for (i = 0; i < nr_pages; i++)
		__free_page(pages[i]);
	bpf_map_area_free(pages);
}

static void ringbuf_map_free(struct bpf_map *map)
{
	struct bpf_ringbuf_map *rb_map;

	rb_map = container_of(map, struct bpf_ringbuf_map, map);
	bpf_ringbuf_free(rb_map->rb);
	bpf_map_area_free(rb_map);
}

static void *ringbuf_map_lookup_elem(struct bpf_map *map, void *key)
{
	return ERR_PTR(-ENOTSUPP);
}

static int ringbuf_map_update_elem(struct bpf_map *map, void *key, void *value,
				   u64 flags)
{
	return -ENOTSUPP;
}

static int ringbuf_map_delete_elem(struct bpf_map *map, void *key)
{
	return -ENOTSUPP;
}

static int ringbuf_map_get_next_key(struct bpf_map *map, void *key,
				    void *next_key)
{
	return -ENOTSUPP;
}

static int ringbuf_map_mmap_kern(struct bpf_map *map, struct vm_area_struct *vma)
{
	struct bpf_ringbuf_map *rb_map;

	rb_map = container_of(map, struct bpf_ringbuf_map, map);

	if (vma->vm_flags & VM_WRITE) {
		/* allow writable mapping for the consumer_pos only */
		if (vma->vm_pgoff != 0 || vma->vm_end - vma->vm_start != PAGE_SIZE)
			return -EPERM;
	} else {
		vma->vm_flags &= ~VM_MAYWRITE;
	}
	/* remap_vmalloc_range() checks size and offset constraints */
	return remap_vmalloc_range(vma, rb_map->rb,
				   vma->vm_pgoff + RINGBUF_PGOFF);
}

static int ringbuf_map_mmap_user(struct bpf_map *map, struct vm_area_struct *vma)
{
	struct bpf_ringbuf_map *rb_map;

	rb_map = container_of(map, struct bpf_ringbuf_map, map);

	if (vma->vm_flags & VM_WRITE) {
		if (vma->vm_pgoff == 0)
			/* Disallow writable mappings to the consumer pointer,
			 * and allow writable mappings to both the producer
			 * position, and the ring buffer data itself.
			 */
			return -EPERM;
	} else {
		vma->vm_flags &= ~VM_MAYWRITE;
	}
	/* remap_vmalloc_range() checks size and offset constraints */
	return remap_vmalloc_range(vma, rb_map->rb, vma->vm_pgoff + RINGBUF_PGOFF);
}

static unsigned long ringbuf_avail_data_sz(struct bpf_ringbuf *rb)
{
	unsigned long cons_pos, prod_pos;

	cons_pos = smp_load_acquire(&rb->consumer_pos);
	prod_pos = smp_load_acquire(&rb->producer_pos);
	return prod_pos - cons_pos;
}

static u32 ringbuf_total_data_sz(const struct bpf_ringbuf *rb)
{
	return rb->mask + 1;
}

static __poll_t ringbuf_map_poll_kern(struct bpf_map *map, struct file *filp,
				      struct poll_table_struct *pts)
{
	struct bpf_ringbuf_map *rb_map;

	rb_map = container_of(map, struct bpf_ringbuf_map, map);
	poll_wait(filp, &rb_map->rb->waitq, pts);

	if (ringbuf_avail_data_sz(rb_map->rb))
		return EPOLLIN | EPOLLRDNORM;
	return 0;
}

<<<<<<< HEAD
=======
static __poll_t ringbuf_map_poll_user(struct bpf_map *map, struct file *filp,
				      struct poll_table_struct *pts)
{
	struct bpf_ringbuf_map *rb_map;

	rb_map = container_of(map, struct bpf_ringbuf_map, map);
	poll_wait(filp, &rb_map->rb->waitq, pts);

	if (ringbuf_avail_data_sz(rb_map->rb) < ringbuf_total_data_sz(rb_map->rb))
		return EPOLLOUT | EPOLLWRNORM;
	return 0;
}

>>>>>>> 7365df19
BTF_ID_LIST_SINGLE(ringbuf_map_btf_ids, struct, bpf_ringbuf_map)
const struct bpf_map_ops ringbuf_map_ops = {
	.map_meta_equal = bpf_map_meta_equal,
	.map_alloc = ringbuf_map_alloc,
	.map_free = ringbuf_map_free,
	.map_mmap = ringbuf_map_mmap_kern,
	.map_poll = ringbuf_map_poll_kern,
	.map_lookup_elem = ringbuf_map_lookup_elem,
	.map_update_elem = ringbuf_map_update_elem,
	.map_delete_elem = ringbuf_map_delete_elem,
	.map_get_next_key = ringbuf_map_get_next_key,
	.map_btf_id = &ringbuf_map_btf_ids[0],
<<<<<<< HEAD
=======
};

BTF_ID_LIST_SINGLE(user_ringbuf_map_btf_ids, struct, bpf_ringbuf_map)
const struct bpf_map_ops user_ringbuf_map_ops = {
	.map_meta_equal = bpf_map_meta_equal,
	.map_alloc = ringbuf_map_alloc,
	.map_free = ringbuf_map_free,
	.map_mmap = ringbuf_map_mmap_user,
	.map_poll = ringbuf_map_poll_user,
	.map_lookup_elem = ringbuf_map_lookup_elem,
	.map_update_elem = ringbuf_map_update_elem,
	.map_delete_elem = ringbuf_map_delete_elem,
	.map_get_next_key = ringbuf_map_get_next_key,
	.map_btf_id = &user_ringbuf_map_btf_ids[0],
>>>>>>> 7365df19
};

/* Given pointer to ring buffer record metadata and struct bpf_ringbuf itself,
 * calculate offset from record metadata to ring buffer in pages, rounded
 * down. This page offset is stored as part of record metadata and allows to
 * restore struct bpf_ringbuf * from record pointer. This page offset is
 * stored at offset 4 of record metadata header.
 */
static size_t bpf_ringbuf_rec_pg_off(struct bpf_ringbuf *rb,
				     struct bpf_ringbuf_hdr *hdr)
{
	return ((void *)hdr - (void *)rb) >> PAGE_SHIFT;
}

/* Given pointer to ring buffer record header, restore pointer to struct
 * bpf_ringbuf itself by using page offset stored at offset 4
 */
static struct bpf_ringbuf *
bpf_ringbuf_restore_from_rec(struct bpf_ringbuf_hdr *hdr)
{
	unsigned long addr = (unsigned long)(void *)hdr;
	unsigned long off = (unsigned long)hdr->pg_off << PAGE_SHIFT;

	return (void*)((addr & PAGE_MASK) - off);
}

static void *__bpf_ringbuf_reserve(struct bpf_ringbuf *rb, u64 size)
{
	unsigned long cons_pos, prod_pos, new_prod_pos, flags;
	u32 len, pg_off;
	struct bpf_ringbuf_hdr *hdr;

	if (unlikely(size > RINGBUF_MAX_RECORD_SZ))
		return NULL;

	len = round_up(size + BPF_RINGBUF_HDR_SZ, 8);
	if (len > ringbuf_total_data_sz(rb))
		return NULL;

	cons_pos = smp_load_acquire(&rb->consumer_pos);

	if (in_nmi()) {
		if (!spin_trylock_irqsave(&rb->spinlock, flags))
			return NULL;
	} else {
		spin_lock_irqsave(&rb->spinlock, flags);
	}

	prod_pos = rb->producer_pos;
	new_prod_pos = prod_pos + len;

	/* check for out of ringbuf space by ensuring producer position
	 * doesn't advance more than (ringbuf_size - 1) ahead
	 */
	if (new_prod_pos - cons_pos > rb->mask) {
		spin_unlock_irqrestore(&rb->spinlock, flags);
		return NULL;
	}

	hdr = (void *)rb->data + (prod_pos & rb->mask);
	pg_off = bpf_ringbuf_rec_pg_off(rb, hdr);
	hdr->len = size | BPF_RINGBUF_BUSY_BIT;
	hdr->pg_off = pg_off;

	/* pairs with consumer's smp_load_acquire() */
	smp_store_release(&rb->producer_pos, new_prod_pos);

	spin_unlock_irqrestore(&rb->spinlock, flags);

	return (void *)hdr + BPF_RINGBUF_HDR_SZ;
}

BPF_CALL_3(bpf_ringbuf_reserve, struct bpf_map *, map, u64, size, u64, flags)
{
	struct bpf_ringbuf_map *rb_map;

	if (unlikely(flags))
		return 0;

	rb_map = container_of(map, struct bpf_ringbuf_map, map);
	return (unsigned long)__bpf_ringbuf_reserve(rb_map->rb, size);
}

const struct bpf_func_proto bpf_ringbuf_reserve_proto = {
	.func		= bpf_ringbuf_reserve,
	.ret_type	= RET_PTR_TO_ALLOC_MEM_OR_NULL,
	.arg1_type	= ARG_CONST_MAP_PTR,
	.arg2_type	= ARG_CONST_ALLOC_SIZE_OR_ZERO,
	.arg3_type	= ARG_ANYTHING,
};

static void bpf_ringbuf_commit(void *sample, u64 flags, bool discard)
{
	unsigned long rec_pos, cons_pos;
	struct bpf_ringbuf_hdr *hdr;
	struct bpf_ringbuf *rb;
	u32 new_len;

	hdr = sample - BPF_RINGBUF_HDR_SZ;
	rb = bpf_ringbuf_restore_from_rec(hdr);
	new_len = hdr->len ^ BPF_RINGBUF_BUSY_BIT;
	if (discard)
		new_len |= BPF_RINGBUF_DISCARD_BIT;

	/* update record header with correct final size prefix */
	xchg(&hdr->len, new_len);

	/* if consumer caught up and is waiting for our record, notify about
	 * new data availability
	 */
	rec_pos = (void *)hdr - (void *)rb->data;
	cons_pos = smp_load_acquire(&rb->consumer_pos) & rb->mask;

	if (flags & BPF_RB_FORCE_WAKEUP)
		irq_work_queue(&rb->work);
	else if (cons_pos == rec_pos && !(flags & BPF_RB_NO_WAKEUP))
		irq_work_queue(&rb->work);
}

BPF_CALL_2(bpf_ringbuf_submit, void *, sample, u64, flags)
{
	bpf_ringbuf_commit(sample, flags, false /* discard */);
	return 0;
}

const struct bpf_func_proto bpf_ringbuf_submit_proto = {
	.func		= bpf_ringbuf_submit,
	.ret_type	= RET_VOID,
	.arg1_type	= ARG_PTR_TO_ALLOC_MEM | OBJ_RELEASE,
	.arg2_type	= ARG_ANYTHING,
};

BPF_CALL_2(bpf_ringbuf_discard, void *, sample, u64, flags)
{
	bpf_ringbuf_commit(sample, flags, true /* discard */);
	return 0;
}

const struct bpf_func_proto bpf_ringbuf_discard_proto = {
	.func		= bpf_ringbuf_discard,
	.ret_type	= RET_VOID,
	.arg1_type	= ARG_PTR_TO_ALLOC_MEM | OBJ_RELEASE,
	.arg2_type	= ARG_ANYTHING,
};

BPF_CALL_4(bpf_ringbuf_output, struct bpf_map *, map, void *, data, u64, size,
	   u64, flags)
{
	struct bpf_ringbuf_map *rb_map;
	void *rec;

	if (unlikely(flags & ~(BPF_RB_NO_WAKEUP | BPF_RB_FORCE_WAKEUP)))
		return -EINVAL;

	rb_map = container_of(map, struct bpf_ringbuf_map, map);
	rec = __bpf_ringbuf_reserve(rb_map->rb, size);
	if (!rec)
		return -EAGAIN;

	memcpy(rec, data, size);
	bpf_ringbuf_commit(rec, flags, false /* discard */);
	return 0;
}

const struct bpf_func_proto bpf_ringbuf_output_proto = {
	.func		= bpf_ringbuf_output,
	.ret_type	= RET_INTEGER,
	.arg1_type	= ARG_CONST_MAP_PTR,
	.arg2_type	= ARG_PTR_TO_MEM | MEM_RDONLY,
	.arg3_type	= ARG_CONST_SIZE_OR_ZERO,
	.arg4_type	= ARG_ANYTHING,
};

BPF_CALL_2(bpf_ringbuf_query, struct bpf_map *, map, u64, flags)
{
	struct bpf_ringbuf *rb;

	rb = container_of(map, struct bpf_ringbuf_map, map)->rb;

	switch (flags) {
	case BPF_RB_AVAIL_DATA:
		return ringbuf_avail_data_sz(rb);
	case BPF_RB_RING_SIZE:
		return ringbuf_total_data_sz(rb);
	case BPF_RB_CONS_POS:
		return smp_load_acquire(&rb->consumer_pos);
	case BPF_RB_PROD_POS:
		return smp_load_acquire(&rb->producer_pos);
	default:
		return 0;
	}
}

const struct bpf_func_proto bpf_ringbuf_query_proto = {
	.func		= bpf_ringbuf_query,
	.ret_type	= RET_INTEGER,
	.arg1_type	= ARG_CONST_MAP_PTR,
	.arg2_type	= ARG_ANYTHING,
};

BPF_CALL_4(bpf_ringbuf_reserve_dynptr, struct bpf_map *, map, u32, size, u64, flags,
	   struct bpf_dynptr_kern *, ptr)
{
	struct bpf_ringbuf_map *rb_map;
	void *sample;
	int err;

	if (unlikely(flags)) {
		bpf_dynptr_set_null(ptr);
		return -EINVAL;
	}

	err = bpf_dynptr_check_size(size);
	if (err) {
		bpf_dynptr_set_null(ptr);
		return err;
	}

	rb_map = container_of(map, struct bpf_ringbuf_map, map);

	sample = __bpf_ringbuf_reserve(rb_map->rb, size);
	if (!sample) {
		bpf_dynptr_set_null(ptr);
		return -EINVAL;
	}

	bpf_dynptr_init(ptr, sample, BPF_DYNPTR_TYPE_RINGBUF, 0, size);

	return 0;
}

const struct bpf_func_proto bpf_ringbuf_reserve_dynptr_proto = {
	.func		= bpf_ringbuf_reserve_dynptr,
	.ret_type	= RET_INTEGER,
	.arg1_type	= ARG_CONST_MAP_PTR,
	.arg2_type	= ARG_ANYTHING,
	.arg3_type	= ARG_ANYTHING,
	.arg4_type	= ARG_PTR_TO_DYNPTR | DYNPTR_TYPE_RINGBUF | MEM_UNINIT,
};

BPF_CALL_2(bpf_ringbuf_submit_dynptr, struct bpf_dynptr_kern *, ptr, u64, flags)
{
	if (!ptr->data)
		return 0;

	bpf_ringbuf_commit(ptr->data, flags, false /* discard */);

	bpf_dynptr_set_null(ptr);

	return 0;
}

const struct bpf_func_proto bpf_ringbuf_submit_dynptr_proto = {
	.func		= bpf_ringbuf_submit_dynptr,
	.ret_type	= RET_VOID,
	.arg1_type	= ARG_PTR_TO_DYNPTR | DYNPTR_TYPE_RINGBUF | OBJ_RELEASE,
	.arg2_type	= ARG_ANYTHING,
};

BPF_CALL_2(bpf_ringbuf_discard_dynptr, struct bpf_dynptr_kern *, ptr, u64, flags)
{
	if (!ptr->data)
		return 0;

	bpf_ringbuf_commit(ptr->data, flags, true /* discard */);

	bpf_dynptr_set_null(ptr);

	return 0;
}

const struct bpf_func_proto bpf_ringbuf_discard_dynptr_proto = {
	.func		= bpf_ringbuf_discard_dynptr,
	.ret_type	= RET_VOID,
	.arg1_type	= ARG_PTR_TO_DYNPTR | DYNPTR_TYPE_RINGBUF | OBJ_RELEASE,
	.arg2_type	= ARG_ANYTHING,
<<<<<<< HEAD
=======
};

static int __bpf_user_ringbuf_peek(struct bpf_ringbuf *rb, void **sample, u32 *size)
{
	int err;
	u32 hdr_len, sample_len, total_len, flags, *hdr;
	u64 cons_pos, prod_pos;

	/* Synchronizes with smp_store_release() in user-space producer. */
	prod_pos = smp_load_acquire(&rb->producer_pos);
	if (prod_pos % 8)
		return -EINVAL;

	/* Synchronizes with smp_store_release() in __bpf_user_ringbuf_sample_release() */
	cons_pos = smp_load_acquire(&rb->consumer_pos);
	if (cons_pos >= prod_pos)
		return -ENODATA;

	hdr = (u32 *)((uintptr_t)rb->data + (uintptr_t)(cons_pos & rb->mask));
	/* Synchronizes with smp_store_release() in user-space producer. */
	hdr_len = smp_load_acquire(hdr);
	flags = hdr_len & (BPF_RINGBUF_BUSY_BIT | BPF_RINGBUF_DISCARD_BIT);
	sample_len = hdr_len & ~flags;
	total_len = round_up(sample_len + BPF_RINGBUF_HDR_SZ, 8);

	/* The sample must fit within the region advertised by the producer position. */
	if (total_len > prod_pos - cons_pos)
		return -EINVAL;

	/* The sample must fit within the data region of the ring buffer. */
	if (total_len > ringbuf_total_data_sz(rb))
		return -E2BIG;

	/* The sample must fit into a struct bpf_dynptr. */
	err = bpf_dynptr_check_size(sample_len);
	if (err)
		return -E2BIG;

	if (flags & BPF_RINGBUF_DISCARD_BIT) {
		/* If the discard bit is set, the sample should be skipped.
		 *
		 * Update the consumer pos, and return -EAGAIN so the caller
		 * knows to skip this sample and try to read the next one.
		 */
		smp_store_release(&rb->consumer_pos, cons_pos + total_len);
		return -EAGAIN;
	}

	if (flags & BPF_RINGBUF_BUSY_BIT)
		return -ENODATA;

	*sample = (void *)((uintptr_t)rb->data +
			   (uintptr_t)((cons_pos + BPF_RINGBUF_HDR_SZ) & rb->mask));
	*size = sample_len;
	return 0;
}

static void __bpf_user_ringbuf_sample_release(struct bpf_ringbuf *rb, size_t size, u64 flags)
{
	u64 consumer_pos;
	u32 rounded_size = round_up(size + BPF_RINGBUF_HDR_SZ, 8);

	/* Using smp_load_acquire() is unnecessary here, as the busy-bit
	 * prevents another task from writing to consumer_pos after it was read
	 * by this task with smp_load_acquire() in __bpf_user_ringbuf_peek().
	 */
	consumer_pos = rb->consumer_pos;
	 /* Synchronizes with smp_load_acquire() in user-space producer. */
	smp_store_release(&rb->consumer_pos, consumer_pos + rounded_size);
}

BPF_CALL_4(bpf_user_ringbuf_drain, struct bpf_map *, map,
	   void *, callback_fn, void *, callback_ctx, u64, flags)
{
	struct bpf_ringbuf *rb;
	long samples, discarded_samples = 0, ret = 0;
	bpf_callback_t callback = (bpf_callback_t)callback_fn;
	u64 wakeup_flags = BPF_RB_NO_WAKEUP | BPF_RB_FORCE_WAKEUP;
	int busy = 0;

	if (unlikely(flags & ~wakeup_flags))
		return -EINVAL;

	rb = container_of(map, struct bpf_ringbuf_map, map)->rb;

	/* If another consumer is already consuming a sample, wait for them to finish. */
	if (!atomic_try_cmpxchg(&rb->busy, &busy, 1))
		return -EBUSY;

	for (samples = 0; samples < BPF_MAX_USER_RINGBUF_SAMPLES && ret == 0; samples++) {
		int err;
		u32 size;
		void *sample;
		struct bpf_dynptr_kern dynptr;

		err = __bpf_user_ringbuf_peek(rb, &sample, &size);
		if (err) {
			if (err == -ENODATA) {
				break;
			} else if (err == -EAGAIN) {
				discarded_samples++;
				continue;
			} else {
				ret = err;
				goto schedule_work_return;
			}
		}

		bpf_dynptr_init(&dynptr, sample, BPF_DYNPTR_TYPE_LOCAL, 0, size);
		ret = callback((uintptr_t)&dynptr, (uintptr_t)callback_ctx, 0, 0, 0);
		__bpf_user_ringbuf_sample_release(rb, size, flags);
	}
	ret = samples - discarded_samples;

schedule_work_return:
	/* Prevent the clearing of the busy-bit from being reordered before the
	 * storing of any rb consumer or producer positions.
	 */
	smp_mb__before_atomic();
	atomic_set(&rb->busy, 0);

	if (flags & BPF_RB_FORCE_WAKEUP)
		irq_work_queue(&rb->work);
	else if (!(flags & BPF_RB_NO_WAKEUP) && samples > 0)
		irq_work_queue(&rb->work);
	return ret;
}

const struct bpf_func_proto bpf_user_ringbuf_drain_proto = {
	.func		= bpf_user_ringbuf_drain,
	.ret_type	= RET_INTEGER,
	.arg1_type	= ARG_CONST_MAP_PTR,
	.arg2_type	= ARG_PTR_TO_FUNC,
	.arg3_type	= ARG_PTR_TO_STACK_OR_NULL,
	.arg4_type	= ARG_ANYTHING,
>>>>>>> 7365df19
};<|MERGE_RESOLUTION|>--- conflicted
+++ resolved
@@ -323,8 +323,6 @@
 	return 0;
 }
 
-<<<<<<< HEAD
-=======
 static __poll_t ringbuf_map_poll_user(struct bpf_map *map, struct file *filp,
 				      struct poll_table_struct *pts)
 {
@@ -338,7 +336,6 @@
 	return 0;
 }
 
->>>>>>> 7365df19
 BTF_ID_LIST_SINGLE(ringbuf_map_btf_ids, struct, bpf_ringbuf_map)
 const struct bpf_map_ops ringbuf_map_ops = {
 	.map_meta_equal = bpf_map_meta_equal,
@@ -351,8 +348,6 @@
 	.map_delete_elem = ringbuf_map_delete_elem,
 	.map_get_next_key = ringbuf_map_get_next_key,
 	.map_btf_id = &ringbuf_map_btf_ids[0],
-<<<<<<< HEAD
-=======
 };
 
 BTF_ID_LIST_SINGLE(user_ringbuf_map_btf_ids, struct, bpf_ringbuf_map)
@@ -367,7 +362,6 @@
 	.map_delete_elem = ringbuf_map_delete_elem,
 	.map_get_next_key = ringbuf_map_get_next_key,
 	.map_btf_id = &user_ringbuf_map_btf_ids[0],
->>>>>>> 7365df19
 };
 
 /* Given pointer to ring buffer record metadata and struct bpf_ringbuf itself,
@@ -644,8 +638,6 @@
 	.ret_type	= RET_VOID,
 	.arg1_type	= ARG_PTR_TO_DYNPTR | DYNPTR_TYPE_RINGBUF | OBJ_RELEASE,
 	.arg2_type	= ARG_ANYTHING,
-<<<<<<< HEAD
-=======
 };
 
 static int __bpf_user_ringbuf_peek(struct bpf_ringbuf *rb, void **sample, u32 *size)
@@ -781,5 +773,4 @@
 	.arg2_type	= ARG_PTR_TO_FUNC,
 	.arg3_type	= ARG_PTR_TO_STACK_OR_NULL,
 	.arg4_type	= ARG_ANYTHING,
->>>>>>> 7365df19
 };