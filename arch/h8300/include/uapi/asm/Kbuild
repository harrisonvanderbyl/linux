include include/uapi/asm-generic/Kbuild.asm

generic-y += kvm_para.h
<<<<<<< HEAD
=======
generic-y += shmparam.h
>>>>>>> f17b5f06
generic-y += ucontext.h<|MERGE_RESOLUTION|>--- conflicted
+++ resolved
@@ -1,8 +1,5 @@
 include include/uapi/asm-generic/Kbuild.asm
 
 generic-y += kvm_para.h
-<<<<<<< HEAD
-=======
 generic-y += shmparam.h
->>>>>>> f17b5f06
 generic-y += ucontext.h