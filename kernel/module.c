/*
   Copyright (C) 2002 Richard Henderson
   Copyright (C) 2001 Rusty Russell, 2002 Rusty Russell IBM.

    This program is free software; you can redistribute it and/or modify
    it under the terms of the GNU General Public License as published by
    the Free Software Foundation; either version 2 of the License, or
    (at your option) any later version.

    This program is distributed in the hope that it will be useful,
    but WITHOUT ANY WARRANTY; without even the implied warranty of
    MERCHANTABILITY or FITNESS FOR A PARTICULAR PURPOSE.  See the
    GNU General Public License for more details.

    You should have received a copy of the GNU General Public License
    along with this program; if not, write to the Free Software
    Foundation, Inc., 59 Temple Place, Suite 330, Boston, MA  02111-1307  USA
*/
#include <linux/module.h>
#include <linux/moduleloader.h>
#include <linux/init.h>
#include <linux/kallsyms.h>
#include <linux/fs.h>
#include <linux/sysfs.h>
#include <linux/kernel.h>
#include <linux/slab.h>
#include <linux/vmalloc.h>
#include <linux/elf.h>
#include <linux/proc_fs.h>
#include <linux/seq_file.h>
#include <linux/syscalls.h>
#include <linux/fcntl.h>
#include <linux/rcupdate.h>
#include <linux/capability.h>
#include <linux/cpu.h>
#include <linux/moduleparam.h>
#include <linux/errno.h>
#include <linux/err.h>
#include <linux/vermagic.h>
#include <linux/notifier.h>
#include <linux/sched.h>
#include <linux/stop_machine.h>
#include <linux/device.h>
#include <linux/string.h>
#include <linux/mutex.h>
#include <linux/rculist.h>
#include <asm/uaccess.h>
#include <asm/cacheflush.h>
#include <linux/license.h>
#include <asm/sections.h>
#include <linux/tracepoint.h>
#include <linux/ftrace.h>
#include <linux/async.h>
#include <linux/percpu.h>

#if 0
#define DEBUGP printk
#else
#define DEBUGP(fmt , a...)
#endif

#ifndef ARCH_SHF_SMALL
#define ARCH_SHF_SMALL 0
#endif

/* If this is set, the section belongs in the init part of the module */
#define INIT_OFFSET_MASK (1UL << (BITS_PER_LONG-1))

/* List of modules, protected by module_mutex or preempt_disable
 * (delete uses stop_machine/add uses RCU list operations). */
static DEFINE_MUTEX(module_mutex);
static LIST_HEAD(modules);

/* Waiting for a module to finish initializing? */
static DECLARE_WAIT_QUEUE_HEAD(module_wq);

static BLOCKING_NOTIFIER_HEAD(module_notify_list);

/* Bounds of module allocation, for speeding __module_text_address */
static unsigned long module_addr_min = -1UL, module_addr_max = 0;

int register_module_notifier(struct notifier_block * nb)
{
	return blocking_notifier_chain_register(&module_notify_list, nb);
}
EXPORT_SYMBOL(register_module_notifier);

int unregister_module_notifier(struct notifier_block * nb)
{
	return blocking_notifier_chain_unregister(&module_notify_list, nb);
}
EXPORT_SYMBOL(unregister_module_notifier);

/* We require a truly strong try_module_get(): 0 means failure due to
   ongoing or failed initialization etc. */
static inline int strong_try_module_get(struct module *mod)
{
	if (mod && mod->state == MODULE_STATE_COMING)
		return -EBUSY;
	if (try_module_get(mod))
		return 0;
	else
		return -ENOENT;
}

static inline void add_taint_module(struct module *mod, unsigned flag)
{
	add_taint(flag);
	mod->taints |= (1U << flag);
}

/*
 * A thread that wants to hold a reference to a module only while it
 * is running can call this to safely exit.  nfsd and lockd use this.
 */
void __module_put_and_exit(struct module *mod, long code)
{
	module_put(mod);
	do_exit(code);
}
EXPORT_SYMBOL(__module_put_and_exit);

/* Find a module section: 0 means not found. */
static unsigned int find_sec(Elf_Ehdr *hdr,
			     Elf_Shdr *sechdrs,
			     const char *secstrings,
			     const char *name)
{
	unsigned int i;

	for (i = 1; i < hdr->e_shnum; i++)
		/* Alloc bit cleared means "ignore it." */
		if ((sechdrs[i].sh_flags & SHF_ALLOC)
		    && strcmp(secstrings+sechdrs[i].sh_name, name) == 0)
			return i;
	return 0;
}

/* Find a module section, or NULL. */
static void *section_addr(Elf_Ehdr *hdr, Elf_Shdr *shdrs,
			  const char *secstrings, const char *name)
{
	/* Section 0 has sh_addr 0. */
	return (void *)shdrs[find_sec(hdr, shdrs, secstrings, name)].sh_addr;
}

/* Find a module section, or NULL.  Fill in number of "objects" in section. */
static void *section_objs(Elf_Ehdr *hdr,
			  Elf_Shdr *sechdrs,
			  const char *secstrings,
			  const char *name,
			  size_t object_size,
			  unsigned int *num)
{
	unsigned int sec = find_sec(hdr, sechdrs, secstrings, name);

	/* Section 0 has sh_addr 0 and sh_size 0. */
	*num = sechdrs[sec].sh_size / object_size;
	return (void *)sechdrs[sec].sh_addr;
}

/* Provided by the linker */
extern const struct kernel_symbol __start___ksymtab[];
extern const struct kernel_symbol __stop___ksymtab[];
extern const struct kernel_symbol __start___ksymtab_gpl[];
extern const struct kernel_symbol __stop___ksymtab_gpl[];
extern const struct kernel_symbol __start___ksymtab_gpl_future[];
extern const struct kernel_symbol __stop___ksymtab_gpl_future[];
extern const struct kernel_symbol __start___ksymtab_gpl_future[];
extern const struct kernel_symbol __stop___ksymtab_gpl_future[];
extern const unsigned long __start___kcrctab[];
extern const unsigned long __start___kcrctab_gpl[];
extern const unsigned long __start___kcrctab_gpl_future[];
#ifdef CONFIG_UNUSED_SYMBOLS
extern const struct kernel_symbol __start___ksymtab_unused[];
extern const struct kernel_symbol __stop___ksymtab_unused[];
extern const struct kernel_symbol __start___ksymtab_unused_gpl[];
extern const struct kernel_symbol __stop___ksymtab_unused_gpl[];
extern const unsigned long __start___kcrctab_unused[];
extern const unsigned long __start___kcrctab_unused_gpl[];
#endif

#ifndef CONFIG_MODVERSIONS
#define symversion(base, idx) NULL
#else
#define symversion(base, idx) ((base != NULL) ? ((base) + (idx)) : NULL)
#endif

struct symsearch {
	const struct kernel_symbol *start, *stop;
	const unsigned long *crcs;
	enum {
		NOT_GPL_ONLY,
		GPL_ONLY,
		WILL_BE_GPL_ONLY,
	} licence;
	bool unused;
};

static bool each_symbol_in_section(const struct symsearch *arr,
				   unsigned int arrsize,
				   struct module *owner,
				   bool (*fn)(const struct symsearch *syms,
					      struct module *owner,
					      unsigned int symnum, void *data),
				   void *data)
{
	unsigned int i, j;

	for (j = 0; j < arrsize; j++) {
		for (i = 0; i < arr[j].stop - arr[j].start; i++)
			if (fn(&arr[j], owner, i, data))
				return true;
	}

	return false;
}

/* Returns true as soon as fn returns true, otherwise false. */
static bool each_symbol(bool (*fn)(const struct symsearch *arr,
				   struct module *owner,
				   unsigned int symnum, void *data),
			void *data)
{
	struct module *mod;
	const struct symsearch arr[] = {
		{ __start___ksymtab, __stop___ksymtab, __start___kcrctab,
		  NOT_GPL_ONLY, false },
		{ __start___ksymtab_gpl, __stop___ksymtab_gpl,
		  __start___kcrctab_gpl,
		  GPL_ONLY, false },
		{ __start___ksymtab_gpl_future, __stop___ksymtab_gpl_future,
		  __start___kcrctab_gpl_future,
		  WILL_BE_GPL_ONLY, false },
#ifdef CONFIG_UNUSED_SYMBOLS
		{ __start___ksymtab_unused, __stop___ksymtab_unused,
		  __start___kcrctab_unused,
		  NOT_GPL_ONLY, true },
		{ __start___ksymtab_unused_gpl, __stop___ksymtab_unused_gpl,
		  __start___kcrctab_unused_gpl,
		  GPL_ONLY, true },
#endif
	};

	if (each_symbol_in_section(arr, ARRAY_SIZE(arr), NULL, fn, data))
		return true;

	list_for_each_entry_rcu(mod, &modules, list) {
		struct symsearch arr[] = {
			{ mod->syms, mod->syms + mod->num_syms, mod->crcs,
			  NOT_GPL_ONLY, false },
			{ mod->gpl_syms, mod->gpl_syms + mod->num_gpl_syms,
			  mod->gpl_crcs,
			  GPL_ONLY, false },
			{ mod->gpl_future_syms,
			  mod->gpl_future_syms + mod->num_gpl_future_syms,
			  mod->gpl_future_crcs,
			  WILL_BE_GPL_ONLY, false },
#ifdef CONFIG_UNUSED_SYMBOLS
			{ mod->unused_syms,
			  mod->unused_syms + mod->num_unused_syms,
			  mod->unused_crcs,
			  NOT_GPL_ONLY, true },
			{ mod->unused_gpl_syms,
			  mod->unused_gpl_syms + mod->num_unused_gpl_syms,
			  mod->unused_gpl_crcs,
			  GPL_ONLY, true },
#endif
		};

		if (each_symbol_in_section(arr, ARRAY_SIZE(arr), mod, fn, data))
			return true;
	}
	return false;
}

struct find_symbol_arg {
	/* Input */
	const char *name;
	bool gplok;
	bool warn;

	/* Output */
	struct module *owner;
	const unsigned long *crc;
	unsigned long value;
};

static bool find_symbol_in_section(const struct symsearch *syms,
				   struct module *owner,
				   unsigned int symnum, void *data)
{
	struct find_symbol_arg *fsa = data;

	if (strcmp(syms->start[symnum].name, fsa->name) != 0)
		return false;

	if (!fsa->gplok) {
		if (syms->licence == GPL_ONLY)
			return false;
		if (syms->licence == WILL_BE_GPL_ONLY && fsa->warn) {
			printk(KERN_WARNING "Symbol %s is being used "
			       "by a non-GPL module, which will not "
			       "be allowed in the future\n", fsa->name);
			printk(KERN_WARNING "Please see the file "
			       "Documentation/feature-removal-schedule.txt "
			       "in the kernel source tree for more details.\n");
		}
	}

#ifdef CONFIG_UNUSED_SYMBOLS
	if (syms->unused && fsa->warn) {
		printk(KERN_WARNING "Symbol %s is marked as UNUSED, "
		       "however this module is using it.\n", fsa->name);
		printk(KERN_WARNING
		       "This symbol will go away in the future.\n");
		printk(KERN_WARNING
		       "Please evalute if this is the right api to use and if "
		       "it really is, submit a report the linux kernel "
		       "mailinglist together with submitting your code for "
		       "inclusion.\n");
	}
#endif

	fsa->owner = owner;
	fsa->crc = symversion(syms->crcs, symnum);
	fsa->value = syms->start[symnum].value;
	return true;
}

/* Find a symbol, return value, (optional) crc and (optional) module
 * which owns it */
static unsigned long find_symbol(const char *name,
				 struct module **owner,
				 const unsigned long **crc,
				 bool gplok,
				 bool warn)
{
	struct find_symbol_arg fsa;

	fsa.name = name;
	fsa.gplok = gplok;
	fsa.warn = warn;

	if (each_symbol(find_symbol_in_section, &fsa)) {
		if (owner)
			*owner = fsa.owner;
		if (crc)
			*crc = fsa.crc;
		return fsa.value;
	}

	DEBUGP("Failed to find symbol %s\n", name);
	return -ENOENT;
}

/* Search for module by name: must hold module_mutex. */
static struct module *find_module(const char *name)
{
	struct module *mod;

	list_for_each_entry(mod, &modules, list) {
		if (strcmp(mod->name, name) == 0)
			return mod;
	}
	return NULL;
}

#ifdef CONFIG_SMP

#ifdef CONFIG_HAVE_DYNAMIC_PER_CPU_AREA

static void *percpu_modalloc(unsigned long size, unsigned long align,
			     const char *name)
{
	void *ptr;

	if (align > PAGE_SIZE) {
		printk(KERN_WARNING "%s: per-cpu alignment %li > %li\n",
		       name, align, PAGE_SIZE);
		align = PAGE_SIZE;
	}

<<<<<<< HEAD
	ptr = __alloc_percpu(size, align);
=======
	ptr = __alloc_reserved_percpu(size, align);
>>>>>>> 467c88fe
	if (!ptr)
		printk(KERN_WARNING
		       "Could not allocate %lu bytes percpu data\n", size);
	return ptr;
}

static void percpu_modfree(void *freeme)
{
	free_percpu(freeme);
}

#else /* ... !CONFIG_HAVE_DYNAMIC_PER_CPU_AREA */

/* Number of blocks used and allocated. */
static unsigned int pcpu_num_used, pcpu_num_allocated;
/* Size of each block.  -ve means used. */
static int *pcpu_size;

static int split_block(unsigned int i, unsigned short size)
{
	/* Reallocation required? */
	if (pcpu_num_used + 1 > pcpu_num_allocated) {
		int *new;

		new = krealloc(pcpu_size, sizeof(new[0])*pcpu_num_allocated*2,
			       GFP_KERNEL);
		if (!new)
			return 0;

		pcpu_num_allocated *= 2;
		pcpu_size = new;
	}

	/* Insert a new subblock */
	memmove(&pcpu_size[i+1], &pcpu_size[i],
		sizeof(pcpu_size[0]) * (pcpu_num_used - i));
	pcpu_num_used++;

	pcpu_size[i+1] -= size;
	pcpu_size[i] = size;
	return 1;
}

static inline unsigned int block_size(int val)
{
	if (val < 0)
		return -val;
	return val;
}

static void *percpu_modalloc(unsigned long size, unsigned long align,
			     const char *name)
{
	unsigned long extra;
	unsigned int i;
	void *ptr;

	if (align > PAGE_SIZE) {
		printk(KERN_WARNING "%s: per-cpu alignment %li > %li\n",
		       name, align, PAGE_SIZE);
		align = PAGE_SIZE;
	}

	ptr = __per_cpu_start;
	for (i = 0; i < pcpu_num_used; ptr += block_size(pcpu_size[i]), i++) {
		/* Extra for alignment requirement. */
		extra = ALIGN((unsigned long)ptr, align) - (unsigned long)ptr;
		BUG_ON(i == 0 && extra != 0);

		if (pcpu_size[i] < 0 || pcpu_size[i] < extra + size)
			continue;

		/* Transfer extra to previous block. */
		if (pcpu_size[i-1] < 0)
			pcpu_size[i-1] -= extra;
		else
			pcpu_size[i-1] += extra;
		pcpu_size[i] -= extra;
		ptr += extra;

		/* Split block if warranted */
		if (pcpu_size[i] - size > sizeof(unsigned long))
			if (!split_block(i, size))
				return NULL;

		/* Mark allocated */
		pcpu_size[i] = -pcpu_size[i];
		return ptr;
	}

	printk(KERN_WARNING "Could not allocate %lu bytes percpu data\n",
	       size);
	return NULL;
}

static void percpu_modfree(void *freeme)
{
	unsigned int i;
	void *ptr = __per_cpu_start + block_size(pcpu_size[0]);

	/* First entry is core kernel percpu data. */
	for (i = 1; i < pcpu_num_used; ptr += block_size(pcpu_size[i]), i++) {
		if (ptr == freeme) {
			pcpu_size[i] = -pcpu_size[i];
			goto free;
		}
	}
	BUG();

 free:
	/* Merge with previous? */
	if (pcpu_size[i-1] >= 0) {
		pcpu_size[i-1] += pcpu_size[i];
		pcpu_num_used--;
		memmove(&pcpu_size[i], &pcpu_size[i+1],
			(pcpu_num_used - i) * sizeof(pcpu_size[0]));
		i--;
	}
	/* Merge with next? */
	if (i+1 < pcpu_num_used && pcpu_size[i+1] >= 0) {
		pcpu_size[i] += pcpu_size[i+1];
		pcpu_num_used--;
		memmove(&pcpu_size[i+1], &pcpu_size[i+2],
			(pcpu_num_used - (i+1)) * sizeof(pcpu_size[0]));
	}
}

static int percpu_modinit(void)
{
	pcpu_num_used = 2;
	pcpu_num_allocated = 2;
	pcpu_size = kmalloc(sizeof(pcpu_size[0]) * pcpu_num_allocated,
			    GFP_KERNEL);
	/* Static in-kernel percpu data (used). */
	pcpu_size[0] = -(__per_cpu_end-__per_cpu_start);
	/* Free room. */
	pcpu_size[1] = PERCPU_ENOUGH_ROOM + pcpu_size[0];
	if (pcpu_size[1] < 0) {
		printk(KERN_ERR "No per-cpu room for modules.\n");
		pcpu_num_used = 1;
	}

	return 0;
}
__initcall(percpu_modinit);

#endif /* CONFIG_HAVE_DYNAMIC_PER_CPU_AREA */

static unsigned int find_pcpusec(Elf_Ehdr *hdr,
				 Elf_Shdr *sechdrs,
				 const char *secstrings)
{
	return find_sec(hdr, sechdrs, secstrings, ".data.percpu");
}

static void percpu_modcopy(void *pcpudest, const void *from, unsigned long size)
{
	int cpu;

	for_each_possible_cpu(cpu)
		memcpy(pcpudest + per_cpu_offset(cpu), from, size);
}

#else /* ... !CONFIG_SMP */

static inline void *percpu_modalloc(unsigned long size, unsigned long align,
				    const char *name)
{
	return NULL;
}
static inline void percpu_modfree(void *pcpuptr)
{
	BUG();
}
static inline unsigned int find_pcpusec(Elf_Ehdr *hdr,
					Elf_Shdr *sechdrs,
					const char *secstrings)
{
	return 0;
}
static inline void percpu_modcopy(void *pcpudst, const void *src,
				  unsigned long size)
{
	/* pcpusec should be 0, and size of that section should be 0. */
	BUG_ON(size != 0);
}

#endif /* CONFIG_SMP */

#define MODINFO_ATTR(field)	\
static void setup_modinfo_##field(struct module *mod, const char *s)  \
{                                                                     \
	mod->field = kstrdup(s, GFP_KERNEL);                          \
}                                                                     \
static ssize_t show_modinfo_##field(struct module_attribute *mattr,   \
	                struct module *mod, char *buffer)             \
{                                                                     \
	return sprintf(buffer, "%s\n", mod->field);                   \
}                                                                     \
static int modinfo_##field##_exists(struct module *mod)               \
{                                                                     \
	return mod->field != NULL;                                    \
}                                                                     \
static void free_modinfo_##field(struct module *mod)                  \
{                                                                     \
	kfree(mod->field);                                            \
	mod->field = NULL;                                            \
}                                                                     \
static struct module_attribute modinfo_##field = {                    \
	.attr = { .name = __stringify(field), .mode = 0444 },         \
	.show = show_modinfo_##field,                                 \
	.setup = setup_modinfo_##field,                               \
	.test = modinfo_##field##_exists,                             \
	.free = free_modinfo_##field,                                 \
};

MODINFO_ATTR(version);
MODINFO_ATTR(srcversion);

static char last_unloaded_module[MODULE_NAME_LEN+1];

#ifdef CONFIG_MODULE_UNLOAD
/* Init the unload section of the module. */
static void module_unload_init(struct module *mod)
{
	int cpu;

	INIT_LIST_HEAD(&mod->modules_which_use_me);
	for_each_possible_cpu(cpu)
		local_set(__module_ref_addr(mod, cpu), 0);
	/* Hold reference count during initialization. */
	local_set(__module_ref_addr(mod, raw_smp_processor_id()), 1);
	/* Backwards compatibility macros put refcount during init. */
	mod->waiter = current;
}

/* modules using other modules */
struct module_use
{
	struct list_head list;
	struct module *module_which_uses;
};

/* Does a already use b? */
static int already_uses(struct module *a, struct module *b)
{
	struct module_use *use;

	list_for_each_entry(use, &b->modules_which_use_me, list) {
		if (use->module_which_uses == a) {
			DEBUGP("%s uses %s!\n", a->name, b->name);
			return 1;
		}
	}
	DEBUGP("%s does not use %s!\n", a->name, b->name);
	return 0;
}

/* Module a uses b */
static int use_module(struct module *a, struct module *b)
{
	struct module_use *use;
	int no_warn, err;

	if (b == NULL || already_uses(a, b)) return 1;

	/* If we're interrupted or time out, we fail. */
	if (wait_event_interruptible_timeout(
		    module_wq, (err = strong_try_module_get(b)) != -EBUSY,
		    30 * HZ) <= 0) {
		printk("%s: gave up waiting for init of module %s.\n",
		       a->name, b->name);
		return 0;
	}

	/* If strong_try_module_get() returned a different error, we fail. */
	if (err)
		return 0;

	DEBUGP("Allocating new usage for %s.\n", a->name);
	use = kmalloc(sizeof(*use), GFP_ATOMIC);
	if (!use) {
		printk("%s: out of memory loading\n", a->name);
		module_put(b);
		return 0;
	}

	use->module_which_uses = a;
	list_add(&use->list, &b->modules_which_use_me);
	no_warn = sysfs_create_link(b->holders_dir, &a->mkobj.kobj, a->name);
	return 1;
}

/* Clear the unload stuff of the module. */
static void module_unload_free(struct module *mod)
{
	struct module *i;

	list_for_each_entry(i, &modules, list) {
		struct module_use *use;

		list_for_each_entry(use, &i->modules_which_use_me, list) {
			if (use->module_which_uses == mod) {
				DEBUGP("%s unusing %s\n", mod->name, i->name);
				module_put(i);
				list_del(&use->list);
				kfree(use);
				sysfs_remove_link(i->holders_dir, mod->name);
				/* There can be at most one match. */
				break;
			}
		}
	}
}

#ifdef CONFIG_MODULE_FORCE_UNLOAD
static inline int try_force_unload(unsigned int flags)
{
	int ret = (flags & O_TRUNC);
	if (ret)
		add_taint(TAINT_FORCED_RMMOD);
	return ret;
}
#else
static inline int try_force_unload(unsigned int flags)
{
	return 0;
}
#endif /* CONFIG_MODULE_FORCE_UNLOAD */

struct stopref
{
	struct module *mod;
	int flags;
	int *forced;
};

/* Whole machine is stopped with interrupts off when this runs. */
static int __try_stop_module(void *_sref)
{
	struct stopref *sref = _sref;

	/* If it's not unused, quit unless we're forcing. */
	if (module_refcount(sref->mod) != 0) {
		if (!(*sref->forced = try_force_unload(sref->flags)))
			return -EWOULDBLOCK;
	}

	/* Mark it as dying. */
	sref->mod->state = MODULE_STATE_GOING;
	return 0;
}

static int try_stop_module(struct module *mod, int flags, int *forced)
{
	if (flags & O_NONBLOCK) {
		struct stopref sref = { mod, flags, forced };

		return stop_machine(__try_stop_module, &sref, NULL);
	} else {
		/* We don't need to stop the machine for this. */
		mod->state = MODULE_STATE_GOING;
		synchronize_sched();
		return 0;
	}
}

unsigned int module_refcount(struct module *mod)
{
	unsigned int total = 0;
	int cpu;

	for_each_possible_cpu(cpu)
		total += local_read(__module_ref_addr(mod, cpu));
	return total;
}
EXPORT_SYMBOL(module_refcount);

/* This exists whether we can unload or not */
static void free_module(struct module *mod);

static void wait_for_zero_refcount(struct module *mod)
{
	/* Since we might sleep for some time, release the mutex first */
	mutex_unlock(&module_mutex);
	for (;;) {
		DEBUGP("Looking at refcount...\n");
		set_current_state(TASK_UNINTERRUPTIBLE);
		if (module_refcount(mod) == 0)
			break;
		schedule();
	}
	current->state = TASK_RUNNING;
	mutex_lock(&module_mutex);
}

SYSCALL_DEFINE2(delete_module, const char __user *, name_user,
		unsigned int, flags)
{
	struct module *mod;
	char name[MODULE_NAME_LEN];
	int ret, forced = 0;

	if (!capable(CAP_SYS_MODULE))
		return -EPERM;

	if (strncpy_from_user(name, name_user, MODULE_NAME_LEN-1) < 0)
		return -EFAULT;
	name[MODULE_NAME_LEN-1] = '\0';

	/* Create stop_machine threads since free_module relies on
	 * a non-failing stop_machine call. */
	ret = stop_machine_create();
	if (ret)
		return ret;

	if (mutex_lock_interruptible(&module_mutex) != 0) {
		ret = -EINTR;
		goto out_stop;
	}

	mod = find_module(name);
	if (!mod) {
		ret = -ENOENT;
		goto out;
	}

	if (!list_empty(&mod->modules_which_use_me)) {
		/* Other modules depend on us: get rid of them first. */
		ret = -EWOULDBLOCK;
		goto out;
	}

	/* Doing init or already dying? */
	if (mod->state != MODULE_STATE_LIVE) {
		/* FIXME: if (force), slam module count and wake up
                   waiter --RR */
		DEBUGP("%s already dying\n", mod->name);
		ret = -EBUSY;
		goto out;
	}

	/* If it has an init func, it must have an exit func to unload */
	if (mod->init && !mod->exit) {
		forced = try_force_unload(flags);
		if (!forced) {
			/* This module can't be removed */
			ret = -EBUSY;
			goto out;
		}
	}

	/* Set this up before setting mod->state */
	mod->waiter = current;

	/* Stop the machine so refcounts can't move and disable module. */
	ret = try_stop_module(mod, flags, &forced);
	if (ret != 0)
		goto out;

	/* Never wait if forced. */
	if (!forced && module_refcount(mod) != 0)
		wait_for_zero_refcount(mod);

	mutex_unlock(&module_mutex);
	/* Final destruction now noone is using it. */
	if (mod->exit != NULL)
		mod->exit();
	blocking_notifier_call_chain(&module_notify_list,
				     MODULE_STATE_GOING, mod);
	async_synchronize_full();
	mutex_lock(&module_mutex);
	/* Store the name of the last unloaded module for diagnostic purposes */
	strlcpy(last_unloaded_module, mod->name, sizeof(last_unloaded_module));
	unregister_dynamic_debug_module(mod->name);
	free_module(mod);

 out:
	mutex_unlock(&module_mutex);
out_stop:
	stop_machine_destroy();
	return ret;
}

static inline void print_unload_info(struct seq_file *m, struct module *mod)
{
	struct module_use *use;
	int printed_something = 0;

	seq_printf(m, " %u ", module_refcount(mod));

	/* Always include a trailing , so userspace can differentiate
           between this and the old multi-field proc format. */
	list_for_each_entry(use, &mod->modules_which_use_me, list) {
		printed_something = 1;
		seq_printf(m, "%s,", use->module_which_uses->name);
	}

	if (mod->init != NULL && mod->exit == NULL) {
		printed_something = 1;
		seq_printf(m, "[permanent],");
	}

	if (!printed_something)
		seq_printf(m, "-");
}

void __symbol_put(const char *symbol)
{
	struct module *owner;

	preempt_disable();
	if (IS_ERR_VALUE(find_symbol(symbol, &owner, NULL, true, false)))
		BUG();
	module_put(owner);
	preempt_enable();
}
EXPORT_SYMBOL(__symbol_put);

void symbol_put_addr(void *addr)
{
	struct module *modaddr;

	if (core_kernel_text((unsigned long)addr))
		return;

	if (!(modaddr = module_text_address((unsigned long)addr)))
		BUG();
	module_put(modaddr);
}
EXPORT_SYMBOL_GPL(symbol_put_addr);

static ssize_t show_refcnt(struct module_attribute *mattr,
			   struct module *mod, char *buffer)
{
	return sprintf(buffer, "%u\n", module_refcount(mod));
}

static struct module_attribute refcnt = {
	.attr = { .name = "refcnt", .mode = 0444 },
	.show = show_refcnt,
};

void module_put(struct module *module)
{
	if (module) {
		unsigned int cpu = get_cpu();
		local_dec(__module_ref_addr(module, cpu));
		/* Maybe they're waiting for us to drop reference? */
		if (unlikely(!module_is_live(module)))
			wake_up_process(module->waiter);
		put_cpu();
	}
}
EXPORT_SYMBOL(module_put);

#else /* !CONFIG_MODULE_UNLOAD */
static inline void print_unload_info(struct seq_file *m, struct module *mod)
{
	/* We don't know the usage count, or what modules are using. */
	seq_printf(m, " - -");
}

static inline void module_unload_free(struct module *mod)
{
}

static inline int use_module(struct module *a, struct module *b)
{
	return strong_try_module_get(b) == 0;
}

static inline void module_unload_init(struct module *mod)
{
}
#endif /* CONFIG_MODULE_UNLOAD */

static ssize_t show_initstate(struct module_attribute *mattr,
			   struct module *mod, char *buffer)
{
	const char *state = "unknown";

	switch (mod->state) {
	case MODULE_STATE_LIVE:
		state = "live";
		break;
	case MODULE_STATE_COMING:
		state = "coming";
		break;
	case MODULE_STATE_GOING:
		state = "going";
		break;
	}
	return sprintf(buffer, "%s\n", state);
}

static struct module_attribute initstate = {
	.attr = { .name = "initstate", .mode = 0444 },
	.show = show_initstate,
};

static struct module_attribute *modinfo_attrs[] = {
	&modinfo_version,
	&modinfo_srcversion,
	&initstate,
#ifdef CONFIG_MODULE_UNLOAD
	&refcnt,
#endif
	NULL,
};

static const char vermagic[] = VERMAGIC_STRING;

static int try_to_force_load(struct module *mod, const char *symname)
{
#ifdef CONFIG_MODULE_FORCE_LOAD
	if (!test_taint(TAINT_FORCED_MODULE))
		printk("%s: no version for \"%s\" found: kernel tainted.\n",
		       mod->name, symname);
	add_taint_module(mod, TAINT_FORCED_MODULE);
	return 0;
#else
	return -ENOEXEC;
#endif
}

#ifdef CONFIG_MODVERSIONS
static int check_version(Elf_Shdr *sechdrs,
			 unsigned int versindex,
			 const char *symname,
			 struct module *mod, 
			 const unsigned long *crc)
{
	unsigned int i, num_versions;
	struct modversion_info *versions;

	/* Exporting module didn't supply crcs?  OK, we're already tainted. */
	if (!crc)
		return 1;

	/* No versions at all?  modprobe --force does this. */
	if (versindex == 0)
		return try_to_force_load(mod, symname) == 0;

	versions = (void *) sechdrs[versindex].sh_addr;
	num_versions = sechdrs[versindex].sh_size
		/ sizeof(struct modversion_info);

	for (i = 0; i < num_versions; i++) {
		if (strcmp(versions[i].name, symname) != 0)
			continue;

		if (versions[i].crc == *crc)
			return 1;
		DEBUGP("Found checksum %lX vs module %lX\n",
		       *crc, versions[i].crc);
		goto bad_version;
	}

	printk(KERN_WARNING "%s: no symbol version for %s\n",
	       mod->name, symname);
	return 0;

bad_version:
	printk("%s: disagrees about version of symbol %s\n",
	       mod->name, symname);
	return 0;
}

static inline int check_modstruct_version(Elf_Shdr *sechdrs,
					  unsigned int versindex,
					  struct module *mod)
{
	const unsigned long *crc;

	if (IS_ERR_VALUE(find_symbol("struct_module", NULL, &crc, true, false)))
		BUG();
	return check_version(sechdrs, versindex, "struct_module", mod, crc);
}

/* First part is kernel version, which we ignore if module has crcs. */
static inline int same_magic(const char *amagic, const char *bmagic,
			     bool has_crcs)
{
	if (has_crcs) {
		amagic += strcspn(amagic, " ");
		bmagic += strcspn(bmagic, " ");
	}
	return strcmp(amagic, bmagic) == 0;
}
#else
static inline int check_version(Elf_Shdr *sechdrs,
				unsigned int versindex,
				const char *symname,
				struct module *mod, 
				const unsigned long *crc)
{
	return 1;
}

static inline int check_modstruct_version(Elf_Shdr *sechdrs,
					  unsigned int versindex,
					  struct module *mod)
{
	return 1;
}

static inline int same_magic(const char *amagic, const char *bmagic,
			     bool has_crcs)
{
	return strcmp(amagic, bmagic) == 0;
}
#endif /* CONFIG_MODVERSIONS */

/* Resolve a symbol for this module.  I.e. if we find one, record usage.
   Must be holding module_mutex. */
static unsigned long resolve_symbol(Elf_Shdr *sechdrs,
				    unsigned int versindex,
				    const char *name,
				    struct module *mod)
{
	struct module *owner;
	unsigned long ret;
	const unsigned long *crc;

	ret = find_symbol(name, &owner, &crc,
			  !(mod->taints & (1 << TAINT_PROPRIETARY_MODULE)), true);
	if (!IS_ERR_VALUE(ret)) {
		/* use_module can fail due to OOM,
		   or module initialization or unloading */
		if (!check_version(sechdrs, versindex, name, mod, crc) ||
		    !use_module(mod, owner))
			ret = -EINVAL;
	}
	return ret;
}

/*
 * /sys/module/foo/sections stuff
 * J. Corbet <corbet@lwn.net>
 */
#if defined(CONFIG_KALLSYMS) && defined(CONFIG_SYSFS)
struct module_sect_attr
{
	struct module_attribute mattr;
	char *name;
	unsigned long address;
};

struct module_sect_attrs
{
	struct attribute_group grp;
	unsigned int nsections;
	struct module_sect_attr attrs[0];
};

static ssize_t module_sect_show(struct module_attribute *mattr,
				struct module *mod, char *buf)
{
	struct module_sect_attr *sattr =
		container_of(mattr, struct module_sect_attr, mattr);
	return sprintf(buf, "0x%lx\n", sattr->address);
}

static void free_sect_attrs(struct module_sect_attrs *sect_attrs)
{
	unsigned int section;

	for (section = 0; section < sect_attrs->nsections; section++)
		kfree(sect_attrs->attrs[section].name);
	kfree(sect_attrs);
}

static void add_sect_attrs(struct module *mod, unsigned int nsect,
		char *secstrings, Elf_Shdr *sechdrs)
{
	unsigned int nloaded = 0, i, size[2];
	struct module_sect_attrs *sect_attrs;
	struct module_sect_attr *sattr;
	struct attribute **gattr;

	/* Count loaded sections and allocate structures */
	for (i = 0; i < nsect; i++)
		if (sechdrs[i].sh_flags & SHF_ALLOC)
			nloaded++;
	size[0] = ALIGN(sizeof(*sect_attrs)
			+ nloaded * sizeof(sect_attrs->attrs[0]),
			sizeof(sect_attrs->grp.attrs[0]));
	size[1] = (nloaded + 1) * sizeof(sect_attrs->grp.attrs[0]);
	sect_attrs = kzalloc(size[0] + size[1], GFP_KERNEL);
	if (sect_attrs == NULL)
		return;

	/* Setup section attributes. */
	sect_attrs->grp.name = "sections";
	sect_attrs->grp.attrs = (void *)sect_attrs + size[0];

	sect_attrs->nsections = 0;
	sattr = &sect_attrs->attrs[0];
	gattr = &sect_attrs->grp.attrs[0];
	for (i = 0; i < nsect; i++) {
		if (! (sechdrs[i].sh_flags & SHF_ALLOC))
			continue;
		sattr->address = sechdrs[i].sh_addr;
		sattr->name = kstrdup(secstrings + sechdrs[i].sh_name,
					GFP_KERNEL);
		if (sattr->name == NULL)
			goto out;
		sect_attrs->nsections++;
		sattr->mattr.show = module_sect_show;
		sattr->mattr.store = NULL;
		sattr->mattr.attr.name = sattr->name;
		sattr->mattr.attr.mode = S_IRUGO;
		*(gattr++) = &(sattr++)->mattr.attr;
	}
	*gattr = NULL;

	if (sysfs_create_group(&mod->mkobj.kobj, &sect_attrs->grp))
		goto out;

	mod->sect_attrs = sect_attrs;
	return;
  out:
	free_sect_attrs(sect_attrs);
}

static void remove_sect_attrs(struct module *mod)
{
	if (mod->sect_attrs) {
		sysfs_remove_group(&mod->mkobj.kobj,
				   &mod->sect_attrs->grp);
		/* We are positive that no one is using any sect attrs
		 * at this point.  Deallocate immediately. */
		free_sect_attrs(mod->sect_attrs);
		mod->sect_attrs = NULL;
	}
}

/*
 * /sys/module/foo/notes/.section.name gives contents of SHT_NOTE sections.
 */

struct module_notes_attrs {
	struct kobject *dir;
	unsigned int notes;
	struct bin_attribute attrs[0];
};

static ssize_t module_notes_read(struct kobject *kobj,
				 struct bin_attribute *bin_attr,
				 char *buf, loff_t pos, size_t count)
{
	/*
	 * The caller checked the pos and count against our size.
	 */
	memcpy(buf, bin_attr->private + pos, count);
	return count;
}

static void free_notes_attrs(struct module_notes_attrs *notes_attrs,
			     unsigned int i)
{
	if (notes_attrs->dir) {
		while (i-- > 0)
			sysfs_remove_bin_file(notes_attrs->dir,
					      &notes_attrs->attrs[i]);
		kobject_put(notes_attrs->dir);
	}
	kfree(notes_attrs);
}

static void add_notes_attrs(struct module *mod, unsigned int nsect,
			    char *secstrings, Elf_Shdr *sechdrs)
{
	unsigned int notes, loaded, i;
	struct module_notes_attrs *notes_attrs;
	struct bin_attribute *nattr;

	/* Count notes sections and allocate structures.  */
	notes = 0;
	for (i = 0; i < nsect; i++)
		if ((sechdrs[i].sh_flags & SHF_ALLOC) &&
		    (sechdrs[i].sh_type == SHT_NOTE))
			++notes;

	if (notes == 0)
		return;

	notes_attrs = kzalloc(sizeof(*notes_attrs)
			      + notes * sizeof(notes_attrs->attrs[0]),
			      GFP_KERNEL);
	if (notes_attrs == NULL)
		return;

	notes_attrs->notes = notes;
	nattr = &notes_attrs->attrs[0];
	for (loaded = i = 0; i < nsect; ++i) {
		if (!(sechdrs[i].sh_flags & SHF_ALLOC))
			continue;
		if (sechdrs[i].sh_type == SHT_NOTE) {
			nattr->attr.name = mod->sect_attrs->attrs[loaded].name;
			nattr->attr.mode = S_IRUGO;
			nattr->size = sechdrs[i].sh_size;
			nattr->private = (void *) sechdrs[i].sh_addr;
			nattr->read = module_notes_read;
			++nattr;
		}
		++loaded;
	}

	notes_attrs->dir = kobject_create_and_add("notes", &mod->mkobj.kobj);
	if (!notes_attrs->dir)
		goto out;

	for (i = 0; i < notes; ++i)
		if (sysfs_create_bin_file(notes_attrs->dir,
					  &notes_attrs->attrs[i]))
			goto out;

	mod->notes_attrs = notes_attrs;
	return;

  out:
	free_notes_attrs(notes_attrs, i);
}

static void remove_notes_attrs(struct module *mod)
{
	if (mod->notes_attrs)
		free_notes_attrs(mod->notes_attrs, mod->notes_attrs->notes);
}

#else

static inline void add_sect_attrs(struct module *mod, unsigned int nsect,
		char *sectstrings, Elf_Shdr *sechdrs)
{
}

static inline void remove_sect_attrs(struct module *mod)
{
}

static inline void add_notes_attrs(struct module *mod, unsigned int nsect,
				   char *sectstrings, Elf_Shdr *sechdrs)
{
}

static inline void remove_notes_attrs(struct module *mod)
{
}
#endif

#ifdef CONFIG_SYSFS
int module_add_modinfo_attrs(struct module *mod)
{
	struct module_attribute *attr;
	struct module_attribute *temp_attr;
	int error = 0;
	int i;

	mod->modinfo_attrs = kzalloc((sizeof(struct module_attribute) *
					(ARRAY_SIZE(modinfo_attrs) + 1)),
					GFP_KERNEL);
	if (!mod->modinfo_attrs)
		return -ENOMEM;

	temp_attr = mod->modinfo_attrs;
	for (i = 0; (attr = modinfo_attrs[i]) && !error; i++) {
		if (!attr->test ||
		    (attr->test && attr->test(mod))) {
			memcpy(temp_attr, attr, sizeof(*temp_attr));
			error = sysfs_create_file(&mod->mkobj.kobj,&temp_attr->attr);
			++temp_attr;
		}
	}
	return error;
}

void module_remove_modinfo_attrs(struct module *mod)
{
	struct module_attribute *attr;
	int i;

	for (i = 0; (attr = &mod->modinfo_attrs[i]); i++) {
		/* pick a field to test for end of list */
		if (!attr->attr.name)
			break;
		sysfs_remove_file(&mod->mkobj.kobj,&attr->attr);
		if (attr->free)
			attr->free(mod);
	}
	kfree(mod->modinfo_attrs);
}

int mod_sysfs_init(struct module *mod)
{
	int err;
	struct kobject *kobj;

	if (!module_sysfs_initialized) {
		printk(KERN_ERR "%s: module sysfs not initialized\n",
		       mod->name);
		err = -EINVAL;
		goto out;
	}

	kobj = kset_find_obj(module_kset, mod->name);
	if (kobj) {
		printk(KERN_ERR "%s: module is already loaded\n", mod->name);
		kobject_put(kobj);
		err = -EINVAL;
		goto out;
	}

	mod->mkobj.mod = mod;

	memset(&mod->mkobj.kobj, 0, sizeof(mod->mkobj.kobj));
	mod->mkobj.kobj.kset = module_kset;
	err = kobject_init_and_add(&mod->mkobj.kobj, &module_ktype, NULL,
				   "%s", mod->name);
	if (err)
		kobject_put(&mod->mkobj.kobj);

	/* delay uevent until full sysfs population */
out:
	return err;
}

int mod_sysfs_setup(struct module *mod,
			   struct kernel_param *kparam,
			   unsigned int num_params)
{
	int err;

	mod->holders_dir = kobject_create_and_add("holders", &mod->mkobj.kobj);
	if (!mod->holders_dir) {
		err = -ENOMEM;
		goto out_unreg;
	}

	err = module_param_sysfs_setup(mod, kparam, num_params);
	if (err)
		goto out_unreg_holders;

	err = module_add_modinfo_attrs(mod);
	if (err)
		goto out_unreg_param;

	kobject_uevent(&mod->mkobj.kobj, KOBJ_ADD);
	return 0;

out_unreg_param:
	module_param_sysfs_remove(mod);
out_unreg_holders:
	kobject_put(mod->holders_dir);
out_unreg:
	kobject_put(&mod->mkobj.kobj);
	return err;
}

static void mod_sysfs_fini(struct module *mod)
{
	kobject_put(&mod->mkobj.kobj);
}

#else /* CONFIG_SYSFS */

static void mod_sysfs_fini(struct module *mod)
{
}

#endif /* CONFIG_SYSFS */

static void mod_kobject_remove(struct module *mod)
{
	module_remove_modinfo_attrs(mod);
	module_param_sysfs_remove(mod);
	kobject_put(mod->mkobj.drivers_dir);
	kobject_put(mod->holders_dir);
	mod_sysfs_fini(mod);
}

/*
 * unlink the module with the whole machine is stopped with interrupts off
 * - this defends against kallsyms not taking locks
 */
static int __unlink_module(void *_mod)
{
	struct module *mod = _mod;
	list_del(&mod->list);
	return 0;
}

/* Free a module, remove from lists, etc (must hold module_mutex). */
static void free_module(struct module *mod)
{
	/* Delete from various lists */
	stop_machine(__unlink_module, mod, NULL);
	remove_notes_attrs(mod);
	remove_sect_attrs(mod);
	mod_kobject_remove(mod);

	/* Arch-specific cleanup. */
	module_arch_cleanup(mod);

	/* Module unload stuff */
	module_unload_free(mod);

	/* release any pointers to mcount in this module */
	ftrace_release(mod->module_core, mod->core_size);

	/* This may be NULL, but that's OK */
	module_free(mod, mod->module_init);
	kfree(mod->args);
	if (mod->percpu)
		percpu_modfree(mod->percpu);
#if defined(CONFIG_MODULE_UNLOAD) && defined(CONFIG_SMP)
	if (mod->refptr)
		percpu_modfree(mod->refptr);
#endif
	/* Free lock-classes: */
	lockdep_free_key_range(mod->module_core, mod->core_size);

	/* Finally, free the core (containing the module structure) */
	module_free(mod, mod->module_core);
}

void *__symbol_get(const char *symbol)
{
	struct module *owner;
	unsigned long value;

	preempt_disable();
	value = find_symbol(symbol, &owner, NULL, true, true);
	if (IS_ERR_VALUE(value))
		value = 0;
	else if (strong_try_module_get(owner))
		value = 0;
	preempt_enable();

	return (void *)value;
}
EXPORT_SYMBOL_GPL(__symbol_get);

/*
 * Ensure that an exported symbol [global namespace] does not already exist
 * in the kernel or in some other module's exported symbol table.
 */
static int verify_export_symbols(struct module *mod)
{
	unsigned int i;
	struct module *owner;
	const struct kernel_symbol *s;
	struct {
		const struct kernel_symbol *sym;
		unsigned int num;
	} arr[] = {
		{ mod->syms, mod->num_syms },
		{ mod->gpl_syms, mod->num_gpl_syms },
		{ mod->gpl_future_syms, mod->num_gpl_future_syms },
#ifdef CONFIG_UNUSED_SYMBOLS
		{ mod->unused_syms, mod->num_unused_syms },
		{ mod->unused_gpl_syms, mod->num_unused_gpl_syms },
#endif
	};

	for (i = 0; i < ARRAY_SIZE(arr); i++) {
		for (s = arr[i].sym; s < arr[i].sym + arr[i].num; s++) {
			if (!IS_ERR_VALUE(find_symbol(s->name, &owner,
						      NULL, true, false))) {
				printk(KERN_ERR
				       "%s: exports duplicate symbol %s"
				       " (owned by %s)\n",
				       mod->name, s->name, module_name(owner));
				return -ENOEXEC;
			}
		}
	}
	return 0;
}

/* Change all symbols so that st_value encodes the pointer directly. */
static int simplify_symbols(Elf_Shdr *sechdrs,
			    unsigned int symindex,
			    const char *strtab,
			    unsigned int versindex,
			    unsigned int pcpuindex,
			    struct module *mod)
{
	Elf_Sym *sym = (void *)sechdrs[symindex].sh_addr;
	unsigned long secbase;
	unsigned int i, n = sechdrs[symindex].sh_size / sizeof(Elf_Sym);
	int ret = 0;

	for (i = 1; i < n; i++) {
		switch (sym[i].st_shndx) {
		case SHN_COMMON:
			/* We compiled with -fno-common.  These are not
			   supposed to happen.  */
			DEBUGP("Common symbol: %s\n", strtab + sym[i].st_name);
			printk("%s: please compile with -fno-common\n",
			       mod->name);
			ret = -ENOEXEC;
			break;

		case SHN_ABS:
			/* Don't need to do anything */
			DEBUGP("Absolute symbol: 0x%08lx\n",
			       (long)sym[i].st_value);
			break;

		case SHN_UNDEF:
			sym[i].st_value
			  = resolve_symbol(sechdrs, versindex,
					   strtab + sym[i].st_name, mod);

			/* Ok if resolved.  */
			if (!IS_ERR_VALUE(sym[i].st_value))
				break;
			/* Ok if weak.  */
			if (ELF_ST_BIND(sym[i].st_info) == STB_WEAK)
				break;

			printk(KERN_WARNING "%s: Unknown symbol %s\n",
			       mod->name, strtab + sym[i].st_name);
			ret = -ENOENT;
			break;

		default:
			/* Divert to percpu allocation if a percpu var. */
			if (sym[i].st_shndx == pcpuindex)
				secbase = (unsigned long)mod->percpu;
			else
				secbase = sechdrs[sym[i].st_shndx].sh_addr;
			sym[i].st_value += secbase;
			break;
		}
	}

	return ret;
}

/* Additional bytes needed by arch in front of individual sections */
unsigned int __weak arch_mod_section_prepend(struct module *mod,
					     unsigned int section)
{
	/* default implementation just returns zero */
	return 0;
}

/* Update size with this section: return offset. */
static long get_offset(struct module *mod, unsigned int *size,
		       Elf_Shdr *sechdr, unsigned int section)
{
	long ret;

	*size += arch_mod_section_prepend(mod, section);
	ret = ALIGN(*size, sechdr->sh_addralign ?: 1);
	*size = ret + sechdr->sh_size;
	return ret;
}

/* Lay out the SHF_ALLOC sections in a way not dissimilar to how ld
   might -- code, read-only data, read-write data, small data.  Tally
   sizes, and place the offsets into sh_entsize fields: high bit means it
   belongs in init. */
static void layout_sections(struct module *mod,
			    const Elf_Ehdr *hdr,
			    Elf_Shdr *sechdrs,
			    const char *secstrings)
{
	static unsigned long const masks[][2] = {
		/* NOTE: all executable code must be the first section
		 * in this array; otherwise modify the text_size
		 * finder in the two loops below */
		{ SHF_EXECINSTR | SHF_ALLOC, ARCH_SHF_SMALL },
		{ SHF_ALLOC, SHF_WRITE | ARCH_SHF_SMALL },
		{ SHF_WRITE | SHF_ALLOC, ARCH_SHF_SMALL },
		{ ARCH_SHF_SMALL | SHF_ALLOC, 0 }
	};
	unsigned int m, i;

	for (i = 0; i < hdr->e_shnum; i++)
		sechdrs[i].sh_entsize = ~0UL;

	DEBUGP("Core section allocation order:\n");
	for (m = 0; m < ARRAY_SIZE(masks); ++m) {
		for (i = 0; i < hdr->e_shnum; ++i) {
			Elf_Shdr *s = &sechdrs[i];

			if ((s->sh_flags & masks[m][0]) != masks[m][0]
			    || (s->sh_flags & masks[m][1])
			    || s->sh_entsize != ~0UL
			    || strncmp(secstrings + s->sh_name,
				       ".init", 5) == 0)
				continue;
			s->sh_entsize = get_offset(mod, &mod->core_size, s, i);
			DEBUGP("\t%s\n", secstrings + s->sh_name);
		}
		if (m == 0)
			mod->core_text_size = mod->core_size;
	}

	DEBUGP("Init section allocation order:\n");
	for (m = 0; m < ARRAY_SIZE(masks); ++m) {
		for (i = 0; i < hdr->e_shnum; ++i) {
			Elf_Shdr *s = &sechdrs[i];

			if ((s->sh_flags & masks[m][0]) != masks[m][0]
			    || (s->sh_flags & masks[m][1])
			    || s->sh_entsize != ~0UL
			    || strncmp(secstrings + s->sh_name,
				       ".init", 5) != 0)
				continue;
			s->sh_entsize = (get_offset(mod, &mod->init_size, s, i)
					 | INIT_OFFSET_MASK);
			DEBUGP("\t%s\n", secstrings + s->sh_name);
		}
		if (m == 0)
			mod->init_text_size = mod->init_size;
	}
}

static void set_license(struct module *mod, const char *license)
{
	if (!license)
		license = "unspecified";

	if (!license_is_gpl_compatible(license)) {
		if (!test_taint(TAINT_PROPRIETARY_MODULE))
			printk(KERN_WARNING "%s: module license '%s' taints "
				"kernel.\n", mod->name, license);
		add_taint_module(mod, TAINT_PROPRIETARY_MODULE);
	}
}

/* Parse tag=value strings from .modinfo section */
static char *next_string(char *string, unsigned long *secsize)
{
	/* Skip non-zero chars */
	while (string[0]) {
		string++;
		if ((*secsize)-- <= 1)
			return NULL;
	}

	/* Skip any zero padding. */
	while (!string[0]) {
		string++;
		if ((*secsize)-- <= 1)
			return NULL;
	}
	return string;
}

static char *get_modinfo(Elf_Shdr *sechdrs,
			 unsigned int info,
			 const char *tag)
{
	char *p;
	unsigned int taglen = strlen(tag);
	unsigned long size = sechdrs[info].sh_size;

	for (p = (char *)sechdrs[info].sh_addr; p; p = next_string(p, &size)) {
		if (strncmp(p, tag, taglen) == 0 && p[taglen] == '=')
			return p + taglen + 1;
	}
	return NULL;
}

static void setup_modinfo(struct module *mod, Elf_Shdr *sechdrs,
			  unsigned int infoindex)
{
	struct module_attribute *attr;
	int i;

	for (i = 0; (attr = modinfo_attrs[i]); i++) {
		if (attr->setup)
			attr->setup(mod,
				    get_modinfo(sechdrs,
						infoindex,
						attr->attr.name));
	}
}

#ifdef CONFIG_KALLSYMS

/* lookup symbol in given range of kernel_symbols */
static const struct kernel_symbol *lookup_symbol(const char *name,
	const struct kernel_symbol *start,
	const struct kernel_symbol *stop)
{
	const struct kernel_symbol *ks = start;
	for (; ks < stop; ks++)
		if (strcmp(ks->name, name) == 0)
			return ks;
	return NULL;
}

static int is_exported(const char *name, unsigned long value,
		       const struct module *mod)
{
	const struct kernel_symbol *ks;
	if (!mod)
		ks = lookup_symbol(name, __start___ksymtab, __stop___ksymtab);
	else
		ks = lookup_symbol(name, mod->syms, mod->syms + mod->num_syms);
	return ks != NULL && ks->value == value;
}

/* As per nm */
static char elf_type(const Elf_Sym *sym,
		     Elf_Shdr *sechdrs,
		     const char *secstrings,
		     struct module *mod)
{
	if (ELF_ST_BIND(sym->st_info) == STB_WEAK) {
		if (ELF_ST_TYPE(sym->st_info) == STT_OBJECT)
			return 'v';
		else
			return 'w';
	}
	if (sym->st_shndx == SHN_UNDEF)
		return 'U';
	if (sym->st_shndx == SHN_ABS)
		return 'a';
	if (sym->st_shndx >= SHN_LORESERVE)
		return '?';
	if (sechdrs[sym->st_shndx].sh_flags & SHF_EXECINSTR)
		return 't';
	if (sechdrs[sym->st_shndx].sh_flags & SHF_ALLOC
	    && sechdrs[sym->st_shndx].sh_type != SHT_NOBITS) {
		if (!(sechdrs[sym->st_shndx].sh_flags & SHF_WRITE))
			return 'r';
		else if (sechdrs[sym->st_shndx].sh_flags & ARCH_SHF_SMALL)
			return 'g';
		else
			return 'd';
	}
	if (sechdrs[sym->st_shndx].sh_type == SHT_NOBITS) {
		if (sechdrs[sym->st_shndx].sh_flags & ARCH_SHF_SMALL)
			return 's';
		else
			return 'b';
	}
	if (strncmp(secstrings + sechdrs[sym->st_shndx].sh_name,
		    ".debug", strlen(".debug")) == 0)
		return 'n';
	return '?';
}

static void add_kallsyms(struct module *mod,
			 Elf_Shdr *sechdrs,
			 unsigned int symindex,
			 unsigned int strindex,
			 const char *secstrings)
{
	unsigned int i;

	mod->symtab = (void *)sechdrs[symindex].sh_addr;
	mod->num_symtab = sechdrs[symindex].sh_size / sizeof(Elf_Sym);
	mod->strtab = (void *)sechdrs[strindex].sh_addr;

	/* Set types up while we still have access to sections. */
	for (i = 0; i < mod->num_symtab; i++)
		mod->symtab[i].st_info
			= elf_type(&mod->symtab[i], sechdrs, secstrings, mod);
}
#else
static inline void add_kallsyms(struct module *mod,
				Elf_Shdr *sechdrs,
				unsigned int symindex,
				unsigned int strindex,
				const char *secstrings)
{
}
#endif /* CONFIG_KALLSYMS */

static void dynamic_printk_setup(struct mod_debug *debug, unsigned int num)
{
#ifdef CONFIG_DYNAMIC_PRINTK_DEBUG
	unsigned int i;

	for (i = 0; i < num; i++) {
		register_dynamic_debug_module(debug[i].modname,
					      debug[i].type,
					      debug[i].logical_modname,
					      debug[i].flag_names,
					      debug[i].hash, debug[i].hash2);
	}
#endif /* CONFIG_DYNAMIC_PRINTK_DEBUG */
}

static void *module_alloc_update_bounds(unsigned long size)
{
	void *ret = module_alloc(size);

	if (ret) {
		/* Update module bounds. */
		if ((unsigned long)ret < module_addr_min)
			module_addr_min = (unsigned long)ret;
		if ((unsigned long)ret + size > module_addr_max)
			module_addr_max = (unsigned long)ret + size;
	}
	return ret;
}

/* Allocate and load the module: note that size of section 0 is always
   zero, and we rely on this for optional sections. */
static noinline struct module *load_module(void __user *umod,
				  unsigned long len,
				  const char __user *uargs)
{
	Elf_Ehdr *hdr;
	Elf_Shdr *sechdrs;
	char *secstrings, *args, *modmagic, *strtab = NULL;
	char *staging;
	unsigned int i;
	unsigned int symindex = 0;
	unsigned int strindex = 0;
	unsigned int modindex, versindex, infoindex, pcpuindex;
	unsigned int num_kp, num_mcount;
	struct kernel_param *kp;
	struct module *mod;
	long err = 0;
	void *percpu = NULL, *ptr = NULL; /* Stops spurious gcc warning */
	unsigned long *mseg;
	mm_segment_t old_fs;

	DEBUGP("load_module: umod=%p, len=%lu, uargs=%p\n",
	       umod, len, uargs);
	if (len < sizeof(*hdr))
		return ERR_PTR(-ENOEXEC);

	/* Suck in entire file: we'll want most of it. */
	/* vmalloc barfs on "unusual" numbers.  Check here */
	if (len > 64 * 1024 * 1024 || (hdr = vmalloc(len)) == NULL)
		return ERR_PTR(-ENOMEM);

	/* Create stop_machine threads since the error path relies on
	 * a non-failing stop_machine call. */
	err = stop_machine_create();
	if (err)
		goto free_hdr;

	if (copy_from_user(hdr, umod, len) != 0) {
		err = -EFAULT;
		goto free_hdr;
	}

	/* Sanity checks against insmoding binaries or wrong arch,
           weird elf version */
	if (memcmp(hdr->e_ident, ELFMAG, SELFMAG) != 0
	    || hdr->e_type != ET_REL
	    || !elf_check_arch(hdr)
	    || hdr->e_shentsize != sizeof(*sechdrs)) {
		err = -ENOEXEC;
		goto free_hdr;
	}

	if (len < hdr->e_shoff + hdr->e_shnum * sizeof(Elf_Shdr))
		goto truncated;

	/* Convenience variables */
	sechdrs = (void *)hdr + hdr->e_shoff;
	secstrings = (void *)hdr + sechdrs[hdr->e_shstrndx].sh_offset;
	sechdrs[0].sh_addr = 0;

	for (i = 1; i < hdr->e_shnum; i++) {
		if (sechdrs[i].sh_type != SHT_NOBITS
		    && len < sechdrs[i].sh_offset + sechdrs[i].sh_size)
			goto truncated;

		/* Mark all sections sh_addr with their address in the
		   temporary image. */
		sechdrs[i].sh_addr = (size_t)hdr + sechdrs[i].sh_offset;

		/* Internal symbols and strings. */
		if (sechdrs[i].sh_type == SHT_SYMTAB) {
			symindex = i;
			strindex = sechdrs[i].sh_link;
			strtab = (char *)hdr + sechdrs[strindex].sh_offset;
		}
#ifndef CONFIG_MODULE_UNLOAD
		/* Don't load .exit sections */
		if (strncmp(secstrings+sechdrs[i].sh_name, ".exit", 5) == 0)
			sechdrs[i].sh_flags &= ~(unsigned long)SHF_ALLOC;
#endif
	}

	modindex = find_sec(hdr, sechdrs, secstrings,
			    ".gnu.linkonce.this_module");
	if (!modindex) {
		printk(KERN_WARNING "No module found in object\n");
		err = -ENOEXEC;
		goto free_hdr;
	}
	/* This is temporary: point mod into copy of data. */
	mod = (void *)sechdrs[modindex].sh_addr;

	if (symindex == 0) {
		printk(KERN_WARNING "%s: module has no symbols (stripped?)\n",
		       mod->name);
		err = -ENOEXEC;
		goto free_hdr;
	}

	versindex = find_sec(hdr, sechdrs, secstrings, "__versions");
	infoindex = find_sec(hdr, sechdrs, secstrings, ".modinfo");
	pcpuindex = find_pcpusec(hdr, sechdrs, secstrings);

	/* Don't keep modinfo and version sections. */
	sechdrs[infoindex].sh_flags &= ~(unsigned long)SHF_ALLOC;
	sechdrs[versindex].sh_flags &= ~(unsigned long)SHF_ALLOC;
#ifdef CONFIG_KALLSYMS
	/* Keep symbol and string tables for decoding later. */
	sechdrs[symindex].sh_flags |= SHF_ALLOC;
	sechdrs[strindex].sh_flags |= SHF_ALLOC;
#endif

	/* Check module struct version now, before we try to use module. */
	if (!check_modstruct_version(sechdrs, versindex, mod)) {
		err = -ENOEXEC;
		goto free_hdr;
	}

	modmagic = get_modinfo(sechdrs, infoindex, "vermagic");
	/* This is allowed: modprobe --force will invalidate it. */
	if (!modmagic) {
		err = try_to_force_load(mod, "magic");
		if (err)
			goto free_hdr;
	} else if (!same_magic(modmagic, vermagic, versindex)) {
		printk(KERN_ERR "%s: version magic '%s' should be '%s'\n",
		       mod->name, modmagic, vermagic);
		err = -ENOEXEC;
		goto free_hdr;
	}

	staging = get_modinfo(sechdrs, infoindex, "staging");
	if (staging) {
		add_taint_module(mod, TAINT_CRAP);
		printk(KERN_WARNING "%s: module is from the staging directory,"
		       " the quality is unknown, you have been warned.\n",
		       mod->name);
	}

	/* Now copy in args */
	args = strndup_user(uargs, ~0UL >> 1);
	if (IS_ERR(args)) {
		err = PTR_ERR(args);
		goto free_hdr;
	}

	if (find_module(mod->name)) {
		err = -EEXIST;
		goto free_mod;
	}

	mod->state = MODULE_STATE_COMING;

	/* Allow arches to frob section contents and sizes.  */
	err = module_frob_arch_sections(hdr, sechdrs, secstrings, mod);
	if (err < 0)
		goto free_mod;

#if defined(CONFIG_MODULE_UNLOAD) && defined(CONFIG_SMP)
	mod->refptr = percpu_modalloc(sizeof(local_t), __alignof__(local_t),
				      mod->name);
	if (!mod->refptr) {
		err = -ENOMEM;
		goto free_mod;
	}
#endif
	if (pcpuindex) {
		/* We have a special allocation for this section. */
		percpu = percpu_modalloc(sechdrs[pcpuindex].sh_size,
					 sechdrs[pcpuindex].sh_addralign,
					 mod->name);
		if (!percpu) {
			err = -ENOMEM;
			goto free_percpu;
		}
		sechdrs[pcpuindex].sh_flags &= ~(unsigned long)SHF_ALLOC;
		mod->percpu = percpu;
	}

	/* Determine total sizes, and put offsets in sh_entsize.  For now
	   this is done generically; there doesn't appear to be any
	   special cases for the architectures. */
	layout_sections(mod, hdr, sechdrs, secstrings);

	/* Do the allocs. */
	ptr = module_alloc_update_bounds(mod->core_size);
	if (!ptr) {
		err = -ENOMEM;
		goto free_percpu;
	}
	memset(ptr, 0, mod->core_size);
	mod->module_core = ptr;

	ptr = module_alloc_update_bounds(mod->init_size);
	if (!ptr && mod->init_size) {
		err = -ENOMEM;
		goto free_core;
	}
	memset(ptr, 0, mod->init_size);
	mod->module_init = ptr;

	/* Transfer each section which specifies SHF_ALLOC */
	DEBUGP("final section addresses:\n");
	for (i = 0; i < hdr->e_shnum; i++) {
		void *dest;

		if (!(sechdrs[i].sh_flags & SHF_ALLOC))
			continue;

		if (sechdrs[i].sh_entsize & INIT_OFFSET_MASK)
			dest = mod->module_init
				+ (sechdrs[i].sh_entsize & ~INIT_OFFSET_MASK);
		else
			dest = mod->module_core + sechdrs[i].sh_entsize;

		if (sechdrs[i].sh_type != SHT_NOBITS)
			memcpy(dest, (void *)sechdrs[i].sh_addr,
			       sechdrs[i].sh_size);
		/* Update sh_addr to point to copy in image. */
		sechdrs[i].sh_addr = (unsigned long)dest;
		DEBUGP("\t0x%lx %s\n", sechdrs[i].sh_addr, secstrings + sechdrs[i].sh_name);
	}
	/* Module has been moved. */
	mod = (void *)sechdrs[modindex].sh_addr;

	/* Now we've moved module, initialize linked lists, etc. */
	module_unload_init(mod);

	/* add kobject, so we can reference it. */
	err = mod_sysfs_init(mod);
	if (err)
		goto free_unload;

	/* Set up license info based on the info section */
	set_license(mod, get_modinfo(sechdrs, infoindex, "license"));

	/*
	 * ndiswrapper is under GPL by itself, but loads proprietary modules.
	 * Don't use add_taint_module(), as it would prevent ndiswrapper from
	 * using GPL-only symbols it needs.
	 */
	if (strcmp(mod->name, "ndiswrapper") == 0)
		add_taint(TAINT_PROPRIETARY_MODULE);

	/* driverloader was caught wrongly pretending to be under GPL */
	if (strcmp(mod->name, "driverloader") == 0)
		add_taint_module(mod, TAINT_PROPRIETARY_MODULE);

	/* Set up MODINFO_ATTR fields */
	setup_modinfo(mod, sechdrs, infoindex);

	/* Fix up syms, so that st_value is a pointer to location. */
	err = simplify_symbols(sechdrs, symindex, strtab, versindex, pcpuindex,
			       mod);
	if (err < 0)
		goto cleanup;

	/* Now we've got everything in the final locations, we can
	 * find optional sections. */
	kp = section_objs(hdr, sechdrs, secstrings, "__param", sizeof(*kp),
			  &num_kp);
	mod->syms = section_objs(hdr, sechdrs, secstrings, "__ksymtab",
				 sizeof(*mod->syms), &mod->num_syms);
	mod->crcs = section_addr(hdr, sechdrs, secstrings, "__kcrctab");
	mod->gpl_syms = section_objs(hdr, sechdrs, secstrings, "__ksymtab_gpl",
				     sizeof(*mod->gpl_syms),
				     &mod->num_gpl_syms);
	mod->gpl_crcs = section_addr(hdr, sechdrs, secstrings, "__kcrctab_gpl");
	mod->gpl_future_syms = section_objs(hdr, sechdrs, secstrings,
					    "__ksymtab_gpl_future",
					    sizeof(*mod->gpl_future_syms),
					    &mod->num_gpl_future_syms);
	mod->gpl_future_crcs = section_addr(hdr, sechdrs, secstrings,
					    "__kcrctab_gpl_future");

#ifdef CONFIG_UNUSED_SYMBOLS
	mod->unused_syms = section_objs(hdr, sechdrs, secstrings,
					"__ksymtab_unused",
					sizeof(*mod->unused_syms),
					&mod->num_unused_syms);
	mod->unused_crcs = section_addr(hdr, sechdrs, secstrings,
					"__kcrctab_unused");
	mod->unused_gpl_syms = section_objs(hdr, sechdrs, secstrings,
					    "__ksymtab_unused_gpl",
					    sizeof(*mod->unused_gpl_syms),
					    &mod->num_unused_gpl_syms);
	mod->unused_gpl_crcs = section_addr(hdr, sechdrs, secstrings,
					    "__kcrctab_unused_gpl");
#endif

#ifdef CONFIG_MARKERS
	mod->markers = section_objs(hdr, sechdrs, secstrings, "__markers",
				    sizeof(*mod->markers), &mod->num_markers);
#endif
#ifdef CONFIG_TRACEPOINTS
	mod->tracepoints = section_objs(hdr, sechdrs, secstrings,
					"__tracepoints",
					sizeof(*mod->tracepoints),
					&mod->num_tracepoints);
#endif

#ifdef CONFIG_MODVERSIONS
	if ((mod->num_syms && !mod->crcs)
	    || (mod->num_gpl_syms && !mod->gpl_crcs)
	    || (mod->num_gpl_future_syms && !mod->gpl_future_crcs)
#ifdef CONFIG_UNUSED_SYMBOLS
	    || (mod->num_unused_syms && !mod->unused_crcs)
	    || (mod->num_unused_gpl_syms && !mod->unused_gpl_crcs)
#endif
		) {
		printk(KERN_WARNING "%s: No versions for exported symbols.\n", mod->name);
		err = try_to_force_load(mod, "nocrc");
		if (err)
			goto cleanup;
	}
#endif

	/* Now do relocations. */
	for (i = 1; i < hdr->e_shnum; i++) {
		const char *strtab = (char *)sechdrs[strindex].sh_addr;
		unsigned int info = sechdrs[i].sh_info;

		/* Not a valid relocation section? */
		if (info >= hdr->e_shnum)
			continue;

		/* Don't bother with non-allocated sections */
		if (!(sechdrs[info].sh_flags & SHF_ALLOC))
			continue;

		if (sechdrs[i].sh_type == SHT_REL)
			err = apply_relocate(sechdrs, strtab, symindex, i,mod);
		else if (sechdrs[i].sh_type == SHT_RELA)
			err = apply_relocate_add(sechdrs, strtab, symindex, i,
						 mod);
		if (err < 0)
			goto cleanup;
	}

        /* Find duplicate symbols */
	err = verify_export_symbols(mod);
	if (err < 0)
		goto cleanup;

  	/* Set up and sort exception table */
	mod->extable = section_objs(hdr, sechdrs, secstrings, "__ex_table",
				    sizeof(*mod->extable), &mod->num_exentries);
	sort_extable(mod->extable, mod->extable + mod->num_exentries);

	/* Finally, copy percpu area over. */
	percpu_modcopy(mod->percpu, (void *)sechdrs[pcpuindex].sh_addr,
		       sechdrs[pcpuindex].sh_size);

	add_kallsyms(mod, sechdrs, symindex, strindex, secstrings);

	if (!mod->taints) {
		struct mod_debug *debug;
		unsigned int num_debug;

		debug = section_objs(hdr, sechdrs, secstrings, "__verbose",
				     sizeof(*debug), &num_debug);
		dynamic_printk_setup(debug, num_debug);
	}

	/* sechdrs[0].sh_size is always zero */
	mseg = section_objs(hdr, sechdrs, secstrings, "__mcount_loc",
			    sizeof(*mseg), &num_mcount);
	ftrace_init_module(mod, mseg, mseg + num_mcount);

	err = module_finalize(hdr, sechdrs, mod);
	if (err < 0)
		goto cleanup;

	/* flush the icache in correct context */
	old_fs = get_fs();
	set_fs(KERNEL_DS);

	/*
	 * Flush the instruction cache, since we've played with text.
	 * Do it before processing of module parameters, so the module
	 * can provide parameter accessor functions of its own.
	 */
	if (mod->module_init)
		flush_icache_range((unsigned long)mod->module_init,
				   (unsigned long)mod->module_init
				   + mod->init_size);
	flush_icache_range((unsigned long)mod->module_core,
			   (unsigned long)mod->module_core + mod->core_size);

	set_fs(old_fs);

	mod->args = args;
	if (section_addr(hdr, sechdrs, secstrings, "__obsparm"))
		printk(KERN_WARNING "%s: Ignoring obsolete parameters\n",
		       mod->name);

	/* Now sew it into the lists so we can get lockdep and oops
	 * info during argument parsing.  Noone should access us, since
	 * strong_try_module_get() will fail.
	 * lockdep/oops can run asynchronous, so use the RCU list insertion
	 * function to insert in a way safe to concurrent readers.
	 * The mutex protects against concurrent writers.
	 */
	list_add_rcu(&mod->list, &modules);

	err = parse_args(mod->name, mod->args, kp, num_kp, NULL);
	if (err < 0)
		goto unlink;

	err = mod_sysfs_setup(mod, kp, num_kp);
	if (err < 0)
		goto unlink;
	add_sect_attrs(mod, hdr->e_shnum, secstrings, sechdrs);
	add_notes_attrs(mod, hdr->e_shnum, secstrings, sechdrs);

	/* Get rid of temporary copy */
	vfree(hdr);

	stop_machine_destroy();
	/* Done! */
	return mod;

 unlink:
	stop_machine(__unlink_module, mod, NULL);
	module_arch_cleanup(mod);
 cleanup:
	kobject_del(&mod->mkobj.kobj);
	kobject_put(&mod->mkobj.kobj);
	ftrace_release(mod->module_core, mod->core_size);
 free_unload:
	module_unload_free(mod);
	module_free(mod, mod->module_init);
 free_core:
	module_free(mod, mod->module_core);
 free_percpu:
	if (percpu)
		percpu_modfree(percpu);
#if defined(CONFIG_MODULE_UNLOAD) && defined(CONFIG_SMP)
	percpu_modfree(mod->refptr);
#endif
 free_mod:
	kfree(args);
 free_hdr:
	vfree(hdr);
	stop_machine_destroy();
	return ERR_PTR(err);

 truncated:
	printk(KERN_ERR "Module len %lu truncated\n", len);
	err = -ENOEXEC;
	goto free_hdr;
}

/* This is where the real work happens */
SYSCALL_DEFINE3(init_module, void __user *, umod,
		unsigned long, len, const char __user *, uargs)
{
	struct module *mod;
	int ret = 0;

	/* Must have permission */
	if (!capable(CAP_SYS_MODULE))
		return -EPERM;

	/* Only one module load at a time, please */
	if (mutex_lock_interruptible(&module_mutex) != 0)
		return -EINTR;

	/* Do all the hard work */
	mod = load_module(umod, len, uargs);
	if (IS_ERR(mod)) {
		mutex_unlock(&module_mutex);
		return PTR_ERR(mod);
	}

	/* Drop lock so they can recurse */
	mutex_unlock(&module_mutex);

	blocking_notifier_call_chain(&module_notify_list,
			MODULE_STATE_COMING, mod);

	/* Start the module */
	if (mod->init != NULL)
		ret = do_one_initcall(mod->init);
	if (ret < 0) {
		/* Init routine failed: abort.  Try to protect us from
                   buggy refcounters. */
		mod->state = MODULE_STATE_GOING;
		synchronize_sched();
		module_put(mod);
		blocking_notifier_call_chain(&module_notify_list,
					     MODULE_STATE_GOING, mod);
		mutex_lock(&module_mutex);
		free_module(mod);
		mutex_unlock(&module_mutex);
		wake_up(&module_wq);
		return ret;
	}
	if (ret > 0) {
		printk(KERN_WARNING "%s: '%s'->init suspiciously returned %d, "
				    "it should follow 0/-E convention\n"
		       KERN_WARNING "%s: loading module anyway...\n",
		       __func__, mod->name, ret,
		       __func__);
		dump_stack();
	}

	/* Now it's a first class citizen!  Wake up anyone waiting for it. */
	mod->state = MODULE_STATE_LIVE;
	wake_up(&module_wq);
	blocking_notifier_call_chain(&module_notify_list,
				     MODULE_STATE_LIVE, mod);

	mutex_lock(&module_mutex);
	/* Drop initial reference. */
	module_put(mod);
	module_free(mod, mod->module_init);
	mod->module_init = NULL;
	mod->init_size = 0;
	mod->init_text_size = 0;
	mutex_unlock(&module_mutex);

	return 0;
}

static inline int within(unsigned long addr, void *start, unsigned long size)
{
	return ((void *)addr >= start && (void *)addr < start + size);
}

#ifdef CONFIG_KALLSYMS
/*
 * This ignores the intensely annoying "mapping symbols" found
 * in ARM ELF files: $a, $t and $d.
 */
static inline int is_arm_mapping_symbol(const char *str)
{
	return str[0] == '$' && strchr("atd", str[1])
	       && (str[2] == '\0' || str[2] == '.');
}

static const char *get_ksymbol(struct module *mod,
			       unsigned long addr,
			       unsigned long *size,
			       unsigned long *offset)
{
	unsigned int i, best = 0;
	unsigned long nextval;

	/* At worse, next value is at end of module */
	if (within_module_init(addr, mod))
		nextval = (unsigned long)mod->module_init+mod->init_text_size;
	else
		nextval = (unsigned long)mod->module_core+mod->core_text_size;

	/* Scan for closest preceeding symbol, and next symbol. (ELF
	   starts real symbols at 1). */
	for (i = 1; i < mod->num_symtab; i++) {
		if (mod->symtab[i].st_shndx == SHN_UNDEF)
			continue;

		/* We ignore unnamed symbols: they're uninformative
		 * and inserted at a whim. */
		if (mod->symtab[i].st_value <= addr
		    && mod->symtab[i].st_value > mod->symtab[best].st_value
		    && *(mod->strtab + mod->symtab[i].st_name) != '\0'
		    && !is_arm_mapping_symbol(mod->strtab + mod->symtab[i].st_name))
			best = i;
		if (mod->symtab[i].st_value > addr
		    && mod->symtab[i].st_value < nextval
		    && *(mod->strtab + mod->symtab[i].st_name) != '\0'
		    && !is_arm_mapping_symbol(mod->strtab + mod->symtab[i].st_name))
			nextval = mod->symtab[i].st_value;
	}

	if (!best)
		return NULL;

	if (size)
		*size = nextval - mod->symtab[best].st_value;
	if (offset)
		*offset = addr - mod->symtab[best].st_value;
	return mod->strtab + mod->symtab[best].st_name;
}

/* For kallsyms to ask for address resolution.  NULL means not found.  Careful
 * not to lock to avoid deadlock on oopses, simply disable preemption. */
const char *module_address_lookup(unsigned long addr,
			    unsigned long *size,
			    unsigned long *offset,
			    char **modname,
			    char *namebuf)
{
	struct module *mod;
	const char *ret = NULL;

	preempt_disable();
	list_for_each_entry_rcu(mod, &modules, list) {
		if (within_module_init(addr, mod) ||
		    within_module_core(addr, mod)) {
			if (modname)
				*modname = mod->name;
			ret = get_ksymbol(mod, addr, size, offset);
			break;
		}
	}
	/* Make a copy in here where it's safe */
	if (ret) {
		strncpy(namebuf, ret, KSYM_NAME_LEN - 1);
		ret = namebuf;
	}
	preempt_enable();
	return ret;
}

int lookup_module_symbol_name(unsigned long addr, char *symname)
{
	struct module *mod;

	preempt_disable();
	list_for_each_entry_rcu(mod, &modules, list) {
		if (within_module_init(addr, mod) ||
		    within_module_core(addr, mod)) {
			const char *sym;

			sym = get_ksymbol(mod, addr, NULL, NULL);
			if (!sym)
				goto out;
			strlcpy(symname, sym, KSYM_NAME_LEN);
			preempt_enable();
			return 0;
		}
	}
out:
	preempt_enable();
	return -ERANGE;
}

int lookup_module_symbol_attrs(unsigned long addr, unsigned long *size,
			unsigned long *offset, char *modname, char *name)
{
	struct module *mod;

	preempt_disable();
	list_for_each_entry_rcu(mod, &modules, list) {
		if (within_module_init(addr, mod) ||
		    within_module_core(addr, mod)) {
			const char *sym;

			sym = get_ksymbol(mod, addr, size, offset);
			if (!sym)
				goto out;
			if (modname)
				strlcpy(modname, mod->name, MODULE_NAME_LEN);
			if (name)
				strlcpy(name, sym, KSYM_NAME_LEN);
			preempt_enable();
			return 0;
		}
	}
out:
	preempt_enable();
	return -ERANGE;
}

int module_get_kallsym(unsigned int symnum, unsigned long *value, char *type,
			char *name, char *module_name, int *exported)
{
	struct module *mod;

	preempt_disable();
	list_for_each_entry_rcu(mod, &modules, list) {
		if (symnum < mod->num_symtab) {
			*value = mod->symtab[symnum].st_value;
			*type = mod->symtab[symnum].st_info;
			strlcpy(name, mod->strtab + mod->symtab[symnum].st_name,
				KSYM_NAME_LEN);
			strlcpy(module_name, mod->name, MODULE_NAME_LEN);
			*exported = is_exported(name, *value, mod);
			preempt_enable();
			return 0;
		}
		symnum -= mod->num_symtab;
	}
	preempt_enable();
	return -ERANGE;
}

static unsigned long mod_find_symname(struct module *mod, const char *name)
{
	unsigned int i;

	for (i = 0; i < mod->num_symtab; i++)
		if (strcmp(name, mod->strtab+mod->symtab[i].st_name) == 0 &&
		    mod->symtab[i].st_info != 'U')
			return mod->symtab[i].st_value;
	return 0;
}

/* Look for this name: can be of form module:name. */
unsigned long module_kallsyms_lookup_name(const char *name)
{
	struct module *mod;
	char *colon;
	unsigned long ret = 0;

	/* Don't lock: we're in enough trouble already. */
	preempt_disable();
	if ((colon = strchr(name, ':')) != NULL) {
		*colon = '\0';
		if ((mod = find_module(name)) != NULL)
			ret = mod_find_symname(mod, colon+1);
		*colon = ':';
	} else {
		list_for_each_entry_rcu(mod, &modules, list)
			if ((ret = mod_find_symname(mod, name)) != 0)
				break;
	}
	preempt_enable();
	return ret;
}
#endif /* CONFIG_KALLSYMS */

static char *module_flags(struct module *mod, char *buf)
{
	int bx = 0;

	if (mod->taints ||
	    mod->state == MODULE_STATE_GOING ||
	    mod->state == MODULE_STATE_COMING) {
		buf[bx++] = '(';
		if (mod->taints & (1 << TAINT_PROPRIETARY_MODULE))
			buf[bx++] = 'P';
		if (mod->taints & (1 << TAINT_FORCED_MODULE))
			buf[bx++] = 'F';
		if (mod->taints & (1 << TAINT_CRAP))
			buf[bx++] = 'C';
		/*
		 * TAINT_FORCED_RMMOD: could be added.
		 * TAINT_UNSAFE_SMP, TAINT_MACHINE_CHECK, TAINT_BAD_PAGE don't
		 * apply to modules.
		 */

		/* Show a - for module-is-being-unloaded */
		if (mod->state == MODULE_STATE_GOING)
			buf[bx++] = '-';
		/* Show a + for module-is-being-loaded */
		if (mod->state == MODULE_STATE_COMING)
			buf[bx++] = '+';
		buf[bx++] = ')';
	}
	buf[bx] = '\0';

	return buf;
}

#ifdef CONFIG_PROC_FS
/* Called by the /proc file system to return a list of modules. */
static void *m_start(struct seq_file *m, loff_t *pos)
{
	mutex_lock(&module_mutex);
	return seq_list_start(&modules, *pos);
}

static void *m_next(struct seq_file *m, void *p, loff_t *pos)
{
	return seq_list_next(p, &modules, pos);
}

static void m_stop(struct seq_file *m, void *p)
{
	mutex_unlock(&module_mutex);
}

static int m_show(struct seq_file *m, void *p)
{
	struct module *mod = list_entry(p, struct module, list);
	char buf[8];

	seq_printf(m, "%s %u",
		   mod->name, mod->init_size + mod->core_size);
	print_unload_info(m, mod);

	/* Informative for users. */
	seq_printf(m, " %s",
		   mod->state == MODULE_STATE_GOING ? "Unloading":
		   mod->state == MODULE_STATE_COMING ? "Loading":
		   "Live");
	/* Used by oprofile and other similar tools. */
	seq_printf(m, " 0x%p", mod->module_core);

	/* Taints info */
	if (mod->taints)
		seq_printf(m, " %s", module_flags(mod, buf));

	seq_printf(m, "\n");
	return 0;
}

/* Format: modulename size refcount deps address

   Where refcount is a number or -, and deps is a comma-separated list
   of depends or -.
*/
static const struct seq_operations modules_op = {
	.start	= m_start,
	.next	= m_next,
	.stop	= m_stop,
	.show	= m_show
};

static int modules_open(struct inode *inode, struct file *file)
{
	return seq_open(file, &modules_op);
}

static const struct file_operations proc_modules_operations = {
	.open		= modules_open,
	.read		= seq_read,
	.llseek		= seq_lseek,
	.release	= seq_release,
};

static int __init proc_modules_init(void)
{
	proc_create("modules", 0, NULL, &proc_modules_operations);
	return 0;
}
module_init(proc_modules_init);
#endif

/* Given an address, look for it in the module exception tables. */
const struct exception_table_entry *search_module_extables(unsigned long addr)
{
	const struct exception_table_entry *e = NULL;
	struct module *mod;

	preempt_disable();
	list_for_each_entry_rcu(mod, &modules, list) {
		if (mod->num_exentries == 0)
			continue;

		e = search_extable(mod->extable,
				   mod->extable + mod->num_exentries - 1,
				   addr);
		if (e)
			break;
	}
	preempt_enable();

	/* Now, if we found one, we are running inside it now, hence
	   we cannot unload the module, hence no refcnt needed. */
	return e;
}

/*
 * Is this a valid module address?
 */
int is_module_address(unsigned long addr)
{
	struct module *mod;

	preempt_disable();

	list_for_each_entry_rcu(mod, &modules, list) {
		if (within_module_core(addr, mod)) {
			preempt_enable();
			return 1;
		}
	}

	preempt_enable();

	return 0;
}


/* Is this a valid kernel address? */
struct module *__module_text_address(unsigned long addr)
{
	struct module *mod;

	if (addr < module_addr_min || addr > module_addr_max)
		return NULL;

	list_for_each_entry_rcu(mod, &modules, list)
		if (within(addr, mod->module_init, mod->init_text_size)
		    || within(addr, mod->module_core, mod->core_text_size))
			return mod;
	return NULL;
}

struct module *module_text_address(unsigned long addr)
{
	struct module *mod;

	preempt_disable();
	mod = __module_text_address(addr);
	preempt_enable();

	return mod;
}

/* Don't grab lock, we're oopsing. */
void print_modules(void)
{
	struct module *mod;
	char buf[8];

	printk("Modules linked in:");
	/* Most callers should already have preempt disabled, but make sure */
	preempt_disable();
	list_for_each_entry_rcu(mod, &modules, list)
		printk(" %s%s", mod->name, module_flags(mod, buf));
	preempt_enable();
	if (last_unloaded_module[0])
		printk(" [last unloaded: %s]", last_unloaded_module);
	printk("\n");
}

#ifdef CONFIG_MODVERSIONS
/* Generate the signature for struct module here, too, for modversions. */
void struct_module(struct module *mod) { return; }
EXPORT_SYMBOL(struct_module);
#endif

#ifdef CONFIG_MARKERS
void module_update_markers(void)
{
	struct module *mod;

	mutex_lock(&module_mutex);
	list_for_each_entry(mod, &modules, list)
		if (!mod->taints)
			marker_update_probe_range(mod->markers,
				mod->markers + mod->num_markers);
	mutex_unlock(&module_mutex);
}
#endif

#ifdef CONFIG_TRACEPOINTS
void module_update_tracepoints(void)
{
	struct module *mod;

	mutex_lock(&module_mutex);
	list_for_each_entry(mod, &modules, list)
		if (!mod->taints)
			tracepoint_update_probe_range(mod->tracepoints,
				mod->tracepoints + mod->num_tracepoints);
	mutex_unlock(&module_mutex);
}

/*
 * Returns 0 if current not found.
 * Returns 1 if current found.
 */
int module_get_iter_tracepoints(struct tracepoint_iter *iter)
{
	struct module *iter_mod;
	int found = 0;

	mutex_lock(&module_mutex);
	list_for_each_entry(iter_mod, &modules, list) {
		if (!iter_mod->taints) {
			/*
			 * Sorted module list
			 */
			if (iter_mod < iter->module)
				continue;
			else if (iter_mod > iter->module)
				iter->tracepoint = NULL;
			found = tracepoint_get_iter_range(&iter->tracepoint,
				iter_mod->tracepoints,
				iter_mod->tracepoints
					+ iter_mod->num_tracepoints);
			if (found) {
				iter->module = iter_mod;
				break;
			}
		}
	}
	mutex_unlock(&module_mutex);
	return found;
}
#endif<|MERGE_RESOLUTION|>--- conflicted
+++ resolved
@@ -381,11 +381,7 @@
 		align = PAGE_SIZE;
 	}
 
-<<<<<<< HEAD
-	ptr = __alloc_percpu(size, align);
-=======
 	ptr = __alloc_reserved_percpu(size, align);
->>>>>>> 467c88fe
 	if (!ptr)
 		printk(KERN_WARNING
 		       "Could not allocate %lu bytes percpu data\n", size);
