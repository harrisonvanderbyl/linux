--- conflicted
+++ resolved
@@ -158,11 +158,8 @@
 		return;
 	}
 	rcu_read_unlock();
-<<<<<<< HEAD
-=======
 
 	ht_dbg(sta->sdata, "rx session timer expired on tid %d\n", (u16)*ptid);
->>>>>>> 0d7614f0
 
 	set_bit(*ptid, sta->ampdu_mlme.tid_rx_timer_expired);
 	ieee80211_queue_work(&sta->local->hw, &sta->ampdu_mlme.work);
