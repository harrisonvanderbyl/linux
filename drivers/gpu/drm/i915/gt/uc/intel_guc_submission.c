--- conflicted
+++ resolved
@@ -1136,12 +1136,9 @@
 	*prev_start = ((u64)gt_stamp_hi << 32) | new_start;
 }
 
-<<<<<<< HEAD
-=======
 #define record_read(map_, field_) \
 	iosys_map_rd_field(map_, 0, struct guc_engine_usage_record, field_)
 
->>>>>>> 95cd2cdc
 /*
  * GuC updates shared memory and KMD reads it. Since this is not synchronized,
  * we run into a race where the value read is inconsistent. Sometimes the
@@ -1155,26 +1152,6 @@
  */
 static void __get_engine_usage_record(struct intel_engine_cs *engine,
 				      u32 *last_in, u32 *id, u32 *total)
-<<<<<<< HEAD
-{
-	struct guc_engine_usage_record *rec = intel_guc_engine_usage(engine);
-	int i = 0;
-
-	do {
-		*last_in = READ_ONCE(rec->last_switch_in_stamp);
-		*id = READ_ONCE(rec->current_context_index);
-		*total = READ_ONCE(rec->total_runtime);
-
-		if (READ_ONCE(rec->last_switch_in_stamp) == *last_in &&
-		    READ_ONCE(rec->current_context_index) == *id &&
-		    READ_ONCE(rec->total_runtime) == *total)
-			break;
-	} while (++i < 6);
-}
-
-static void guc_update_engine_gt_clks(struct intel_engine_cs *engine)
-{
-=======
 {
 	struct iosys_map rec_map = intel_guc_engine_usage_record_map(engine);
 	int i = 0;
@@ -1193,7 +1170,6 @@
 
 static void guc_update_engine_gt_clks(struct intel_engine_cs *engine)
 {
->>>>>>> 95cd2cdc
 	struct intel_engine_guc_stats *stats = &engine->stats.guc;
 	struct intel_guc *guc = &engine->gt->uc.guc;
 	u32 last_switch, ctx_id, total;
@@ -1217,7 +1193,6 @@
 }
 
 static u32 gpm_timestamp_shift(struct intel_gt *gt)
-<<<<<<< HEAD
 {
 	intel_wakeref_t wakeref;
 	u32 reg, shift;
@@ -1247,37 +1222,6 @@
 
 static void guc_update_pm_timestamp(struct intel_guc *guc, ktime_t *now)
 {
-=======
-{
-	intel_wakeref_t wakeref;
-	u32 reg, shift;
-
-	with_intel_runtime_pm(gt->uncore->rpm, wakeref)
-		reg = intel_uncore_read(gt->uncore, RPM_CONFIG0);
-
-	shift = (reg & GEN10_RPM_CONFIG0_CTC_SHIFT_PARAMETER_MASK) >>
-		GEN10_RPM_CONFIG0_CTC_SHIFT_PARAMETER_SHIFT;
-
-	return 3 - shift;
-}
-
-static u64 gpm_timestamp(struct intel_gt *gt)
-{
-	u32 lo, hi, old_hi, loop = 0;
-
-	hi = intel_uncore_read(gt->uncore, MISC_STATUS1);
-	do {
-		lo = intel_uncore_read(gt->uncore, MISC_STATUS0);
-		old_hi = hi;
-		hi = intel_uncore_read(gt->uncore, MISC_STATUS1);
-	} while (old_hi != hi && loop++ < 2);
-
-	return ((u64)hi << 32) | lo;
-}
-
-static void guc_update_pm_timestamp(struct intel_guc *guc, ktime_t *now)
-{
->>>>>>> 95cd2cdc
 	struct intel_gt *gt = guc_to_gt(guc);
 	u32 gt_stamp_lo, gt_stamp_hi;
 	u64 gpm_ts;
