--- conflicted
+++ resolved
@@ -20,11 +20,8 @@
 	MUTEX_MOD_IDX_MDP_WDMA,
 	MUTEX_MOD_IDX_MDP_AAL0,
 	MUTEX_MOD_IDX_MDP_CCORR0,
-<<<<<<< HEAD
-=======
 	MUTEX_MOD_IDX_MDP_HDR0,
 	MUTEX_MOD_IDX_MDP_COLOR0,
->>>>>>> 7365df19
 
 	MUTEX_MOD_IDX_MAX		/* ALWAYS keep at the end */
 };
