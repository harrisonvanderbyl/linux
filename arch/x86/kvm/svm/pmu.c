// SPDX-License-Identifier: GPL-2.0-only
/*
 * KVM PMU support for AMD
 *
 * Copyright 2015, Red Hat, Inc. and/or its affiliates.
 *
 * Author:
 *   Wei Huang <wei@redhat.com>
 *
 * Implementation is based on pmu_intel.c file
 */
#include <linux/types.h>
#include <linux/kvm_host.h>
#include <linux/perf_event.h>
#include "x86.h"
#include "cpuid.h"
#include "lapic.h"
#include "pmu.h"
#include "svm.h"

enum pmu_type {
	PMU_TYPE_COUNTER = 0,
	PMU_TYPE_EVNTSEL,
};

enum index {
	INDEX_ZERO = 0,
	INDEX_ONE,
	INDEX_TWO,
	INDEX_THREE,
	INDEX_FOUR,
	INDEX_FIVE,
	INDEX_ERROR,
};

/* duplicated from amd_perfmon_event_map, K7 and above should work. */
static struct kvm_event_hw_type_mapping amd_event_mapping[] = {
	[0] = { 0x76, 0x00, PERF_COUNT_HW_CPU_CYCLES },
	[1] = { 0xc0, 0x00, PERF_COUNT_HW_INSTRUCTIONS },
	[2] = { 0x7d, 0x07, PERF_COUNT_HW_CACHE_REFERENCES },
	[3] = { 0x7e, 0x07, PERF_COUNT_HW_CACHE_MISSES },
	[4] = { 0xc2, 0x00, PERF_COUNT_HW_BRANCH_INSTRUCTIONS },
	[5] = { 0xc3, 0x00, PERF_COUNT_HW_BRANCH_MISSES },
	[6] = { 0xd0, 0x00, PERF_COUNT_HW_STALLED_CYCLES_FRONTEND },
	[7] = { 0xd1, 0x00, PERF_COUNT_HW_STALLED_CYCLES_BACKEND },
};

static unsigned int get_msr_base(struct kvm_pmu *pmu, enum pmu_type type)
{
	struct kvm_vcpu *vcpu = pmu_to_vcpu(pmu);

	if (guest_cpuid_has(vcpu, X86_FEATURE_PERFCTR_CORE)) {
		if (type == PMU_TYPE_COUNTER)
			return MSR_F15H_PERF_CTR;
		else
			return MSR_F15H_PERF_CTL;
	} else {
		if (type == PMU_TYPE_COUNTER)
			return MSR_K7_PERFCTR0;
		else
			return MSR_K7_EVNTSEL0;
	}
}

static enum index msr_to_index(u32 msr)
{
	switch (msr) {
	case MSR_F15H_PERF_CTL0:
	case MSR_F15H_PERF_CTR0:
	case MSR_K7_EVNTSEL0:
	case MSR_K7_PERFCTR0:
		return INDEX_ZERO;
	case MSR_F15H_PERF_CTL1:
	case MSR_F15H_PERF_CTR1:
	case MSR_K7_EVNTSEL1:
	case MSR_K7_PERFCTR1:
		return INDEX_ONE;
	case MSR_F15H_PERF_CTL2:
	case MSR_F15H_PERF_CTR2:
	case MSR_K7_EVNTSEL2:
	case MSR_K7_PERFCTR2:
		return INDEX_TWO;
	case MSR_F15H_PERF_CTL3:
	case MSR_F15H_PERF_CTR3:
	case MSR_K7_EVNTSEL3:
	case MSR_K7_PERFCTR3:
		return INDEX_THREE;
	case MSR_F15H_PERF_CTL4:
	case MSR_F15H_PERF_CTR4:
		return INDEX_FOUR;
	case MSR_F15H_PERF_CTL5:
	case MSR_F15H_PERF_CTR5:
		return INDEX_FIVE;
	default:
		return INDEX_ERROR;
	}
}

static inline struct kvm_pmc *get_gp_pmc_amd(struct kvm_pmu *pmu, u32 msr,
					     enum pmu_type type)
{
	struct kvm_vcpu *vcpu = pmu_to_vcpu(pmu);

<<<<<<< HEAD
	if (!enable_pmu)
=======
	if (!vcpu->kvm->arch.enable_pmu)
>>>>>>> 95cd2cdc
		return NULL;

	switch (msr) {
	case MSR_F15H_PERF_CTL0:
	case MSR_F15H_PERF_CTL1:
	case MSR_F15H_PERF_CTL2:
	case MSR_F15H_PERF_CTL3:
	case MSR_F15H_PERF_CTL4:
	case MSR_F15H_PERF_CTL5:
		if (!guest_cpuid_has(vcpu, X86_FEATURE_PERFCTR_CORE))
			return NULL;
		fallthrough;
	case MSR_K7_EVNTSEL0 ... MSR_K7_EVNTSEL3:
		if (type != PMU_TYPE_EVNTSEL)
			return NULL;
		break;
	case MSR_F15H_PERF_CTR0:
	case MSR_F15H_PERF_CTR1:
	case MSR_F15H_PERF_CTR2:
	case MSR_F15H_PERF_CTR3:
	case MSR_F15H_PERF_CTR4:
	case MSR_F15H_PERF_CTR5:
		if (!guest_cpuid_has(vcpu, X86_FEATURE_PERFCTR_CORE))
			return NULL;
		fallthrough;
	case MSR_K7_PERFCTR0 ... MSR_K7_PERFCTR3:
		if (type != PMU_TYPE_COUNTER)
			return NULL;
		break;
	default:
		return NULL;
	}

	return &pmu->gp_counters[msr_to_index(msr)];
}

static unsigned int amd_pmc_perf_hw_id(struct kvm_pmc *pmc)
{
	u8 event_select = pmc->eventsel & ARCH_PERFMON_EVENTSEL_EVENT;
	u8 unit_mask = (pmc->eventsel & ARCH_PERFMON_EVENTSEL_UMASK) >> 8;
	int i;

	/* return PERF_COUNT_HW_MAX as AMD doesn't have fixed events */
	if (WARN_ON(pmc_is_fixed(pmc)))
		return PERF_COUNT_HW_MAX;

	for (i = 0; i < ARRAY_SIZE(amd_event_mapping); i++)
		if (amd_event_mapping[i].eventsel == event_select
		    && amd_event_mapping[i].unit_mask == unit_mask)
			break;

	if (i == ARRAY_SIZE(amd_event_mapping))
		return PERF_COUNT_HW_MAX;

	return amd_event_mapping[i].event_type;
}

/* check if a PMC is enabled by comparing it against global_ctrl bits. Because
 * AMD CPU doesn't have global_ctrl MSR, all PMCs are enabled (return TRUE).
 */
static bool amd_pmc_is_enabled(struct kvm_pmc *pmc)
{
	return true;
}

static struct kvm_pmc *amd_pmc_idx_to_pmc(struct kvm_pmu *pmu, int pmc_idx)
{
	unsigned int base = get_msr_base(pmu, PMU_TYPE_COUNTER);
	struct kvm_vcpu *vcpu = pmu_to_vcpu(pmu);

	if (guest_cpuid_has(vcpu, X86_FEATURE_PERFCTR_CORE)) {
		/*
		 * The idx is contiguous. The MSRs are not. The counter MSRs
		 * are interleaved with the event select MSRs.
		 */
		pmc_idx *= 2;
	}

	return get_gp_pmc_amd(pmu, base + pmc_idx, PMU_TYPE_COUNTER);
}

static bool amd_is_valid_rdpmc_ecx(struct kvm_vcpu *vcpu, unsigned int idx)
{
	struct kvm_pmu *pmu = vcpu_to_pmu(vcpu);

	idx &= ~(3u << 30);

	return idx < pmu->nr_arch_gp_counters;
}

/* idx is the ECX register of RDPMC instruction */
static struct kvm_pmc *amd_rdpmc_ecx_to_pmc(struct kvm_vcpu *vcpu,
	unsigned int idx, u64 *mask)
{
	struct kvm_pmu *pmu = vcpu_to_pmu(vcpu);
	struct kvm_pmc *counters;

	idx &= ~(3u << 30);
	if (idx >= pmu->nr_arch_gp_counters)
		return NULL;
	counters = pmu->gp_counters;

	return &counters[idx];
}

static bool amd_is_valid_msr(struct kvm_vcpu *vcpu, u32 msr)
{
	/* All MSRs refer to exactly one PMC, so msr_idx_to_pmc is enough.  */
	return false;
}

static struct kvm_pmc *amd_msr_idx_to_pmc(struct kvm_vcpu *vcpu, u32 msr)
{
	struct kvm_pmu *pmu = vcpu_to_pmu(vcpu);
	struct kvm_pmc *pmc;

	pmc = get_gp_pmc_amd(pmu, msr, PMU_TYPE_COUNTER);
	pmc = pmc ? pmc : get_gp_pmc_amd(pmu, msr, PMU_TYPE_EVNTSEL);

	return pmc;
}

static int amd_pmu_get_msr(struct kvm_vcpu *vcpu, struct msr_data *msr_info)
{
	struct kvm_pmu *pmu = vcpu_to_pmu(vcpu);
	struct kvm_pmc *pmc;
	u32 msr = msr_info->index;

	/* MSR_PERFCTRn */
	pmc = get_gp_pmc_amd(pmu, msr, PMU_TYPE_COUNTER);
	if (pmc) {
		msr_info->data = pmc_read_counter(pmc);
		return 0;
	}
	/* MSR_EVNTSELn */
	pmc = get_gp_pmc_amd(pmu, msr, PMU_TYPE_EVNTSEL);
	if (pmc) {
		msr_info->data = pmc->eventsel;
		return 0;
	}

	return 1;
}

static int amd_pmu_set_msr(struct kvm_vcpu *vcpu, struct msr_data *msr_info)
{
	struct kvm_pmu *pmu = vcpu_to_pmu(vcpu);
	struct kvm_pmc *pmc;
	u32 msr = msr_info->index;
	u64 data = msr_info->data;

	/* MSR_PERFCTRn */
	pmc = get_gp_pmc_amd(pmu, msr, PMU_TYPE_COUNTER);
	if (pmc) {
		pmc->counter += data - pmc_read_counter(pmc);
		return 0;
	}
	/* MSR_EVNTSELn */
	pmc = get_gp_pmc_amd(pmu, msr, PMU_TYPE_EVNTSEL);
	if (pmc) {
		if (data == pmc->eventsel)
			return 0;
		if (!(data & pmu->reserved_bits)) {
			reprogram_gp_counter(pmc, data);
			return 0;
		}
	}

	return 1;
}

static void amd_pmu_refresh(struct kvm_vcpu *vcpu)
{
	struct kvm_pmu *pmu = vcpu_to_pmu(vcpu);

	if (guest_cpuid_has(vcpu, X86_FEATURE_PERFCTR_CORE))
		pmu->nr_arch_gp_counters = AMD64_NUM_COUNTERS_CORE;
	else
		pmu->nr_arch_gp_counters = AMD64_NUM_COUNTERS;

	pmu->counter_bitmask[KVM_PMC_GP] = ((u64)1 << 48) - 1;
	pmu->reserved_bits = 0xfffffff000280000ull;
	pmu->version = 1;
	/* not applicable to AMD; but clean them to prevent any fall out */
	pmu->counter_bitmask[KVM_PMC_FIXED] = 0;
	pmu->nr_arch_fixed_counters = 0;
	pmu->global_status = 0;
	bitmap_set(pmu->all_valid_pmc_idx, 0, pmu->nr_arch_gp_counters);
}

static void amd_pmu_init(struct kvm_vcpu *vcpu)
{
	struct kvm_pmu *pmu = vcpu_to_pmu(vcpu);
	int i;

	BUILD_BUG_ON(AMD64_NUM_COUNTERS_CORE > INTEL_PMC_MAX_GENERIC);

	for (i = 0; i < AMD64_NUM_COUNTERS_CORE ; i++) {
		pmu->gp_counters[i].type = KVM_PMC_GP;
		pmu->gp_counters[i].vcpu = vcpu;
		pmu->gp_counters[i].idx = i;
		pmu->gp_counters[i].current_config = 0;
	}
}

static void amd_pmu_reset(struct kvm_vcpu *vcpu)
{
	struct kvm_pmu *pmu = vcpu_to_pmu(vcpu);
	int i;

	for (i = 0; i < AMD64_NUM_COUNTERS_CORE; i++) {
		struct kvm_pmc *pmc = &pmu->gp_counters[i];

		pmc_stop_counter(pmc);
		pmc->counter = pmc->eventsel = 0;
	}
}

struct kvm_pmu_ops amd_pmu_ops = {
	.pmc_perf_hw_id = amd_pmc_perf_hw_id,
	.pmc_is_enabled = amd_pmc_is_enabled,
	.pmc_idx_to_pmc = amd_pmc_idx_to_pmc,
	.rdpmc_ecx_to_pmc = amd_rdpmc_ecx_to_pmc,
	.msr_idx_to_pmc = amd_msr_idx_to_pmc,
	.is_valid_rdpmc_ecx = amd_is_valid_rdpmc_ecx,
	.is_valid_msr = amd_is_valid_msr,
	.get_msr = amd_pmu_get_msr,
	.set_msr = amd_pmu_set_msr,
	.refresh = amd_pmu_refresh,
	.init = amd_pmu_init,
	.reset = amd_pmu_reset,
};<|MERGE_RESOLUTION|>--- conflicted
+++ resolved
@@ -101,11 +101,7 @@
 {
 	struct kvm_vcpu *vcpu = pmu_to_vcpu(pmu);
 
-<<<<<<< HEAD
-	if (!enable_pmu)
-=======
 	if (!vcpu->kvm->arch.enable_pmu)
->>>>>>> 95cd2cdc
 		return NULL;
 
 	switch (msr) {
