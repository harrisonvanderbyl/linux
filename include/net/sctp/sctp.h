--- conflicted
+++ resolved
@@ -480,15 +480,9 @@
 _sctp_walk_errors((err), (chunk_hdr), ntohs((chunk_hdr)->length))
 
 #define _sctp_walk_errors(err, chunk_hdr, end)\
-<<<<<<< HEAD
-for (err = (sctp_errhdr_t *)((void *)chunk_hdr + \
-	    sizeof(struct sctp_chunkhdr));\
-     ((void *)err + offsetof(sctp_errhdr_t, length) + sizeof(err->length) <=\
-=======
 for (err = (struct sctp_errhdr *)((void *)chunk_hdr + \
 	    sizeof(struct sctp_chunkhdr));\
      ((void *)err + offsetof(struct sctp_errhdr, length) + sizeof(err->length) <=\
->>>>>>> bb176f67
       (void *)chunk_hdr + end) &&\
      (void *)err <= (void *)chunk_hdr + end - ntohs(err->length) &&\
      ntohs(err->length) >= sizeof(struct sctp_errhdr); \
