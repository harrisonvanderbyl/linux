/* SPDX-License-Identifier: GPL-2.0 OR MIT */
/**************************************************************************
 *
 * Copyright (c) 2006-2009 VMware, Inc., Palo Alto, CA., USA
 * All Rights Reserved.
 *
 * Permission is hereby granted, free of charge, to any person obtaining a
 * copy of this software and associated documentation files (the
 * "Software"), to deal in the Software without restriction, including
 * without limitation the rights to use, copy, modify, merge, publish,
 * distribute, sub license, and/or sell copies of the Software, and to
 * permit persons to whom the Software is furnished to do so, subject to
 * the following conditions:
 *
 * The above copyright notice and this permission notice (including the
 * next paragraph) shall be included in all copies or substantial portions
 * of the Software.
 *
 * THE SOFTWARE IS PROVIDED "AS IS", WITHOUT WARRANTY OF ANY KIND, EXPRESS OR
 * IMPLIED, INCLUDING BUT NOT LIMITED TO THE WARRANTIES OF MERCHANTABILITY,
 * FITNESS FOR A PARTICULAR PURPOSE AND NON-INFRINGEMENT. IN NO EVENT SHALL
 * THE COPYRIGHT HOLDERS, AUTHORS AND/OR ITS SUPPLIERS BE LIABLE FOR ANY CLAIM,
 * DAMAGES OR OTHER LIABILITY, WHETHER IN AN ACTION OF CONTRACT, TORT OR
 * OTHERWISE, ARISING FROM, OUT OF OR IN CONNECTION WITH THE SOFTWARE OR THE
 * USE OR OTHER DEALINGS IN THE SOFTWARE.
 *
 **************************************************************************/
/*
 * Authors: Thomas Hellstrom <thellstrom-at-vmware-dot-com>
 */

#define pr_fmt(fmt) "[TTM] " fmt

#include <drm/ttm/ttm_module.h>
#include <drm/ttm/ttm_bo_driver.h>
#include <drm/ttm/ttm_placement.h>
#include <linux/jiffies.h>
#include <linux/slab.h>
#include <linux/sched.h>
#include <linux/mm.h>
#include <linux/file.h>
#include <linux/module.h>
#include <linux/atomic.h>
#include <linux/dma-resv.h>

static void ttm_bo_global_kobj_release(struct kobject *kobj);

/**
 * ttm_global_mutex - protecting the global BO state
 */
DEFINE_MUTEX(ttm_global_mutex);
unsigned ttm_bo_glob_use_count;
struct ttm_bo_global ttm_bo_glob;
EXPORT_SYMBOL(ttm_bo_glob);

static struct attribute ttm_bo_count = {
	.name = "bo_count",
	.mode = S_IRUGO
};

/* default destructor */
static void ttm_bo_default_destroy(struct ttm_buffer_object *bo)
{
	kfree(bo);
}

static inline int ttm_mem_type_from_place(const struct ttm_place *place,
					  uint32_t *mem_type)
{
	int pos;

	pos = ffs(place->flags & TTM_PL_MASK_MEM);
	if (unlikely(!pos))
		return -EINVAL;

	*mem_type = pos - 1;
	return 0;
}

static void ttm_mem_type_debug(struct ttm_bo_device *bdev, struct drm_printer *p,
			       int mem_type)
{
	struct ttm_mem_type_manager *man = &bdev->man[mem_type];

	drm_printf(p, "    has_type: %d\n", man->has_type);
	drm_printf(p, "    use_type: %d\n", man->use_type);
	drm_printf(p, "    flags: 0x%08X\n", man->flags);
	drm_printf(p, "    gpu_offset: 0x%08llX\n", man->gpu_offset);
	drm_printf(p, "    size: %llu\n", man->size);
	drm_printf(p, "    available_caching: 0x%08X\n", man->available_caching);
	drm_printf(p, "    default_caching: 0x%08X\n", man->default_caching);
	if (mem_type != TTM_PL_SYSTEM)
		(*man->func->debug)(man, p);
}

static void ttm_bo_mem_space_debug(struct ttm_buffer_object *bo,
					struct ttm_placement *placement)
{
	struct drm_printer p = drm_debug_printer(TTM_PFX);
	int i, ret, mem_type;

	drm_printf(&p, "No space for %p (%lu pages, %luK, %luM)\n",
		   bo, bo->mem.num_pages, bo->mem.size >> 10,
		   bo->mem.size >> 20);
	for (i = 0; i < placement->num_placement; i++) {
		ret = ttm_mem_type_from_place(&placement->placement[i],
						&mem_type);
		if (ret)
			return;
		drm_printf(&p, "  placement[%d]=0x%08X (%d)\n",
			   i, placement->placement[i].flags, mem_type);
		ttm_mem_type_debug(bo->bdev, &p, mem_type);
	}
}

static ssize_t ttm_bo_global_show(struct kobject *kobj,
				  struct attribute *attr,
				  char *buffer)
{
	struct ttm_bo_global *glob =
		container_of(kobj, struct ttm_bo_global, kobj);

	return snprintf(buffer, PAGE_SIZE, "%d\n",
				atomic_read(&glob->bo_count));
}

static struct attribute *ttm_bo_global_attrs[] = {
	&ttm_bo_count,
	NULL
};

static const struct sysfs_ops ttm_bo_global_ops = {
	.show = &ttm_bo_global_show
};

static struct kobj_type ttm_bo_glob_kobj_type  = {
	.release = &ttm_bo_global_kobj_release,
	.sysfs_ops = &ttm_bo_global_ops,
	.default_attrs = ttm_bo_global_attrs
};


static inline uint32_t ttm_bo_type_flags(unsigned type)
{
	return 1 << (type);
}

static void ttm_bo_add_mem_to_lru(struct ttm_buffer_object *bo,
				  struct ttm_mem_reg *mem)
{
	struct ttm_bo_device *bdev = bo->bdev;
	struct ttm_mem_type_manager *man;

	dma_resv_assert_held(bo->base.resv);

	if (!list_empty(&bo->lru))
		return;

	if (mem->placement & TTM_PL_FLAG_NO_EVICT)
		return;

	man = &bdev->man[mem->mem_type];
	list_add_tail(&bo->lru, &man->lru[bo->priority]);

	if (!(man->flags & TTM_MEMTYPE_FLAG_FIXED) && bo->ttm &&
	    !(bo->ttm->page_flags & (TTM_PAGE_FLAG_SG |
				     TTM_PAGE_FLAG_SWAPPED))) {
		list_add_tail(&bo->swap, &ttm_bo_glob.swap_lru[bo->priority]);
	}
}

static void ttm_bo_del_from_lru(struct ttm_buffer_object *bo)
{
	struct ttm_bo_device *bdev = bo->bdev;
	bool notify = false;

	if (!list_empty(&bo->swap)) {
		list_del_init(&bo->swap);
		notify = true;
	}
	if (!list_empty(&bo->lru)) {
		list_del_init(&bo->lru);
		notify = true;
	}

	if (notify && bdev->driver->del_from_lru_notify)
		bdev->driver->del_from_lru_notify(bo);
}

static void ttm_bo_bulk_move_set_pos(struct ttm_lru_bulk_move_pos *pos,
				     struct ttm_buffer_object *bo)
{
	if (!pos->first)
		pos->first = bo;
	pos->last = bo;
}

void ttm_bo_move_to_lru_tail(struct ttm_buffer_object *bo,
			     struct ttm_lru_bulk_move *bulk)
{
	dma_resv_assert_held(bo->base.resv);

	ttm_bo_del_from_lru(bo);
	ttm_bo_add_mem_to_lru(bo, &bo->mem);

	if (bulk && !(bo->mem.placement & TTM_PL_FLAG_NO_EVICT)) {
		switch (bo->mem.mem_type) {
		case TTM_PL_TT:
			ttm_bo_bulk_move_set_pos(&bulk->tt[bo->priority], bo);
			break;

		case TTM_PL_VRAM:
			ttm_bo_bulk_move_set_pos(&bulk->vram[bo->priority], bo);
			break;
		}
		if (bo->ttm && !(bo->ttm->page_flags &
				 (TTM_PAGE_FLAG_SG | TTM_PAGE_FLAG_SWAPPED)))
			ttm_bo_bulk_move_set_pos(&bulk->swap[bo->priority], bo);
	}
}
EXPORT_SYMBOL(ttm_bo_move_to_lru_tail);

void ttm_bo_bulk_move_lru_tail(struct ttm_lru_bulk_move *bulk)
{
	unsigned i;

	for (i = 0; i < TTM_MAX_BO_PRIORITY; ++i) {
		struct ttm_lru_bulk_move_pos *pos = &bulk->tt[i];
		struct ttm_mem_type_manager *man;

		if (!pos->first)
			continue;

		dma_resv_assert_held(pos->first->base.resv);
		dma_resv_assert_held(pos->last->base.resv);

		man = &pos->first->bdev->man[TTM_PL_TT];
		list_bulk_move_tail(&man->lru[i], &pos->first->lru,
				    &pos->last->lru);
	}

	for (i = 0; i < TTM_MAX_BO_PRIORITY; ++i) {
		struct ttm_lru_bulk_move_pos *pos = &bulk->vram[i];
		struct ttm_mem_type_manager *man;

		if (!pos->first)
			continue;

		dma_resv_assert_held(pos->first->base.resv);
		dma_resv_assert_held(pos->last->base.resv);

		man = &pos->first->bdev->man[TTM_PL_VRAM];
		list_bulk_move_tail(&man->lru[i], &pos->first->lru,
				    &pos->last->lru);
	}

	for (i = 0; i < TTM_MAX_BO_PRIORITY; ++i) {
		struct ttm_lru_bulk_move_pos *pos = &bulk->swap[i];
		struct list_head *lru;

		if (!pos->first)
			continue;

		dma_resv_assert_held(pos->first->base.resv);
		dma_resv_assert_held(pos->last->base.resv);

		lru = &ttm_bo_glob.swap_lru[i];
		list_bulk_move_tail(lru, &pos->first->swap, &pos->last->swap);
	}
}
EXPORT_SYMBOL(ttm_bo_bulk_move_lru_tail);

static int ttm_bo_handle_move_mem(struct ttm_buffer_object *bo,
				  struct ttm_mem_reg *mem, bool evict,
				  struct ttm_operation_ctx *ctx)
{
	struct ttm_bo_device *bdev = bo->bdev;
	bool old_is_pci = ttm_mem_reg_is_pci(bdev, &bo->mem);
	bool new_is_pci = ttm_mem_reg_is_pci(bdev, mem);
	struct ttm_mem_type_manager *old_man = &bdev->man[bo->mem.mem_type];
	struct ttm_mem_type_manager *new_man = &bdev->man[mem->mem_type];
	int ret = 0;

	if (old_is_pci || new_is_pci ||
	    ((mem->placement & bo->mem.placement & TTM_PL_MASK_CACHING) == 0)) {
		ret = ttm_mem_io_lock(old_man, true);
		if (unlikely(ret != 0))
			goto out_err;
		ttm_bo_unmap_virtual_locked(bo);
		ttm_mem_io_unlock(old_man);
	}

	/*
	 * Create and bind a ttm if required.
	 */

	if (!(new_man->flags & TTM_MEMTYPE_FLAG_FIXED)) {
		if (bo->ttm == NULL) {
			bool zero = !(old_man->flags & TTM_MEMTYPE_FLAG_FIXED);
			ret = ttm_tt_create(bo, zero);
			if (ret)
				goto out_err;
		}

		ret = ttm_tt_set_placement_caching(bo->ttm, mem->placement);
		if (ret)
			goto out_err;

		if (mem->mem_type != TTM_PL_SYSTEM) {
			ret = ttm_tt_bind(bo->ttm, mem, ctx);
			if (ret)
				goto out_err;
		}

		if (bo->mem.mem_type == TTM_PL_SYSTEM) {
			if (bdev->driver->move_notify)
				bdev->driver->move_notify(bo, evict, mem);
			bo->mem = *mem;
			mem->mm_node = NULL;
			goto moved;
		}
	}

	if (bdev->driver->move_notify)
		bdev->driver->move_notify(bo, evict, mem);

	if (!(old_man->flags & TTM_MEMTYPE_FLAG_FIXED) &&
	    !(new_man->flags & TTM_MEMTYPE_FLAG_FIXED))
		ret = ttm_bo_move_ttm(bo, ctx, mem);
	else if (bdev->driver->move)
		ret = bdev->driver->move(bo, evict, ctx, mem);
	else
		ret = ttm_bo_move_memcpy(bo, ctx, mem);

	if (ret) {
		if (bdev->driver->move_notify) {
			swap(*mem, bo->mem);
			bdev->driver->move_notify(bo, false, mem);
			swap(*mem, bo->mem);
		}

		goto out_err;
	}

moved:
	bo->evicted = false;

	if (bo->mem.mm_node)
		bo->offset = (bo->mem.start << PAGE_SHIFT) +
		    bdev->man[bo->mem.mem_type].gpu_offset;
	else
		bo->offset = 0;

	ctx->bytes_moved += bo->num_pages << PAGE_SHIFT;
	return 0;

out_err:
	new_man = &bdev->man[bo->mem.mem_type];
	if (new_man->flags & TTM_MEMTYPE_FLAG_FIXED) {
		ttm_tt_destroy(bo->ttm);
		bo->ttm = NULL;
	}

	return ret;
}

/**
 * Call bo::reserved.
 * Will release GPU memory type usage on destruction.
 * This is the place to put in driver specific hooks to release
 * driver private resources.
 * Will release the bo::reserved lock.
 */

static void ttm_bo_cleanup_memtype_use(struct ttm_buffer_object *bo)
{
	if (bo->bdev->driver->move_notify)
		bo->bdev->driver->move_notify(bo, false, NULL);

	ttm_tt_destroy(bo->ttm);
	bo->ttm = NULL;
	ttm_bo_mem_put(bo, &bo->mem);
}

static int ttm_bo_individualize_resv(struct ttm_buffer_object *bo)
{
	int r;

	if (bo->base.resv == &bo->base._resv)
		return 0;

	BUG_ON(!dma_resv_trylock(&bo->base._resv));

	r = dma_resv_copy_fences(&bo->base._resv, bo->base.resv);
	dma_resv_unlock(&bo->base._resv);
	if (r)
		return r;

	if (bo->type != ttm_bo_type_sg) {
		/* This works because the BO is about to be destroyed and nobody
		 * reference it any more. The only tricky case is the trylock on
		 * the resv object while holding the lru_lock.
		 */
		spin_lock(&ttm_bo_glob.lru_lock);
		bo->base.resv = &bo->base._resv;
		spin_unlock(&ttm_bo_glob.lru_lock);
	}

	return r;
}

static void ttm_bo_flush_all_fences(struct ttm_buffer_object *bo)
{
	struct dma_resv *resv = &bo->base._resv;
	struct dma_resv_list *fobj;
	struct dma_fence *fence;
	int i;

	rcu_read_lock();
	fobj = rcu_dereference(resv->fence);
	fence = rcu_dereference(resv->fence_excl);
	if (fence && !fence->ops->signaled)
		dma_fence_enable_sw_signaling(fence);

	for (i = 0; fobj && i < fobj->shared_count; ++i) {
		fence = rcu_dereference(fobj->shared[i]);

		if (!fence->ops->signaled)
			dma_fence_enable_sw_signaling(fence);
	}
<<<<<<< HEAD
}

static void ttm_bo_cleanup_refs_or_queue(struct ttm_buffer_object *bo)
{
	struct ttm_bo_device *bdev = bo->bdev;
	int ret;

	ret = ttm_bo_individualize_resv(bo);
	if (ret) {
		/* Last resort, if we fail to allocate memory for the
		 * fences block for the BO to become idle
		 */
		dma_resv_wait_timeout_rcu(bo->base.resv, true, false,
						    30 * HZ);
		spin_lock(&ttm_bo_glob.lru_lock);
		goto error;
	}

	spin_lock(&ttm_bo_glob.lru_lock);
	ret = dma_resv_trylock(bo->base.resv) ? 0 : -EBUSY;
	if (!ret) {
		if (dma_resv_test_signaled_rcu(&bo->base._resv, true)) {
			ttm_bo_del_from_lru(bo);
			spin_unlock(&ttm_bo_glob.lru_lock);
			if (bo->base.resv != &bo->base._resv)
				dma_resv_unlock(&bo->base._resv);

			ttm_bo_cleanup_memtype_use(bo);
			dma_resv_unlock(bo->base.resv);
			return;
		}

		ttm_bo_flush_all_fences(bo);

		/*
		 * Make NO_EVICT bos immediately available to
		 * shrinkers, now that they are queued for
		 * destruction.
		 */
		if (bo->mem.placement & TTM_PL_FLAG_NO_EVICT) {
			bo->mem.placement &= ~TTM_PL_FLAG_NO_EVICT;
			ttm_bo_move_to_lru_tail(bo, NULL);
		}

		dma_resv_unlock(bo->base.resv);
	}
	if (bo->base.resv != &bo->base._resv) {
		ttm_bo_flush_all_fences(bo);
		dma_resv_unlock(&bo->base._resv);
	}

error:
	kref_get(&bo->list_kref);
	list_add_tail(&bo->ddestroy, &bdev->ddestroy);
	spin_unlock(&ttm_bo_glob.lru_lock);

	schedule_delayed_work(&bdev->wq,
			      ((HZ / 100) < 1) ? 1 : HZ / 100);
=======
	rcu_read_unlock();
>>>>>>> d718e53a
}

/**
 * function ttm_bo_cleanup_refs
 * If bo idle, remove from lru lists, and unref.
 * If not idle, block if possible.
 *
 * Must be called with lru_lock and reservation held, this function
 * will drop the lru lock and optionally the reservation lock before returning.
 *
 * @interruptible         Any sleeps should occur interruptibly.
 * @no_wait_gpu           Never wait for gpu. Return -EBUSY instead.
 * @unlock_resv           Unlock the reservation lock as well.
 */

static int ttm_bo_cleanup_refs(struct ttm_buffer_object *bo,
			       bool interruptible, bool no_wait_gpu,
			       bool unlock_resv)
{
	struct dma_resv *resv = &bo->base._resv;
	int ret;

	if (dma_resv_test_signaled_rcu(resv, true))
		ret = 0;
	else
		ret = -EBUSY;

	if (ret && !no_wait_gpu) {
		long lret;

		if (unlock_resv)
			dma_resv_unlock(bo->base.resv);
		spin_unlock(&ttm_bo_glob.lru_lock);

		lret = dma_resv_wait_timeout_rcu(resv, true, interruptible,
						 30 * HZ);

		if (lret < 0)
			return lret;
		else if (lret == 0)
			return -EBUSY;

		spin_lock(&ttm_bo_glob.lru_lock);
		if (unlock_resv && !dma_resv_trylock(bo->base.resv)) {
			/*
			 * We raced, and lost, someone else holds the reservation now,
			 * and is probably busy in ttm_bo_cleanup_memtype_use.
			 *
			 * Even if it's not the case, because we finished waiting any
			 * delayed destruction would succeed, so just return success
			 * here.
			 */
			spin_unlock(&ttm_bo_glob.lru_lock);
			return 0;
		}
		ret = 0;
	}

	if (ret || unlikely(list_empty(&bo->ddestroy))) {
		if (unlock_resv)
			dma_resv_unlock(bo->base.resv);
		spin_unlock(&ttm_bo_glob.lru_lock);
		return ret;
	}

	ttm_bo_del_from_lru(bo);
	list_del_init(&bo->ddestroy);
	spin_unlock(&ttm_bo_glob.lru_lock);
	ttm_bo_cleanup_memtype_use(bo);

	if (unlock_resv)
		dma_resv_unlock(bo->base.resv);

	ttm_bo_put(bo);

	return 0;
}

/**
 * Traverse the delayed list, and call ttm_bo_cleanup_refs on all
 * encountered buffers.
 */
static bool ttm_bo_delayed_delete(struct ttm_bo_device *bdev, bool remove_all)
{
	struct ttm_bo_global *glob = &ttm_bo_glob;
	struct list_head removed;
	bool empty;

	INIT_LIST_HEAD(&removed);

	spin_lock(&glob->lru_lock);
	while (!list_empty(&bdev->ddestroy)) {
		struct ttm_buffer_object *bo;

		bo = list_first_entry(&bdev->ddestroy, struct ttm_buffer_object,
				      ddestroy);
		list_move_tail(&bo->ddestroy, &removed);
		if (!ttm_bo_get_unless_zero(bo))
			continue;

		if (remove_all || bo->base.resv != &bo->base._resv) {
			spin_unlock(&glob->lru_lock);
			dma_resv_lock(bo->base.resv, NULL);

			spin_lock(&glob->lru_lock);
			ttm_bo_cleanup_refs(bo, false, !remove_all, true);

		} else if (dma_resv_trylock(bo->base.resv)) {
			ttm_bo_cleanup_refs(bo, false, !remove_all, true);
		} else {
			spin_unlock(&glob->lru_lock);
		}

		ttm_bo_put(bo);
		spin_lock(&glob->lru_lock);
	}
	list_splice_tail(&removed, &bdev->ddestroy);
	empty = list_empty(&bdev->ddestroy);
	spin_unlock(&glob->lru_lock);

	return empty;
}

static void ttm_bo_delayed_workqueue(struct work_struct *work)
{
	struct ttm_bo_device *bdev =
	    container_of(work, struct ttm_bo_device, wq.work);

	if (!ttm_bo_delayed_delete(bdev, false))
		schedule_delayed_work(&bdev->wq,
				      ((HZ / 100) < 1) ? 1 : HZ / 100);
}

static void ttm_bo_release(struct kref *kref)
{
	struct ttm_buffer_object *bo =
	    container_of(kref, struct ttm_buffer_object, kref);
	struct ttm_bo_device *bdev = bo->bdev;
	struct ttm_mem_type_manager *man = &bdev->man[bo->mem.mem_type];
	size_t acc_size = bo->acc_size;
	int ret;

	if (!bo->deleted) {
		ret = ttm_bo_individualize_resv(bo);
		if (ret) {
			/* Last resort, if we fail to allocate memory for the
			 * fences block for the BO to become idle
			 */
			dma_resv_wait_timeout_rcu(bo->base.resv, true, false,
						  30 * HZ);
		}

		if (bo->bdev->driver->release_notify)
			bo->bdev->driver->release_notify(bo);

		drm_vma_offset_remove(bdev->vma_manager, &bo->base.vma_node);
		ttm_mem_io_lock(man, false);
		ttm_mem_io_free_vm(bo);
		ttm_mem_io_unlock(man);
	}

	if (!dma_resv_test_signaled_rcu(bo->base.resv, true)) {
		/* The BO is not idle, resurrect it for delayed destroy */
		ttm_bo_flush_all_fences(bo);
		bo->deleted = true;

		spin_lock(&ttm_bo_glob.lru_lock);

		/*
		 * Make NO_EVICT bos immediately available to
		 * shrinkers, now that they are queued for
		 * destruction.
		 */
		if (bo->mem.placement & TTM_PL_FLAG_NO_EVICT) {
			bo->mem.placement &= ~TTM_PL_FLAG_NO_EVICT;
			ttm_bo_move_to_lru_tail(bo, NULL);
		}

		kref_init(&bo->kref);
		list_add_tail(&bo->ddestroy, &bdev->ddestroy);
		spin_unlock(&ttm_bo_glob.lru_lock);

		schedule_delayed_work(&bdev->wq,
				      ((HZ / 100) < 1) ? 1 : HZ / 100);
		return;
	}

	spin_lock(&ttm_bo_glob.lru_lock);
	ttm_bo_del_from_lru(bo);
	list_del(&bo->ddestroy);
	spin_unlock(&ttm_bo_glob.lru_lock);

	ttm_bo_cleanup_memtype_use(bo);

	BUG_ON(bo->mem.mm_node != NULL);
	atomic_dec(&ttm_bo_glob.bo_count);
	dma_fence_put(bo->moving);
	if (!ttm_bo_uses_embedded_gem_object(bo))
		dma_resv_fini(&bo->base._resv);
	bo->destroy(bo);
	ttm_mem_global_free(&ttm_mem_glob, acc_size);
}

void ttm_bo_put(struct ttm_buffer_object *bo)
{
	kref_put(&bo->kref, ttm_bo_release);
}
EXPORT_SYMBOL(ttm_bo_put);

int ttm_bo_lock_delayed_workqueue(struct ttm_bo_device *bdev)
{
	return cancel_delayed_work_sync(&bdev->wq);
}
EXPORT_SYMBOL(ttm_bo_lock_delayed_workqueue);

void ttm_bo_unlock_delayed_workqueue(struct ttm_bo_device *bdev, int resched)
{
	if (resched)
		schedule_delayed_work(&bdev->wq,
				      ((HZ / 100) < 1) ? 1 : HZ / 100);
}
EXPORT_SYMBOL(ttm_bo_unlock_delayed_workqueue);

static int ttm_bo_evict(struct ttm_buffer_object *bo,
			struct ttm_operation_ctx *ctx)
{
	struct ttm_bo_device *bdev = bo->bdev;
	struct ttm_mem_reg evict_mem;
	struct ttm_placement placement;
	int ret = 0;

	dma_resv_assert_held(bo->base.resv);

	placement.num_placement = 0;
	placement.num_busy_placement = 0;
	bdev->driver->evict_flags(bo, &placement);

	if (!placement.num_placement && !placement.num_busy_placement) {
		ret = ttm_bo_pipeline_gutting(bo);
		if (ret)
			return ret;

		return ttm_tt_create(bo, false);
	}

	evict_mem = bo->mem;
	evict_mem.mm_node = NULL;
	evict_mem.bus.io_reserved_vm = false;
	evict_mem.bus.io_reserved_count = 0;

	ret = ttm_bo_mem_space(bo, &placement, &evict_mem, ctx);
	if (ret) {
		if (ret != -ERESTARTSYS) {
			pr_err("Failed to find memory space for buffer 0x%p eviction\n",
			       bo);
			ttm_bo_mem_space_debug(bo, &placement);
		}
		goto out;
	}

	ret = ttm_bo_handle_move_mem(bo, &evict_mem, true, ctx);
	if (unlikely(ret)) {
		if (ret != -ERESTARTSYS)
			pr_err("Buffer eviction failed\n");
		ttm_bo_mem_put(bo, &evict_mem);
		goto out;
	}
	bo->evicted = true;
out:
	return ret;
}

bool ttm_bo_eviction_valuable(struct ttm_buffer_object *bo,
			      const struct ttm_place *place)
{
	/* Don't evict this BO if it's outside of the
	 * requested placement range
	 */
	if (place->fpfn >= (bo->mem.start + bo->mem.size) ||
	    (place->lpfn && place->lpfn <= bo->mem.start))
		return false;

	return true;
}
EXPORT_SYMBOL(ttm_bo_eviction_valuable);

/**
 * Check the target bo is allowable to be evicted or swapout, including cases:
 *
 * a. if share same reservation object with ctx->resv, have assumption
 * reservation objects should already be locked, so not lock again and
 * return true directly when either the opreation allow_reserved_eviction
 * or the target bo already is in delayed free list;
 *
 * b. Otherwise, trylock it.
 */
static bool ttm_bo_evict_swapout_allowable(struct ttm_buffer_object *bo,
			struct ttm_operation_ctx *ctx, bool *locked, bool *busy)
{
	bool ret = false;

	if (bo->base.resv == ctx->resv) {
		dma_resv_assert_held(bo->base.resv);
		if (ctx->flags & TTM_OPT_FLAG_ALLOW_RES_EVICT)
			ret = true;
		*locked = false;
		if (busy)
			*busy = false;
	} else {
		ret = dma_resv_trylock(bo->base.resv);
		*locked = ret;
		if (busy)
			*busy = !ret;
	}

	return ret;
}

/**
 * ttm_mem_evict_wait_busy - wait for a busy BO to become available
 *
 * @busy_bo: BO which couldn't be locked with trylock
 * @ctx: operation context
 * @ticket: acquire ticket
 *
 * Try to lock a busy buffer object to avoid failing eviction.
 */
static int ttm_mem_evict_wait_busy(struct ttm_buffer_object *busy_bo,
				   struct ttm_operation_ctx *ctx,
				   struct ww_acquire_ctx *ticket)
{
	int r;

	if (!busy_bo || !ticket)
		return -EBUSY;

	if (ctx->interruptible)
		r = dma_resv_lock_interruptible(busy_bo->base.resv,
							  ticket);
	else
		r = dma_resv_lock(busy_bo->base.resv, ticket);

	/*
	 * TODO: It would be better to keep the BO locked until allocation is at
	 * least tried one more time, but that would mean a much larger rework
	 * of TTM.
	 */
	if (!r)
		dma_resv_unlock(busy_bo->base.resv);

	return r == -EDEADLK ? -EBUSY : r;
}

static int ttm_mem_evict_first(struct ttm_bo_device *bdev,
			       uint32_t mem_type,
			       const struct ttm_place *place,
			       struct ttm_operation_ctx *ctx,
			       struct ww_acquire_ctx *ticket)
{
	struct ttm_buffer_object *bo = NULL, *busy_bo = NULL;
	struct ttm_mem_type_manager *man = &bdev->man[mem_type];
	bool locked = false;
	unsigned i;
	int ret;

	spin_lock(&ttm_bo_glob.lru_lock);
	for (i = 0; i < TTM_MAX_BO_PRIORITY; ++i) {
		list_for_each_entry(bo, &man->lru[i], lru) {
			bool busy;

			if (!ttm_bo_evict_swapout_allowable(bo, ctx, &locked,
							    &busy)) {
				if (busy && !busy_bo && ticket !=
				    dma_resv_locking_ctx(bo->base.resv))
					busy_bo = bo;
				continue;
			}

			if (place && !bdev->driver->eviction_valuable(bo,
								      place)) {
				if (locked)
					dma_resv_unlock(bo->base.resv);
				continue;
			}
			if (!ttm_bo_get_unless_zero(bo)) {
				if (locked)
					dma_resv_unlock(bo->base.resv);
				continue;
			}
			break;
		}

		/* If the inner loop terminated early, we have our candidate */
		if (&bo->lru != &man->lru[i])
			break;

		bo = NULL;
	}

	if (!bo) {
		if (busy_bo && !ttm_bo_get_unless_zero(busy_bo))
			busy_bo = NULL;
		spin_unlock(&ttm_bo_glob.lru_lock);
		ret = ttm_mem_evict_wait_busy(busy_bo, ctx, ticket);
		if (busy_bo)
			ttm_bo_put(busy_bo);
		return ret;
	}

	if (bo->deleted) {
		ret = ttm_bo_cleanup_refs(bo, ctx->interruptible,
					  ctx->no_wait_gpu, locked);
		ttm_bo_put(bo);
		return ret;
	}

	spin_unlock(&ttm_bo_glob.lru_lock);

	ret = ttm_bo_evict(bo, ctx);
	if (locked)
		ttm_bo_unreserve(bo);

	ttm_bo_put(bo);
	return ret;
}

void ttm_bo_mem_put(struct ttm_buffer_object *bo, struct ttm_mem_reg *mem)
{
	struct ttm_mem_type_manager *man = &bo->bdev->man[mem->mem_type];

	if (mem->mm_node)
		(*man->func->put_node)(man, mem);
}
EXPORT_SYMBOL(ttm_bo_mem_put);

/**
 * Add the last move fence to the BO and reserve a new shared slot.
 */
static int ttm_bo_add_move_fence(struct ttm_buffer_object *bo,
				 struct ttm_mem_type_manager *man,
				 struct ttm_mem_reg *mem,
				 bool no_wait_gpu)
{
	struct dma_fence *fence;
	int ret;

	spin_lock(&man->move_lock);
	fence = dma_fence_get(man->move);
	spin_unlock(&man->move_lock);

	if (!fence)
		return 0;

	if (no_wait_gpu)
		return -EBUSY;

	dma_resv_add_shared_fence(bo->base.resv, fence);

	ret = dma_resv_reserve_shared(bo->base.resv, 1);
	if (unlikely(ret)) {
		dma_fence_put(fence);
		return ret;
	}

	dma_fence_put(bo->moving);
	bo->moving = fence;
	return 0;
}

/**
 * Repeatedly evict memory from the LRU for @mem_type until we create enough
 * space, or we've evicted everything and there isn't enough space.
 */
static int ttm_bo_mem_force_space(struct ttm_buffer_object *bo,
				  const struct ttm_place *place,
				  struct ttm_mem_reg *mem,
				  struct ttm_operation_ctx *ctx)
{
	struct ttm_bo_device *bdev = bo->bdev;
	struct ttm_mem_type_manager *man = &bdev->man[mem->mem_type];
	struct ww_acquire_ctx *ticket;
	int ret;

	ticket = dma_resv_locking_ctx(bo->base.resv);
	do {
		ret = (*man->func->get_node)(man, bo, place, mem);
		if (unlikely(ret != 0))
			return ret;
		if (mem->mm_node)
			break;
		ret = ttm_mem_evict_first(bdev, mem->mem_type, place, ctx,
					  ticket);
		if (unlikely(ret != 0))
			return ret;
	} while (1);

	return ttm_bo_add_move_fence(bo, man, mem, ctx->no_wait_gpu);
}

static uint32_t ttm_bo_select_caching(struct ttm_mem_type_manager *man,
				      uint32_t cur_placement,
				      uint32_t proposed_placement)
{
	uint32_t caching = proposed_placement & TTM_PL_MASK_CACHING;
	uint32_t result = proposed_placement & ~TTM_PL_MASK_CACHING;

	/**
	 * Keep current caching if possible.
	 */

	if ((cur_placement & caching) != 0)
		result |= (cur_placement & caching);
	else if ((man->default_caching & caching) != 0)
		result |= man->default_caching;
	else if ((TTM_PL_FLAG_CACHED & caching) != 0)
		result |= TTM_PL_FLAG_CACHED;
	else if ((TTM_PL_FLAG_WC & caching) != 0)
		result |= TTM_PL_FLAG_WC;
	else if ((TTM_PL_FLAG_UNCACHED & caching) != 0)
		result |= TTM_PL_FLAG_UNCACHED;

	return result;
}

static bool ttm_bo_mt_compatible(struct ttm_mem_type_manager *man,
				 uint32_t mem_type,
				 const struct ttm_place *place,
				 uint32_t *masked_placement)
{
	uint32_t cur_flags = ttm_bo_type_flags(mem_type);

	if ((cur_flags & place->flags & TTM_PL_MASK_MEM) == 0)
		return false;

	if ((place->flags & man->available_caching) == 0)
		return false;

	cur_flags |= (place->flags & man->available_caching);

	*masked_placement = cur_flags;
	return true;
}

/**
 * ttm_bo_mem_placement - check if placement is compatible
 * @bo: BO to find memory for
 * @place: where to search
 * @mem: the memory object to fill in
 * @ctx: operation context
 *
 * Check if placement is compatible and fill in mem structure.
 * Returns -EBUSY if placement won't work or negative error code.
 * 0 when placement can be used.
 */
static int ttm_bo_mem_placement(struct ttm_buffer_object *bo,
				const struct ttm_place *place,
				struct ttm_mem_reg *mem,
				struct ttm_operation_ctx *ctx)
{
	struct ttm_bo_device *bdev = bo->bdev;
	uint32_t mem_type = TTM_PL_SYSTEM;
	struct ttm_mem_type_manager *man;
	uint32_t cur_flags = 0;
	int ret;

	ret = ttm_mem_type_from_place(place, &mem_type);
	if (ret)
		return ret;

	man = &bdev->man[mem_type];
	if (!man->has_type || !man->use_type)
		return -EBUSY;

	if (!ttm_bo_mt_compatible(man, mem_type, place, &cur_flags))
		return -EBUSY;

	cur_flags = ttm_bo_select_caching(man, bo->mem.placement, cur_flags);
	/*
	 * Use the access and other non-mapping-related flag bits from
	 * the memory placement flags to the current flags
	 */
	ttm_flag_masked(&cur_flags, place->flags, ~TTM_PL_MASK_MEMTYPE);

	mem->mem_type = mem_type;
	mem->placement = cur_flags;

	spin_lock(&ttm_bo_glob.lru_lock);
	ttm_bo_del_from_lru(bo);
	ttm_bo_add_mem_to_lru(bo, mem);
	spin_unlock(&ttm_bo_glob.lru_lock);

	return 0;
}

/**
 * Creates space for memory region @mem according to its type.
 *
 * This function first searches for free space in compatible memory types in
 * the priority order defined by the driver.  If free space isn't found, then
 * ttm_bo_mem_force_space is attempted in priority order to evict and find
 * space.
 */
int ttm_bo_mem_space(struct ttm_buffer_object *bo,
			struct ttm_placement *placement,
			struct ttm_mem_reg *mem,
			struct ttm_operation_ctx *ctx)
{
	struct ttm_bo_device *bdev = bo->bdev;
	bool type_found = false;
	int i, ret;

	ret = dma_resv_reserve_shared(bo->base.resv, 1);
	if (unlikely(ret))
		return ret;

	mem->mm_node = NULL;
	for (i = 0; i < placement->num_placement; ++i) {
		const struct ttm_place *place = &placement->placement[i];
		struct ttm_mem_type_manager *man;

		ret = ttm_bo_mem_placement(bo, place, mem, ctx);
		if (ret == -EBUSY)
			continue;
		if (ret)
			goto error;

		type_found = true;
		mem->mm_node = NULL;
		if (mem->mem_type == TTM_PL_SYSTEM)
			return 0;

		man = &bdev->man[mem->mem_type];
		ret = (*man->func->get_node)(man, bo, place, mem);
		if (unlikely(ret))
			goto error;

		if (!mem->mm_node)
			continue;

		ret = ttm_bo_add_move_fence(bo, man, mem, ctx->no_wait_gpu);
		if (unlikely(ret)) {
			(*man->func->put_node)(man, mem);
			if (ret == -EBUSY)
				continue;

			goto error;
		}
		return 0;
	}

	for (i = 0; i < placement->num_busy_placement; ++i) {
		const struct ttm_place *place = &placement->busy_placement[i];

		ret = ttm_bo_mem_placement(bo, place, mem, ctx);
		if (ret == -EBUSY)
			continue;
		if (ret)
			goto error;

		type_found = true;
		mem->mm_node = NULL;
		if (mem->mem_type == TTM_PL_SYSTEM)
			return 0;

		ret = ttm_bo_mem_force_space(bo, place, mem, ctx);
		if (ret == 0 && mem->mm_node)
			return 0;

		if (ret && ret != -EBUSY)
			goto error;
	}

	ret = -ENOMEM;
	if (!type_found) {
		pr_err(TTM_PFX "No compatible memory type found\n");
		ret = -EINVAL;
	}

error:
	if (bo->mem.mem_type == TTM_PL_SYSTEM && !list_empty(&bo->lru)) {
		spin_lock(&ttm_bo_glob.lru_lock);
		ttm_bo_move_to_lru_tail(bo, NULL);
		spin_unlock(&ttm_bo_glob.lru_lock);
	}

	return ret;
}
EXPORT_SYMBOL(ttm_bo_mem_space);

static int ttm_bo_move_buffer(struct ttm_buffer_object *bo,
			      struct ttm_placement *placement,
			      struct ttm_operation_ctx *ctx)
{
	int ret = 0;
	struct ttm_mem_reg mem;

	dma_resv_assert_held(bo->base.resv);

	mem.num_pages = bo->num_pages;
	mem.size = mem.num_pages << PAGE_SHIFT;
	mem.page_alignment = bo->mem.page_alignment;
	mem.bus.io_reserved_vm = false;
	mem.bus.io_reserved_count = 0;
	/*
	 * Determine where to move the buffer.
	 */
	ret = ttm_bo_mem_space(bo, placement, &mem, ctx);
	if (ret)
		goto out_unlock;
	ret = ttm_bo_handle_move_mem(bo, &mem, false, ctx);
out_unlock:
	if (ret && mem.mm_node)
		ttm_bo_mem_put(bo, &mem);
	return ret;
}

static bool ttm_bo_places_compat(const struct ttm_place *places,
				 unsigned num_placement,
				 struct ttm_mem_reg *mem,
				 uint32_t *new_flags)
{
	unsigned i;

	for (i = 0; i < num_placement; i++) {
		const struct ttm_place *heap = &places[i];

		if (mem->mm_node && (mem->start < heap->fpfn ||
		     (heap->lpfn != 0 && (mem->start + mem->num_pages) > heap->lpfn)))
			continue;

		*new_flags = heap->flags;
		if ((*new_flags & mem->placement & TTM_PL_MASK_CACHING) &&
		    (*new_flags & mem->placement & TTM_PL_MASK_MEM) &&
		    (!(*new_flags & TTM_PL_FLAG_CONTIGUOUS) ||
		     (mem->placement & TTM_PL_FLAG_CONTIGUOUS)))
			return true;
	}
	return false;
}

bool ttm_bo_mem_compat(struct ttm_placement *placement,
		       struct ttm_mem_reg *mem,
		       uint32_t *new_flags)
{
	if (ttm_bo_places_compat(placement->placement, placement->num_placement,
				 mem, new_flags))
		return true;

	if ((placement->busy_placement != placement->placement ||
	     placement->num_busy_placement > placement->num_placement) &&
	    ttm_bo_places_compat(placement->busy_placement,
				 placement->num_busy_placement,
				 mem, new_flags))
		return true;

	return false;
}
EXPORT_SYMBOL(ttm_bo_mem_compat);

int ttm_bo_validate(struct ttm_buffer_object *bo,
		    struct ttm_placement *placement,
		    struct ttm_operation_ctx *ctx)
{
	int ret;
	uint32_t new_flags;

	dma_resv_assert_held(bo->base.resv);
	/*
	 * Check whether we need to move buffer.
	 */
	if (!ttm_bo_mem_compat(placement, &bo->mem, &new_flags)) {
		ret = ttm_bo_move_buffer(bo, placement, ctx);
		if (ret)
			return ret;
	} else {
		/*
		 * Use the access and other non-mapping-related flag bits from
		 * the compatible memory placement flags to the active flags
		 */
		ttm_flag_masked(&bo->mem.placement, new_flags,
				~TTM_PL_MASK_MEMTYPE);
	}
	/*
	 * We might need to add a TTM.
	 */
	if (bo->mem.mem_type == TTM_PL_SYSTEM && bo->ttm == NULL) {
		ret = ttm_tt_create(bo, true);
		if (ret)
			return ret;
	}
	return 0;
}
EXPORT_SYMBOL(ttm_bo_validate);

int ttm_bo_init_reserved(struct ttm_bo_device *bdev,
			 struct ttm_buffer_object *bo,
			 unsigned long size,
			 enum ttm_bo_type type,
			 struct ttm_placement *placement,
			 uint32_t page_alignment,
			 struct ttm_operation_ctx *ctx,
			 size_t acc_size,
			 struct sg_table *sg,
			 struct dma_resv *resv,
			 void (*destroy) (struct ttm_buffer_object *))
{
	struct ttm_mem_global *mem_glob = &ttm_mem_glob;
	int ret = 0;
	unsigned long num_pages;
	bool locked;

	ret = ttm_mem_global_alloc(mem_glob, acc_size, ctx);
	if (ret) {
		pr_err("Out of kernel memory\n");
		if (destroy)
			(*destroy)(bo);
		else
			kfree(bo);
		return -ENOMEM;
	}

	num_pages = (size + PAGE_SIZE - 1) >> PAGE_SHIFT;
	if (num_pages == 0) {
		pr_err("Illegal buffer object size\n");
		if (destroy)
			(*destroy)(bo);
		else
			kfree(bo);
		ttm_mem_global_free(mem_glob, acc_size);
		return -EINVAL;
	}
	bo->destroy = destroy ? destroy : ttm_bo_default_destroy;

	kref_init(&bo->kref);
	INIT_LIST_HEAD(&bo->lru);
	INIT_LIST_HEAD(&bo->ddestroy);
	INIT_LIST_HEAD(&bo->swap);
	INIT_LIST_HEAD(&bo->io_reserve_lru);
	bo->bdev = bdev;
	bo->type = type;
	bo->num_pages = num_pages;
	bo->mem.size = num_pages << PAGE_SHIFT;
	bo->mem.mem_type = TTM_PL_SYSTEM;
	bo->mem.num_pages = bo->num_pages;
	bo->mem.mm_node = NULL;
	bo->mem.page_alignment = page_alignment;
	bo->mem.bus.io_reserved_vm = false;
	bo->mem.bus.io_reserved_count = 0;
	bo->moving = NULL;
	bo->mem.placement = (TTM_PL_FLAG_SYSTEM | TTM_PL_FLAG_CACHED);
	bo->acc_size = acc_size;
	bo->sg = sg;
	if (resv) {
		bo->base.resv = resv;
		dma_resv_assert_held(bo->base.resv);
	} else {
		bo->base.resv = &bo->base._resv;
	}
	if (!ttm_bo_uses_embedded_gem_object(bo)) {
		/*
		 * bo.gem is not initialized, so we have to setup the
		 * struct elements we want use regardless.
		 */
		dma_resv_init(&bo->base._resv);
		drm_vma_node_reset(&bo->base.vma_node);
	}
	atomic_inc(&ttm_bo_glob.bo_count);

	/*
	 * For ttm_bo_type_device buffers, allocate
	 * address space from the device.
	 */
	if (bo->type == ttm_bo_type_device ||
	    bo->type == ttm_bo_type_sg)
		ret = drm_vma_offset_add(bdev->vma_manager, &bo->base.vma_node,
					 bo->mem.num_pages);

	/* passed reservation objects should already be locked,
	 * since otherwise lockdep will be angered in radeon.
	 */
	if (!resv) {
		locked = dma_resv_trylock(bo->base.resv);
		WARN_ON(!locked);
	}

	if (likely(!ret))
		ret = ttm_bo_validate(bo, placement, ctx);

	if (unlikely(ret)) {
		if (!resv)
			ttm_bo_unreserve(bo);

		ttm_bo_put(bo);
		return ret;
	}

	spin_lock(&ttm_bo_glob.lru_lock);
	ttm_bo_move_to_lru_tail(bo, NULL);
	spin_unlock(&ttm_bo_glob.lru_lock);

	return ret;
}
EXPORT_SYMBOL(ttm_bo_init_reserved);

int ttm_bo_init(struct ttm_bo_device *bdev,
		struct ttm_buffer_object *bo,
		unsigned long size,
		enum ttm_bo_type type,
		struct ttm_placement *placement,
		uint32_t page_alignment,
		bool interruptible,
		size_t acc_size,
		struct sg_table *sg,
		struct dma_resv *resv,
		void (*destroy) (struct ttm_buffer_object *))
{
	struct ttm_operation_ctx ctx = { interruptible, false };
	int ret;

	ret = ttm_bo_init_reserved(bdev, bo, size, type, placement,
				   page_alignment, &ctx, acc_size,
				   sg, resv, destroy);
	if (ret)
		return ret;

	if (!resv)
		ttm_bo_unreserve(bo);

	return 0;
}
EXPORT_SYMBOL(ttm_bo_init);

size_t ttm_bo_acc_size(struct ttm_bo_device *bdev,
		       unsigned long bo_size,
		       unsigned struct_size)
{
	unsigned npages = (PAGE_ALIGN(bo_size)) >> PAGE_SHIFT;
	size_t size = 0;

	size += ttm_round_pot(struct_size);
	size += ttm_round_pot(npages * sizeof(void *));
	size += ttm_round_pot(sizeof(struct ttm_tt));
	return size;
}
EXPORT_SYMBOL(ttm_bo_acc_size);

size_t ttm_bo_dma_acc_size(struct ttm_bo_device *bdev,
			   unsigned long bo_size,
			   unsigned struct_size)
{
	unsigned npages = (PAGE_ALIGN(bo_size)) >> PAGE_SHIFT;
	size_t size = 0;

	size += ttm_round_pot(struct_size);
	size += ttm_round_pot(npages * (2*sizeof(void *) + sizeof(dma_addr_t)));
	size += ttm_round_pot(sizeof(struct ttm_dma_tt));
	return size;
}
EXPORT_SYMBOL(ttm_bo_dma_acc_size);

int ttm_bo_create(struct ttm_bo_device *bdev,
			unsigned long size,
			enum ttm_bo_type type,
			struct ttm_placement *placement,
			uint32_t page_alignment,
			bool interruptible,
			struct ttm_buffer_object **p_bo)
{
	struct ttm_buffer_object *bo;
	size_t acc_size;
	int ret;

	bo = kzalloc(sizeof(*bo), GFP_KERNEL);
	if (unlikely(bo == NULL))
		return -ENOMEM;

	acc_size = ttm_bo_acc_size(bdev, size, sizeof(struct ttm_buffer_object));
	ret = ttm_bo_init(bdev, bo, size, type, placement, page_alignment,
			  interruptible, acc_size,
			  NULL, NULL, NULL);
	if (likely(ret == 0))
		*p_bo = bo;

	return ret;
}
EXPORT_SYMBOL(ttm_bo_create);

static int ttm_bo_force_list_clean(struct ttm_bo_device *bdev,
				   unsigned mem_type)
{
	struct ttm_operation_ctx ctx = {
		.interruptible = false,
		.no_wait_gpu = false,
		.flags = TTM_OPT_FLAG_FORCE_ALLOC
	};
	struct ttm_mem_type_manager *man = &bdev->man[mem_type];
	struct ttm_bo_global *glob = &ttm_bo_glob;
	struct dma_fence *fence;
	int ret;
	unsigned i;

	/*
	 * Can't use standard list traversal since we're unlocking.
	 */

	spin_lock(&glob->lru_lock);
	for (i = 0; i < TTM_MAX_BO_PRIORITY; ++i) {
		while (!list_empty(&man->lru[i])) {
			spin_unlock(&glob->lru_lock);
			ret = ttm_mem_evict_first(bdev, mem_type, NULL, &ctx,
						  NULL);
			if (ret)
				return ret;
			spin_lock(&glob->lru_lock);
		}
	}
	spin_unlock(&glob->lru_lock);

	spin_lock(&man->move_lock);
	fence = dma_fence_get(man->move);
	spin_unlock(&man->move_lock);

	if (fence) {
		ret = dma_fence_wait(fence, false);
		dma_fence_put(fence);
		if (ret)
			return ret;
	}

	return 0;
}

int ttm_bo_clean_mm(struct ttm_bo_device *bdev, unsigned mem_type)
{
	struct ttm_mem_type_manager *man;
	int ret = -EINVAL;

	if (mem_type >= TTM_NUM_MEM_TYPES) {
		pr_err("Illegal memory type %d\n", mem_type);
		return ret;
	}
	man = &bdev->man[mem_type];

	if (!man->has_type) {
		pr_err("Trying to take down uninitialized memory manager type %u\n",
		       mem_type);
		return ret;
	}

	man->use_type = false;
	man->has_type = false;

	ret = 0;
	if (mem_type > 0) {
		ret = ttm_bo_force_list_clean(bdev, mem_type);
		if (ret) {
			pr_err("Cleanup eviction failed\n");
			return ret;
		}

		ret = (*man->func->takedown)(man);
	}

	dma_fence_put(man->move);
	man->move = NULL;

	return ret;
}
EXPORT_SYMBOL(ttm_bo_clean_mm);

int ttm_bo_evict_mm(struct ttm_bo_device *bdev, unsigned mem_type)
{
	struct ttm_mem_type_manager *man = &bdev->man[mem_type];

	if (mem_type == 0 || mem_type >= TTM_NUM_MEM_TYPES) {
		pr_err("Illegal memory manager memory type %u\n", mem_type);
		return -EINVAL;
	}

	if (!man->has_type) {
		pr_err("Memory type %u has not been initialized\n", mem_type);
		return 0;
	}

	return ttm_bo_force_list_clean(bdev, mem_type);
}
EXPORT_SYMBOL(ttm_bo_evict_mm);

int ttm_bo_init_mm(struct ttm_bo_device *bdev, unsigned type,
			unsigned long p_size)
{
	int ret;
	struct ttm_mem_type_manager *man;
	unsigned i;

	BUG_ON(type >= TTM_NUM_MEM_TYPES);
	man = &bdev->man[type];
	BUG_ON(man->has_type);
	man->io_reserve_fastpath = true;
	man->use_io_reserve_lru = false;
	mutex_init(&man->io_reserve_mutex);
	spin_lock_init(&man->move_lock);
	INIT_LIST_HEAD(&man->io_reserve_lru);

	ret = bdev->driver->init_mem_type(bdev, type, man);
	if (ret)
		return ret;
	man->bdev = bdev;

	if (type != TTM_PL_SYSTEM) {
		ret = (*man->func->init)(man, p_size);
		if (ret)
			return ret;
	}
	man->has_type = true;
	man->use_type = true;
	man->size = p_size;

	for (i = 0; i < TTM_MAX_BO_PRIORITY; ++i)
		INIT_LIST_HEAD(&man->lru[i]);
	man->move = NULL;

	return 0;
}
EXPORT_SYMBOL(ttm_bo_init_mm);

static void ttm_bo_global_kobj_release(struct kobject *kobj)
{
	struct ttm_bo_global *glob =
		container_of(kobj, struct ttm_bo_global, kobj);

	__free_page(glob->dummy_read_page);
}

static void ttm_bo_global_release(void)
{
	struct ttm_bo_global *glob = &ttm_bo_glob;

	mutex_lock(&ttm_global_mutex);
	if (--ttm_bo_glob_use_count > 0)
		goto out;

	kobject_del(&glob->kobj);
	kobject_put(&glob->kobj);
	ttm_mem_global_release(&ttm_mem_glob);
	memset(glob, 0, sizeof(*glob));
out:
	mutex_unlock(&ttm_global_mutex);
}

static int ttm_bo_global_init(void)
{
	struct ttm_bo_global *glob = &ttm_bo_glob;
	int ret = 0;
	unsigned i;

	mutex_lock(&ttm_global_mutex);
	if (++ttm_bo_glob_use_count > 1)
		goto out;

	ret = ttm_mem_global_init(&ttm_mem_glob);
	if (ret)
		goto out;

	spin_lock_init(&glob->lru_lock);
	glob->dummy_read_page = alloc_page(__GFP_ZERO | GFP_DMA32);

	if (unlikely(glob->dummy_read_page == NULL)) {
		ret = -ENOMEM;
		goto out;
	}

	for (i = 0; i < TTM_MAX_BO_PRIORITY; ++i)
		INIT_LIST_HEAD(&glob->swap_lru[i]);
	INIT_LIST_HEAD(&glob->device_list);
	atomic_set(&glob->bo_count, 0);

	ret = kobject_init_and_add(
		&glob->kobj, &ttm_bo_glob_kobj_type, ttm_get_kobj(), "buffer_objects");
	if (unlikely(ret != 0))
		kobject_put(&glob->kobj);
out:
	mutex_unlock(&ttm_global_mutex);
	return ret;
}

int ttm_bo_device_release(struct ttm_bo_device *bdev)
{
	struct ttm_bo_global *glob = &ttm_bo_glob;
	int ret = 0;
	unsigned i = TTM_NUM_MEM_TYPES;
	struct ttm_mem_type_manager *man;

	while (i--) {
		man = &bdev->man[i];
		if (man->has_type) {
			man->use_type = false;
			if ((i != TTM_PL_SYSTEM) && ttm_bo_clean_mm(bdev, i)) {
				ret = -EBUSY;
				pr_err("DRM memory manager type %d is not clean\n",
				       i);
			}
			man->has_type = false;
		}
	}

	mutex_lock(&ttm_global_mutex);
	list_del(&bdev->device_list);
	mutex_unlock(&ttm_global_mutex);

	cancel_delayed_work_sync(&bdev->wq);

	if (ttm_bo_delayed_delete(bdev, true))
		pr_debug("Delayed destroy list was clean\n");

	spin_lock(&glob->lru_lock);
	for (i = 0; i < TTM_MAX_BO_PRIORITY; ++i)
		if (list_empty(&bdev->man[0].lru[0]))
			pr_debug("Swap list %d was clean\n", i);
	spin_unlock(&glob->lru_lock);

	if (!ret)
		ttm_bo_global_release();

	return ret;
}
EXPORT_SYMBOL(ttm_bo_device_release);

int ttm_bo_device_init(struct ttm_bo_device *bdev,
		       struct ttm_bo_driver *driver,
		       struct address_space *mapping,
		       struct drm_vma_offset_manager *vma_manager,
		       bool need_dma32)
{
	struct ttm_bo_global *glob = &ttm_bo_glob;
	int ret;

	if (WARN_ON(vma_manager == NULL))
		return -EINVAL;

	ret = ttm_bo_global_init();
	if (ret)
		return ret;

	bdev->driver = driver;

	memset(bdev->man, 0, sizeof(bdev->man));

	/*
	 * Initialize the system memory buffer type.
	 * Other types need to be driver / IOCTL initialized.
	 */
	ret = ttm_bo_init_mm(bdev, TTM_PL_SYSTEM, 0);
	if (unlikely(ret != 0))
		goto out_no_sys;

	bdev->vma_manager = vma_manager;
	INIT_DELAYED_WORK(&bdev->wq, ttm_bo_delayed_workqueue);
	INIT_LIST_HEAD(&bdev->ddestroy);
	bdev->dev_mapping = mapping;
	bdev->need_dma32 = need_dma32;
	mutex_lock(&ttm_global_mutex);
	list_add_tail(&bdev->device_list, &glob->device_list);
	mutex_unlock(&ttm_global_mutex);

	return 0;
out_no_sys:
	ttm_bo_global_release();
	return ret;
}
EXPORT_SYMBOL(ttm_bo_device_init);

/*
 * buffer object vm functions.
 */

bool ttm_mem_reg_is_pci(struct ttm_bo_device *bdev, struct ttm_mem_reg *mem)
{
	struct ttm_mem_type_manager *man = &bdev->man[mem->mem_type];

	if (!(man->flags & TTM_MEMTYPE_FLAG_FIXED)) {
		if (mem->mem_type == TTM_PL_SYSTEM)
			return false;

		if (man->flags & TTM_MEMTYPE_FLAG_CMA)
			return false;

		if (mem->placement & TTM_PL_FLAG_CACHED)
			return false;
	}
	return true;
}

void ttm_bo_unmap_virtual_locked(struct ttm_buffer_object *bo)
{
	struct ttm_bo_device *bdev = bo->bdev;

	drm_vma_node_unmap(&bo->base.vma_node, bdev->dev_mapping);
	ttm_mem_io_free_vm(bo);
}

void ttm_bo_unmap_virtual(struct ttm_buffer_object *bo)
{
	struct ttm_bo_device *bdev = bo->bdev;
	struct ttm_mem_type_manager *man = &bdev->man[bo->mem.mem_type];

	ttm_mem_io_lock(man, false);
	ttm_bo_unmap_virtual_locked(bo);
	ttm_mem_io_unlock(man);
}


EXPORT_SYMBOL(ttm_bo_unmap_virtual);

int ttm_bo_wait(struct ttm_buffer_object *bo,
		bool interruptible, bool no_wait)
{
	long timeout = 15 * HZ;

	if (no_wait) {
		if (dma_resv_test_signaled_rcu(bo->base.resv, true))
			return 0;
		else
			return -EBUSY;
	}

	timeout = dma_resv_wait_timeout_rcu(bo->base.resv, true,
						      interruptible, timeout);
	if (timeout < 0)
		return timeout;

	if (timeout == 0)
		return -EBUSY;

	dma_resv_add_excl_fence(bo->base.resv, NULL);
	return 0;
}
EXPORT_SYMBOL(ttm_bo_wait);

/**
 * A buffer object shrink method that tries to swap out the first
 * buffer object on the bo_global::swap_lru list.
 */
int ttm_bo_swapout(struct ttm_bo_global *glob, struct ttm_operation_ctx *ctx)
{
	struct ttm_buffer_object *bo;
	int ret = -EBUSY;
	bool locked;
	unsigned i;

	spin_lock(&glob->lru_lock);
	for (i = 0; i < TTM_MAX_BO_PRIORITY; ++i) {
		list_for_each_entry(bo, &glob->swap_lru[i], swap) {
			if (!ttm_bo_evict_swapout_allowable(bo, ctx, &locked,
							    NULL))
				continue;

			if (!ttm_bo_get_unless_zero(bo)) {
				if (locked)
					dma_resv_unlock(bo->base.resv);
				continue;
			}

			ret = 0;
			break;
		}
		if (!ret)
			break;
	}

	if (ret) {
		spin_unlock(&glob->lru_lock);
		return ret;
	}

	if (bo->deleted) {
		ret = ttm_bo_cleanup_refs(bo, false, false, locked);
		ttm_bo_put(bo);
		return ret;
	}

	ttm_bo_del_from_lru(bo);
	spin_unlock(&glob->lru_lock);

	/**
	 * Move to system cached
	 */

	if (bo->mem.mem_type != TTM_PL_SYSTEM ||
	    bo->ttm->caching_state != tt_cached) {
		struct ttm_operation_ctx ctx = { false, false };
		struct ttm_mem_reg evict_mem;

		evict_mem = bo->mem;
		evict_mem.mm_node = NULL;
		evict_mem.placement = TTM_PL_FLAG_SYSTEM | TTM_PL_FLAG_CACHED;
		evict_mem.mem_type = TTM_PL_SYSTEM;

		ret = ttm_bo_handle_move_mem(bo, &evict_mem, true, &ctx);
		if (unlikely(ret != 0))
			goto out;
	}

	/**
	 * Make sure BO is idle.
	 */

	ret = ttm_bo_wait(bo, false, false);
	if (unlikely(ret != 0))
		goto out;

	ttm_bo_unmap_virtual(bo);

	/**
	 * Swap out. Buffer will be swapped in again as soon as
	 * anyone tries to access a ttm page.
	 */

	if (bo->bdev->driver->swap_notify)
		bo->bdev->driver->swap_notify(bo);

	ret = ttm_tt_swapout(bo->ttm, bo->persistent_swap_storage);
out:

	/**
	 *
	 * Unreserve without putting on LRU to avoid swapping out an
	 * already swapped buffer.
	 */
	if (locked)
		dma_resv_unlock(bo->base.resv);
	ttm_bo_put(bo);
	return ret;
}
EXPORT_SYMBOL(ttm_bo_swapout);

void ttm_bo_swapout_all(struct ttm_bo_device *bdev)
{
	struct ttm_operation_ctx ctx = {
		.interruptible = false,
		.no_wait_gpu = false
	};

	while (ttm_bo_swapout(&ttm_bo_glob, &ctx) == 0);
}
EXPORT_SYMBOL(ttm_bo_swapout_all);<|MERGE_RESOLUTION|>--- conflicted
+++ resolved
@@ -428,68 +428,7 @@
 		if (!fence->ops->signaled)
 			dma_fence_enable_sw_signaling(fence);
 	}
-<<<<<<< HEAD
-}
-
-static void ttm_bo_cleanup_refs_or_queue(struct ttm_buffer_object *bo)
-{
-	struct ttm_bo_device *bdev = bo->bdev;
-	int ret;
-
-	ret = ttm_bo_individualize_resv(bo);
-	if (ret) {
-		/* Last resort, if we fail to allocate memory for the
-		 * fences block for the BO to become idle
-		 */
-		dma_resv_wait_timeout_rcu(bo->base.resv, true, false,
-						    30 * HZ);
-		spin_lock(&ttm_bo_glob.lru_lock);
-		goto error;
-	}
-
-	spin_lock(&ttm_bo_glob.lru_lock);
-	ret = dma_resv_trylock(bo->base.resv) ? 0 : -EBUSY;
-	if (!ret) {
-		if (dma_resv_test_signaled_rcu(&bo->base._resv, true)) {
-			ttm_bo_del_from_lru(bo);
-			spin_unlock(&ttm_bo_glob.lru_lock);
-			if (bo->base.resv != &bo->base._resv)
-				dma_resv_unlock(&bo->base._resv);
-
-			ttm_bo_cleanup_memtype_use(bo);
-			dma_resv_unlock(bo->base.resv);
-			return;
-		}
-
-		ttm_bo_flush_all_fences(bo);
-
-		/*
-		 * Make NO_EVICT bos immediately available to
-		 * shrinkers, now that they are queued for
-		 * destruction.
-		 */
-		if (bo->mem.placement & TTM_PL_FLAG_NO_EVICT) {
-			bo->mem.placement &= ~TTM_PL_FLAG_NO_EVICT;
-			ttm_bo_move_to_lru_tail(bo, NULL);
-		}
-
-		dma_resv_unlock(bo->base.resv);
-	}
-	if (bo->base.resv != &bo->base._resv) {
-		ttm_bo_flush_all_fences(bo);
-		dma_resv_unlock(&bo->base._resv);
-	}
-
-error:
-	kref_get(&bo->list_kref);
-	list_add_tail(&bo->ddestroy, &bdev->ddestroy);
-	spin_unlock(&ttm_bo_glob.lru_lock);
-
-	schedule_delayed_work(&bdev->wq,
-			      ((HZ / 100) < 1) ? 1 : HZ / 100);
-=======
 	rcu_read_unlock();
->>>>>>> d718e53a
 }
 
 /**
