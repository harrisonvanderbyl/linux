--- conflicted
+++ resolved
@@ -94,21 +94,12 @@
 #define POS0			__pass_object_size(0)
 #define __struct_size(p)	__builtin_object_size(p, 0)
 #define __member_size(p)	__builtin_object_size(p, 1)
-<<<<<<< HEAD
 
 #define __compiletime_lessthan(bounds, length)	(	\
 	__builtin_constant_p((bounds) < (length)) &&	\
 	(bounds) < (length)				\
 )
 
-=======
-
-#define __compiletime_lessthan(bounds, length)	(	\
-	__builtin_constant_p((bounds) < (length)) &&	\
-	(bounds) < (length)				\
-)
-
->>>>>>> 3cf241c3
 /**
  * strncpy - Copy a string to memory with non-guaranteed NUL padding
  *
@@ -463,15 +454,6 @@
 
 #define __fortify_memcpy_chk(p, q, size, p_size, q_size,		\
 			     p_size_field, q_size_field, op) ({		\
-<<<<<<< HEAD
-	size_t __fortify_size = (size_t)(size);				\
-	WARN_ONCE(fortify_memcpy_chk(__fortify_size, p_size, q_size,	\
-				     p_size_field, q_size_field, #op),	\
-		  #op ": detected field-spanning write (size %zu) of single %s (size %zu)\n", \
-		  __fortify_size,					\
-		  "field \"" #p "\" at " __FILE__ ":" __stringify(__LINE__), \
-		  p_size_field);					\
-=======
 	const size_t __fortify_size = (size_t)(size);			\
 	const size_t __p_size = (p_size);				\
 	const size_t __q_size = (q_size);				\
@@ -484,7 +466,6 @@
 		  __fortify_size,					\
 		  "field \"" #p "\" at " __FILE__ ":" __stringify(__LINE__), \
 		  __p_size_field);					\
->>>>>>> 3cf241c3
 	__underlying_##op(p, q, __fortify_size);			\
 })
 
