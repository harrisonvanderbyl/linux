// SPDX-License-Identifier: GPL-2.0-only
/*
 * Copyright (C) 2008, 2009 Intel Corporation
 * Authors: Andi Kleen, Fengguang Wu
 *
 * High level machine check handler. Handles pages reported by the
 * hardware as being corrupted usually due to a multi-bit ECC memory or cache
 * failure.
 * 
 * In addition there is a "soft offline" entry point that allows stop using
 * not-yet-corrupted-by-suspicious pages without killing anything.
 *
 * Handles page cache pages in various states.	The tricky part
 * here is that we can access any page asynchronously in respect to 
 * other VM users, because memory failures could happen anytime and 
 * anywhere. This could violate some of their assumptions. This is why 
 * this code has to be extremely careful. Generally it tries to use 
 * normal locking rules, as in get the standard locks, even if that means 
 * the error handling takes potentially a long time.
 *
 * It can be very tempting to add handling for obscure cases here.
 * In general any code for handling new cases should only be added iff:
 * - You know how to test it.
 * - You have a test that can be added to mce-test
 *   https://git.kernel.org/cgit/utils/cpu/mce/mce-test.git/
 * - The case actually shows up as a frequent (top 10) page state in
 *   tools/vm/page-types when running a real workload.
 * 
 * There are several operations here with exponential complexity because
 * of unsuitable VM data structures. For example the operation to map back 
 * from RMAP chains to processes has to walk the complete process list and 
 * has non linear complexity with the number. But since memory corruptions
 * are rare we hope to get away with this. This avoids impacting the core 
 * VM.
 */

#define pr_fmt(fmt) "Memory failure: " fmt

#include <linux/kernel.h>
#include <linux/mm.h>
#include <linux/page-flags.h>
#include <linux/kernel-page-flags.h>
#include <linux/sched/signal.h>
#include <linux/sched/task.h>
#include <linux/dax.h>
#include <linux/ksm.h>
#include <linux/rmap.h>
#include <linux/export.h>
#include <linux/pagemap.h>
#include <linux/swap.h>
#include <linux/backing-dev.h>
#include <linux/migrate.h>
#include <linux/suspend.h>
#include <linux/slab.h>
#include <linux/swapops.h>
#include <linux/hugetlb.h>
#include <linux/memory_hotplug.h>
#include <linux/mm_inline.h>
#include <linux/memremap.h>
#include <linux/kfifo.h>
#include <linux/ratelimit.h>
#include <linux/page-isolation.h>
#include <linux/pagewalk.h>
#include <linux/shmem_fs.h>
#include "swap.h"
#include "internal.h"
#include "ras/ras_event.h"

int sysctl_memory_failure_early_kill __read_mostly = 0;

int sysctl_memory_failure_recovery __read_mostly = 1;

atomic_long_t num_poisoned_pages __read_mostly = ATOMIC_LONG_INIT(0);

static bool hw_memory_failure __read_mostly = false;

/*
 * Return values:
 *   1:   the page is dissolved (if needed) and taken off from buddy,
 *   0:   the page is dissolved (if needed) and not taken off from buddy,
 *   < 0: failed to dissolve.
 */
static int __page_handle_poison(struct page *page)
{
	int ret;

	zone_pcp_disable(page_zone(page));
	ret = dissolve_free_huge_page(page);
	if (!ret)
		ret = take_page_off_buddy(page);
	zone_pcp_enable(page_zone(page));

	return ret;
}

static bool page_handle_poison(struct page *page, bool hugepage_or_freepage, bool release)
{
	if (hugepage_or_freepage) {
		/*
		 * Doing this check for free pages is also fine since dissolve_free_huge_page
		 * returns 0 for non-hugetlb pages as well.
		 */
		if (__page_handle_poison(page) <= 0)
			/*
			 * We could fail to take off the target page from buddy
			 * for example due to racy page allocation, but that's
			 * acceptable because soft-offlined page is not broken
			 * and if someone really want to use it, they should
			 * take it.
			 */
			return false;
	}

	SetPageHWPoison(page);
	if (release)
		put_page(page);
	page_ref_inc(page);
	num_poisoned_pages_inc();

	return true;
}

#if defined(CONFIG_HWPOISON_INJECT) || defined(CONFIG_HWPOISON_INJECT_MODULE)

u32 hwpoison_filter_enable = 0;
u32 hwpoison_filter_dev_major = ~0U;
u32 hwpoison_filter_dev_minor = ~0U;
u64 hwpoison_filter_flags_mask;
u64 hwpoison_filter_flags_value;
EXPORT_SYMBOL_GPL(hwpoison_filter_enable);
EXPORT_SYMBOL_GPL(hwpoison_filter_dev_major);
EXPORT_SYMBOL_GPL(hwpoison_filter_dev_minor);
EXPORT_SYMBOL_GPL(hwpoison_filter_flags_mask);
EXPORT_SYMBOL_GPL(hwpoison_filter_flags_value);

static int hwpoison_filter_dev(struct page *p)
{
	struct address_space *mapping;
	dev_t dev;

	if (hwpoison_filter_dev_major == ~0U &&
	    hwpoison_filter_dev_minor == ~0U)
		return 0;

	mapping = page_mapping(p);
	if (mapping == NULL || mapping->host == NULL)
		return -EINVAL;

	dev = mapping->host->i_sb->s_dev;
	if (hwpoison_filter_dev_major != ~0U &&
	    hwpoison_filter_dev_major != MAJOR(dev))
		return -EINVAL;
	if (hwpoison_filter_dev_minor != ~0U &&
	    hwpoison_filter_dev_minor != MINOR(dev))
		return -EINVAL;

	return 0;
}

static int hwpoison_filter_flags(struct page *p)
{
	if (!hwpoison_filter_flags_mask)
		return 0;

	if ((stable_page_flags(p) & hwpoison_filter_flags_mask) ==
				    hwpoison_filter_flags_value)
		return 0;
	else
		return -EINVAL;
}

/*
 * This allows stress tests to limit test scope to a collection of tasks
 * by putting them under some memcg. This prevents killing unrelated/important
 * processes such as /sbin/init. Note that the target task may share clean
 * pages with init (eg. libc text), which is harmless. If the target task
 * share _dirty_ pages with another task B, the test scheme must make sure B
 * is also included in the memcg. At last, due to race conditions this filter
 * can only guarantee that the page either belongs to the memcg tasks, or is
 * a freed page.
 */
#ifdef CONFIG_MEMCG
u64 hwpoison_filter_memcg;
EXPORT_SYMBOL_GPL(hwpoison_filter_memcg);
static int hwpoison_filter_task(struct page *p)
{
	if (!hwpoison_filter_memcg)
		return 0;

	if (page_cgroup_ino(p) != hwpoison_filter_memcg)
		return -EINVAL;

	return 0;
}
#else
static int hwpoison_filter_task(struct page *p) { return 0; }
#endif

int hwpoison_filter(struct page *p)
{
	if (!hwpoison_filter_enable)
		return 0;

	if (hwpoison_filter_dev(p))
		return -EINVAL;

	if (hwpoison_filter_flags(p))
		return -EINVAL;

	if (hwpoison_filter_task(p))
		return -EINVAL;

	return 0;
}
#else
int hwpoison_filter(struct page *p)
{
	return 0;
}
#endif

EXPORT_SYMBOL_GPL(hwpoison_filter);

/*
 * Kill all processes that have a poisoned page mapped and then isolate
 * the page.
 *
 * General strategy:
 * Find all processes having the page mapped and kill them.
 * But we keep a page reference around so that the page is not
 * actually freed yet.
 * Then stash the page away
 *
 * There's no convenient way to get back to mapped processes
 * from the VMAs. So do a brute-force search over all
 * running processes.
 *
 * Remember that machine checks are not common (or rather
 * if they are common you have other problems), so this shouldn't
 * be a performance issue.
 *
 * Also there are some races possible while we get from the
 * error detection to actually handle it.
 */

struct to_kill {
	struct list_head nd;
	struct task_struct *tsk;
	unsigned long addr;
	short size_shift;
};

/*
 * Send all the processes who have the page mapped a signal.
 * ``action optional'' if they are not immediately affected by the error
 * ``action required'' if error happened in current execution context
 */
static int kill_proc(struct to_kill *tk, unsigned long pfn, int flags)
{
	struct task_struct *t = tk->tsk;
	short addr_lsb = tk->size_shift;
	int ret = 0;

	pr_err("%#lx: Sending SIGBUS to %s:%d due to hardware memory corruption\n",
			pfn, t->comm, t->pid);

	if ((flags & MF_ACTION_REQUIRED) && (t == current))
		ret = force_sig_mceerr(BUS_MCEERR_AR,
				 (void __user *)tk->addr, addr_lsb);
	else
		/*
		 * Signal other processes sharing the page if they have
		 * PF_MCE_EARLY set.
		 * Don't use force here, it's convenient if the signal
		 * can be temporarily blocked.
		 * This could cause a loop when the user sets SIGBUS
		 * to SIG_IGN, but hopefully no one will do that?
		 */
		ret = send_sig_mceerr(BUS_MCEERR_AO, (void __user *)tk->addr,
				      addr_lsb, t);  /* synchronous? */
	if (ret < 0)
		pr_info("Error sending signal to %s:%d: %d\n",
			t->comm, t->pid, ret);
	return ret;
}

/*
 * Unknown page type encountered. Try to check whether it can turn PageLRU by
 * lru_add_drain_all.
 */
void shake_page(struct page *p)
{
	if (PageHuge(p))
		return;

	if (!PageSlab(p)) {
		lru_add_drain_all();
		if (PageLRU(p) || is_free_buddy_page(p))
			return;
	}

	/*
	 * TODO: Could shrink slab caches here if a lightweight range-based
	 * shrinker will be available.
	 */
}
EXPORT_SYMBOL_GPL(shake_page);

static unsigned long dev_pagemap_mapping_shift(struct vm_area_struct *vma,
		unsigned long address)
{
	unsigned long ret = 0;
	pgd_t *pgd;
	p4d_t *p4d;
	pud_t *pud;
	pmd_t *pmd;
	pte_t *pte;

	VM_BUG_ON_VMA(address == -EFAULT, vma);
	pgd = pgd_offset(vma->vm_mm, address);
	if (!pgd_present(*pgd))
		return 0;
	p4d = p4d_offset(pgd, address);
	if (!p4d_present(*p4d))
		return 0;
	pud = pud_offset(p4d, address);
	if (!pud_present(*pud))
		return 0;
	if (pud_devmap(*pud))
		return PUD_SHIFT;
	pmd = pmd_offset(pud, address);
	if (!pmd_present(*pmd))
		return 0;
	if (pmd_devmap(*pmd))
		return PMD_SHIFT;
	pte = pte_offset_map(pmd, address);
	if (pte_present(*pte) && pte_devmap(*pte))
		ret = PAGE_SHIFT;
	pte_unmap(pte);
	return ret;
}

/*
 * Failure handling: if we can't find or can't kill a process there's
 * not much we can do.	We just print a message and ignore otherwise.
 */

/*
 * Schedule a process for later kill.
 * Uses GFP_ATOMIC allocations to avoid potential recursions in the VM.
 *
 * Notice: @fsdax_pgoff is used only when @p is a fsdax page.
 *   In other cases, such as anonymous and file-backend page, the address to be
 *   killed can be caculated by @p itself.
 */
static void add_to_kill(struct task_struct *tsk, struct page *p,
			pgoff_t fsdax_pgoff, struct vm_area_struct *vma,
			struct list_head *to_kill)
{
	struct to_kill *tk;

	tk = kmalloc(sizeof(struct to_kill), GFP_ATOMIC);
	if (!tk) {
		pr_err("Out of memory while machine check handling\n");
		return;
	}

	tk->addr = page_address_in_vma(p, vma);
	if (is_zone_device_page(p)) {
		/*
		 * Since page->mapping is not used for fsdax, we need
		 * calculate the address based on the vma.
		 */
		if (p->pgmap->type == MEMORY_DEVICE_FS_DAX)
			tk->addr = vma_pgoff_address(fsdax_pgoff, 1, vma);
		tk->size_shift = dev_pagemap_mapping_shift(vma, tk->addr);
	} else
		tk->size_shift = page_shift(compound_head(p));

	/*
	 * Send SIGKILL if "tk->addr == -EFAULT". Also, as
	 * "tk->size_shift" is always non-zero for !is_zone_device_page(),
	 * so "tk->size_shift == 0" effectively checks no mapping on
	 * ZONE_DEVICE. Indeed, when a devdax page is mmapped N times
	 * to a process' address space, it's possible not all N VMAs
	 * contain mappings for the page, but at least one VMA does.
	 * Only deliver SIGBUS with payload derived from the VMA that
	 * has a mapping for the page.
	 */
	if (tk->addr == -EFAULT) {
		pr_info("Unable to find user space address %lx in %s\n",
			page_to_pfn(p), tsk->comm);
	} else if (tk->size_shift == 0) {
		kfree(tk);
		return;
	}

	get_task_struct(tsk);
	tk->tsk = tsk;
	list_add_tail(&tk->nd, to_kill);
}

/*
 * Kill the processes that have been collected earlier.
 *
 * Only do anything when FORCEKILL is set, otherwise just free the
 * list (this is used for clean pages which do not need killing)
 * Also when FAIL is set do a force kill because something went
 * wrong earlier.
 */
static void kill_procs(struct list_head *to_kill, int forcekill, bool fail,
		unsigned long pfn, int flags)
{
	struct to_kill *tk, *next;

	list_for_each_entry_safe (tk, next, to_kill, nd) {
		if (forcekill) {
			/*
			 * In case something went wrong with munmapping
			 * make sure the process doesn't catch the
			 * signal and then access the memory. Just kill it.
			 */
			if (fail || tk->addr == -EFAULT) {
				pr_err("%#lx: forcibly killing %s:%d because of failure to unmap corrupted page\n",
				       pfn, tk->tsk->comm, tk->tsk->pid);
				do_send_sig_info(SIGKILL, SEND_SIG_PRIV,
						 tk->tsk, PIDTYPE_PID);
			}

			/*
			 * In theory the process could have mapped
			 * something else on the address in-between. We could
			 * check for that, but we need to tell the
			 * process anyways.
			 */
			else if (kill_proc(tk, pfn, flags) < 0)
				pr_err("%#lx: Cannot send advisory machine check signal to %s:%d\n",
				       pfn, tk->tsk->comm, tk->tsk->pid);
		}
		put_task_struct(tk->tsk);
		kfree(tk);
	}
}

/*
 * Find a dedicated thread which is supposed to handle SIGBUS(BUS_MCEERR_AO)
 * on behalf of the thread group. Return task_struct of the (first found)
 * dedicated thread if found, and return NULL otherwise.
 *
 * We already hold read_lock(&tasklist_lock) in the caller, so we don't
 * have to call rcu_read_lock/unlock() in this function.
 */
static struct task_struct *find_early_kill_thread(struct task_struct *tsk)
{
	struct task_struct *t;

	for_each_thread(tsk, t) {
		if (t->flags & PF_MCE_PROCESS) {
			if (t->flags & PF_MCE_EARLY)
				return t;
		} else {
			if (sysctl_memory_failure_early_kill)
				return t;
		}
	}
	return NULL;
}

/*
 * Determine whether a given process is "early kill" process which expects
 * to be signaled when some page under the process is hwpoisoned.
 * Return task_struct of the dedicated thread (main thread unless explicitly
 * specified) if the process is "early kill" and otherwise returns NULL.
 *
 * Note that the above is true for Action Optional case. For Action Required
 * case, it's only meaningful to the current thread which need to be signaled
 * with SIGBUS, this error is Action Optional for other non current
 * processes sharing the same error page,if the process is "early kill", the
 * task_struct of the dedicated thread will also be returned.
 */
static struct task_struct *task_early_kill(struct task_struct *tsk,
					   int force_early)
{
	if (!tsk->mm)
		return NULL;
	/*
	 * Comparing ->mm here because current task might represent
	 * a subthread, while tsk always points to the main thread.
	 */
	if (force_early && tsk->mm == current->mm)
		return current;

	return find_early_kill_thread(tsk);
}

/*
 * Collect processes when the error hit an anonymous page.
 */
static void collect_procs_anon(struct page *page, struct list_head *to_kill,
				int force_early)
{
	struct folio *folio = page_folio(page);
	struct vm_area_struct *vma;
	struct task_struct *tsk;
	struct anon_vma *av;
	pgoff_t pgoff;

	av = folio_lock_anon_vma_read(folio, NULL);
	if (av == NULL)	/* Not actually mapped anymore */
		return;

	pgoff = page_to_pgoff(page);
	read_lock(&tasklist_lock);
	for_each_process (tsk) {
		struct anon_vma_chain *vmac;
		struct task_struct *t = task_early_kill(tsk, force_early);

		if (!t)
			continue;
		anon_vma_interval_tree_foreach(vmac, &av->rb_root,
					       pgoff, pgoff) {
			vma = vmac->vma;
			if (!page_mapped_in_vma(page, vma))
				continue;
			if (vma->vm_mm == t->mm)
				add_to_kill(t, page, 0, vma, to_kill);
		}
	}
	read_unlock(&tasklist_lock);
	page_unlock_anon_vma_read(av);
}

/*
 * Collect processes when the error hit a file mapped page.
 */
static void collect_procs_file(struct page *page, struct list_head *to_kill,
				int force_early)
{
	struct vm_area_struct *vma;
	struct task_struct *tsk;
	struct address_space *mapping = page->mapping;
	pgoff_t pgoff;

	i_mmap_lock_read(mapping);
	read_lock(&tasklist_lock);
	pgoff = page_to_pgoff(page);
	for_each_process(tsk) {
		struct task_struct *t = task_early_kill(tsk, force_early);

		if (!t)
			continue;
		vma_interval_tree_foreach(vma, &mapping->i_mmap, pgoff,
				      pgoff) {
			/*
			 * Send early kill signal to tasks where a vma covers
			 * the page but the corrupted page is not necessarily
			 * mapped it in its pte.
			 * Assume applications who requested early kill want
			 * to be informed of all such data corruptions.
			 */
			if (vma->vm_mm == t->mm)
				add_to_kill(t, page, 0, vma, to_kill);
		}
	}
	read_unlock(&tasklist_lock);
	i_mmap_unlock_read(mapping);
}

#ifdef CONFIG_FS_DAX
/*
 * Collect processes when the error hit a fsdax page.
 */
static void collect_procs_fsdax(struct page *page,
		struct address_space *mapping, pgoff_t pgoff,
		struct list_head *to_kill)
{
	struct vm_area_struct *vma;
	struct task_struct *tsk;

	i_mmap_lock_read(mapping);
	read_lock(&tasklist_lock);
	for_each_process(tsk) {
		struct task_struct *t = task_early_kill(tsk, true);

		if (!t)
			continue;
		vma_interval_tree_foreach(vma, &mapping->i_mmap, pgoff, pgoff) {
			if (vma->vm_mm == t->mm)
				add_to_kill(t, page, pgoff, vma, to_kill);
		}
	}
	read_unlock(&tasklist_lock);
	i_mmap_unlock_read(mapping);
}
#endif /* CONFIG_FS_DAX */

/*
 * Collect the processes who have the corrupted page mapped to kill.
 */
static void collect_procs(struct page *page, struct list_head *tokill,
				int force_early)
{
	if (!page->mapping)
		return;

	if (PageAnon(page))
		collect_procs_anon(page, tokill, force_early);
	else
		collect_procs_file(page, tokill, force_early);
}

struct hwp_walk {
	struct to_kill tk;
	unsigned long pfn;
	int flags;
};

static void set_to_kill(struct to_kill *tk, unsigned long addr, short shift)
{
	tk->addr = addr;
	tk->size_shift = shift;
}

static int check_hwpoisoned_entry(pte_t pte, unsigned long addr, short shift,
				unsigned long poisoned_pfn, struct to_kill *tk)
{
	unsigned long pfn = 0;

	if (pte_present(pte)) {
		pfn = pte_pfn(pte);
	} else {
		swp_entry_t swp = pte_to_swp_entry(pte);

		if (is_hwpoison_entry(swp))
			pfn = hwpoison_entry_to_pfn(swp);
	}

	if (!pfn || pfn != poisoned_pfn)
		return 0;

	set_to_kill(tk, addr, shift);
	return 1;
}

#ifdef CONFIG_TRANSPARENT_HUGEPAGE
static int check_hwpoisoned_pmd_entry(pmd_t *pmdp, unsigned long addr,
				      struct hwp_walk *hwp)
{
	pmd_t pmd = *pmdp;
	unsigned long pfn;
	unsigned long hwpoison_vaddr;

	if (!pmd_present(pmd))
		return 0;
	pfn = pmd_pfn(pmd);
	if (pfn <= hwp->pfn && hwp->pfn < pfn + HPAGE_PMD_NR) {
		hwpoison_vaddr = addr + ((hwp->pfn - pfn) << PAGE_SHIFT);
		set_to_kill(&hwp->tk, hwpoison_vaddr, PAGE_SHIFT);
		return 1;
	}
	return 0;
}
#else
static int check_hwpoisoned_pmd_entry(pmd_t *pmdp, unsigned long addr,
				      struct hwp_walk *hwp)
{
	return 0;
}
#endif

static int hwpoison_pte_range(pmd_t *pmdp, unsigned long addr,
			      unsigned long end, struct mm_walk *walk)
{
	struct hwp_walk *hwp = walk->private;
	int ret = 0;
	pte_t *ptep, *mapped_pte;
	spinlock_t *ptl;

	ptl = pmd_trans_huge_lock(pmdp, walk->vma);
	if (ptl) {
		ret = check_hwpoisoned_pmd_entry(pmdp, addr, hwp);
		spin_unlock(ptl);
		goto out;
	}

	if (pmd_trans_unstable(pmdp))
		goto out;

	mapped_pte = ptep = pte_offset_map_lock(walk->vma->vm_mm, pmdp,
						addr, &ptl);
	for (; addr != end; ptep++, addr += PAGE_SIZE) {
		ret = check_hwpoisoned_entry(*ptep, addr, PAGE_SHIFT,
					     hwp->pfn, &hwp->tk);
		if (ret == 1)
			break;
	}
	pte_unmap_unlock(mapped_pte, ptl);
out:
	cond_resched();
	return ret;
}

#ifdef CONFIG_HUGETLB_PAGE
static int hwpoison_hugetlb_range(pte_t *ptep, unsigned long hmask,
			    unsigned long addr, unsigned long end,
			    struct mm_walk *walk)
{
	struct hwp_walk *hwp = walk->private;
	pte_t pte = huge_ptep_get(ptep);
	struct hstate *h = hstate_vma(walk->vma);

	return check_hwpoisoned_entry(pte, addr, huge_page_shift(h),
				      hwp->pfn, &hwp->tk);
}
#else
#define hwpoison_hugetlb_range	NULL
#endif

static const struct mm_walk_ops hwp_walk_ops = {
	.pmd_entry = hwpoison_pte_range,
	.hugetlb_entry = hwpoison_hugetlb_range,
};

/*
 * Sends SIGBUS to the current process with error info.
 *
 * This function is intended to handle "Action Required" MCEs on already
 * hardware poisoned pages. They could happen, for example, when
 * memory_failure() failed to unmap the error page at the first call, or
 * when multiple local machine checks happened on different CPUs.
 *
 * MCE handler currently has no easy access to the error virtual address,
 * so this function walks page table to find it. The returned virtual address
 * is proper in most cases, but it could be wrong when the application
 * process has multiple entries mapping the error page.
 */
static int kill_accessing_process(struct task_struct *p, unsigned long pfn,
				  int flags)
{
	int ret;
	struct hwp_walk priv = {
		.pfn = pfn,
	};
	priv.tk.tsk = p;

	mmap_read_lock(p->mm);
	ret = walk_page_range(p->mm, 0, TASK_SIZE, &hwp_walk_ops,
			      (void *)&priv);
	if (ret == 1 && priv.tk.addr)
		kill_proc(&priv.tk, pfn, flags);
	else
		ret = 0;
	mmap_read_unlock(p->mm);
	return ret > 0 ? -EHWPOISON : -EFAULT;
}

static const char *action_name[] = {
	[MF_IGNORED] = "Ignored",
	[MF_FAILED] = "Failed",
	[MF_DELAYED] = "Delayed",
	[MF_RECOVERED] = "Recovered",
};

static const char * const action_page_types[] = {
	[MF_MSG_KERNEL]			= "reserved kernel page",
	[MF_MSG_KERNEL_HIGH_ORDER]	= "high-order kernel page",
	[MF_MSG_SLAB]			= "kernel slab page",
	[MF_MSG_DIFFERENT_COMPOUND]	= "different compound page after locking",
	[MF_MSG_HUGE]			= "huge page",
	[MF_MSG_FREE_HUGE]		= "free huge page",
	[MF_MSG_UNMAP_FAILED]		= "unmapping failed page",
	[MF_MSG_DIRTY_SWAPCACHE]	= "dirty swapcache page",
	[MF_MSG_CLEAN_SWAPCACHE]	= "clean swapcache page",
	[MF_MSG_DIRTY_MLOCKED_LRU]	= "dirty mlocked LRU page",
	[MF_MSG_CLEAN_MLOCKED_LRU]	= "clean mlocked LRU page",
	[MF_MSG_DIRTY_UNEVICTABLE_LRU]	= "dirty unevictable LRU page",
	[MF_MSG_CLEAN_UNEVICTABLE_LRU]	= "clean unevictable LRU page",
	[MF_MSG_DIRTY_LRU]		= "dirty LRU page",
	[MF_MSG_CLEAN_LRU]		= "clean LRU page",
	[MF_MSG_TRUNCATED_LRU]		= "already truncated LRU page",
	[MF_MSG_BUDDY]			= "free buddy page",
	[MF_MSG_DAX]			= "dax page",
	[MF_MSG_UNSPLIT_THP]		= "unsplit thp",
	[MF_MSG_UNKNOWN]		= "unknown page",
};

/*
 * XXX: It is possible that a page is isolated from LRU cache,
 * and then kept in swap cache or failed to remove from page cache.
 * The page count will stop it from being freed by unpoison.
 * Stress tests should be aware of this memory leak problem.
 */
static int delete_from_lru_cache(struct page *p)
{
	if (!isolate_lru_page(p)) {
		/*
		 * Clear sensible page flags, so that the buddy system won't
		 * complain when the page is unpoison-and-freed.
		 */
		ClearPageActive(p);
		ClearPageUnevictable(p);

		/*
		 * Poisoned page might never drop its ref count to 0 so we have
		 * to uncharge it manually from its memcg.
		 */
		mem_cgroup_uncharge(page_folio(p));

		/*
		 * drop the page count elevated by isolate_lru_page()
		 */
		put_page(p);
		return 0;
	}
	return -EIO;
}

static int truncate_error_page(struct page *p, unsigned long pfn,
				struct address_space *mapping)
{
	int ret = MF_FAILED;

	if (mapping->a_ops->error_remove_page) {
		int err = mapping->a_ops->error_remove_page(mapping, p);

		if (err != 0) {
			pr_info("%#lx: Failed to punch page: %d\n", pfn, err);
		} else if (page_has_private(p) &&
			   !try_to_release_page(p, GFP_NOIO)) {
			pr_info("%#lx: failed to release buffers\n", pfn);
		} else {
			ret = MF_RECOVERED;
		}
	} else {
		/*
		 * If the file system doesn't support it just invalidate
		 * This fails on dirty or anything with private pages
		 */
		if (invalidate_inode_page(p))
			ret = MF_RECOVERED;
		else
			pr_info("%#lx: Failed to invalidate\n",	pfn);
	}

	return ret;
}

struct page_state {
	unsigned long mask;
	unsigned long res;
	enum mf_action_page_type type;

	/* Callback ->action() has to unlock the relevant page inside it. */
	int (*action)(struct page_state *ps, struct page *p);
};

/*
 * Return true if page is still referenced by others, otherwise return
 * false.
 *
 * The extra_pins is true when one extra refcount is expected.
 */
static bool has_extra_refcount(struct page_state *ps, struct page *p,
			       bool extra_pins)
{
	int count = page_count(p) - 1;

	if (extra_pins)
		count -= 1;

	if (count > 0) {
		pr_err("%#lx: %s still referenced by %d users\n",
		       page_to_pfn(p), action_page_types[ps->type], count);
		return true;
	}

	return false;
}

/*
 * Error hit kernel page.
 * Do nothing, try to be lucky and not touch this instead. For a few cases we
 * could be more sophisticated.
 */
static int me_kernel(struct page_state *ps, struct page *p)
{
	unlock_page(p);
	return MF_IGNORED;
}

/*
 * Page in unknown state. Do nothing.
 */
static int me_unknown(struct page_state *ps, struct page *p)
{
	pr_err("%#lx: Unknown page state\n", page_to_pfn(p));
	unlock_page(p);
	return MF_FAILED;
}

/*
 * Clean (or cleaned) page cache page.
 */
static int me_pagecache_clean(struct page_state *ps, struct page *p)
{
	int ret;
	struct address_space *mapping;
	bool extra_pins;

	delete_from_lru_cache(p);

	/*
	 * For anonymous pages we're done the only reference left
	 * should be the one m_f() holds.
	 */
	if (PageAnon(p)) {
		ret = MF_RECOVERED;
		goto out;
	}

	/*
	 * Now truncate the page in the page cache. This is really
	 * more like a "temporary hole punch"
	 * Don't do this for block devices when someone else
	 * has a reference, because it could be file system metadata
	 * and that's not safe to truncate.
	 */
	mapping = page_mapping(p);
	if (!mapping) {
		/*
		 * Page has been teared down in the meanwhile
		 */
		ret = MF_FAILED;
		goto out;
	}

	/*
	 * The shmem page is kept in page cache instead of truncating
	 * so is expected to have an extra refcount after error-handling.
	 */
	extra_pins = shmem_mapping(mapping);

	/*
	 * Truncation is a bit tricky. Enable it per file system for now.
	 *
	 * Open: to take i_rwsem or not for this? Right now we don't.
	 */
	ret = truncate_error_page(p, page_to_pfn(p), mapping);
	if (has_extra_refcount(ps, p, extra_pins))
		ret = MF_FAILED;

out:
	unlock_page(p);

	return ret;
}

/*
 * Dirty pagecache page
 * Issues: when the error hit a hole page the error is not properly
 * propagated.
 */
static int me_pagecache_dirty(struct page_state *ps, struct page *p)
{
	struct address_space *mapping = page_mapping(p);

	SetPageError(p);
	/* TBD: print more information about the file. */
	if (mapping) {
		/*
		 * IO error will be reported by write(), fsync(), etc.
		 * who check the mapping.
		 * This way the application knows that something went
		 * wrong with its dirty file data.
		 *
		 * There's one open issue:
		 *
		 * The EIO will be only reported on the next IO
		 * operation and then cleared through the IO map.
		 * Normally Linux has two mechanisms to pass IO error
		 * first through the AS_EIO flag in the address space
		 * and then through the PageError flag in the page.
		 * Since we drop pages on memory failure handling the
		 * only mechanism open to use is through AS_AIO.
		 *
		 * This has the disadvantage that it gets cleared on
		 * the first operation that returns an error, while
		 * the PageError bit is more sticky and only cleared
		 * when the page is reread or dropped.  If an
		 * application assumes it will always get error on
		 * fsync, but does other operations on the fd before
		 * and the page is dropped between then the error
		 * will not be properly reported.
		 *
		 * This can already happen even without hwpoisoned
		 * pages: first on metadata IO errors (which only
		 * report through AS_EIO) or when the page is dropped
		 * at the wrong time.
		 *
		 * So right now we assume that the application DTRT on
		 * the first EIO, but we're not worse than other parts
		 * of the kernel.
		 */
		mapping_set_error(mapping, -EIO);
	}

	return me_pagecache_clean(ps, p);
}

/*
 * Clean and dirty swap cache.
 *
 * Dirty swap cache page is tricky to handle. The page could live both in page
 * cache and swap cache(ie. page is freshly swapped in). So it could be
 * referenced concurrently by 2 types of PTEs:
 * normal PTEs and swap PTEs. We try to handle them consistently by calling
 * try_to_unmap(TTU_IGNORE_HWPOISON) to convert the normal PTEs to swap PTEs,
 * and then
 *      - clear dirty bit to prevent IO
 *      - remove from LRU
 *      - but keep in the swap cache, so that when we return to it on
 *        a later page fault, we know the application is accessing
 *        corrupted data and shall be killed (we installed simple
 *        interception code in do_swap_page to catch it).
 *
 * Clean swap cache pages can be directly isolated. A later page fault will
 * bring in the known good data from disk.
 */
static int me_swapcache_dirty(struct page_state *ps, struct page *p)
{
	int ret;
	bool extra_pins = false;

	ClearPageDirty(p);
	/* Trigger EIO in shmem: */
	ClearPageUptodate(p);

	ret = delete_from_lru_cache(p) ? MF_FAILED : MF_DELAYED;
	unlock_page(p);

	if (ret == MF_DELAYED)
		extra_pins = true;

	if (has_extra_refcount(ps, p, extra_pins))
		ret = MF_FAILED;

	return ret;
}

static int me_swapcache_clean(struct page_state *ps, struct page *p)
{
	struct folio *folio = page_folio(p);
	int ret;

	delete_from_swap_cache(folio);

	ret = delete_from_lru_cache(p) ? MF_FAILED : MF_RECOVERED;
	folio_unlock(folio);

	if (has_extra_refcount(ps, p, false))
		ret = MF_FAILED;

	return ret;
}

/*
 * Huge pages. Needs work.
 * Issues:
 * - Error on hugepage is contained in hugepage unit (not in raw page unit.)
 *   To narrow down kill region to one page, we need to break up pmd.
 */
static int me_huge_page(struct page_state *ps, struct page *p)
{
	int res;
	struct page *hpage = compound_head(p);
	struct address_space *mapping;

	if (!PageHuge(hpage))
		return MF_DELAYED;

	mapping = page_mapping(hpage);
	if (mapping) {
		res = truncate_error_page(hpage, page_to_pfn(p), mapping);
		unlock_page(hpage);
	} else {
		unlock_page(hpage);
		/*
		 * migration entry prevents later access on error hugepage,
		 * so we can free and dissolve it into buddy to save healthy
		 * subpages.
		 */
		put_page(hpage);
		if (__page_handle_poison(p) >= 0) {
			page_ref_inc(p);
			res = MF_RECOVERED;
		} else {
			res = MF_FAILED;
		}
	}

	if (has_extra_refcount(ps, p, false))
		res = MF_FAILED;

	return res;
}

/*
 * Various page states we can handle.
 *
 * A page state is defined by its current page->flags bits.
 * The table matches them in order and calls the right handler.
 *
 * This is quite tricky because we can access page at any time
 * in its live cycle, so all accesses have to be extremely careful.
 *
 * This is not complete. More states could be added.
 * For any missing state don't attempt recovery.
 */

#define dirty		(1UL << PG_dirty)
#define sc		((1UL << PG_swapcache) | (1UL << PG_swapbacked))
#define unevict		(1UL << PG_unevictable)
#define mlock		(1UL << PG_mlocked)
#define lru		(1UL << PG_lru)
#define head		(1UL << PG_head)
#define slab		(1UL << PG_slab)
#define reserved	(1UL << PG_reserved)

static struct page_state error_states[] = {
	{ reserved,	reserved,	MF_MSG_KERNEL,	me_kernel },
	/*
	 * free pages are specially detected outside this table:
	 * PG_buddy pages only make a small fraction of all free pages.
	 */

	/*
	 * Could in theory check if slab page is free or if we can drop
	 * currently unused objects without touching them. But just
	 * treat it as standard kernel for now.
	 */
	{ slab,		slab,		MF_MSG_SLAB,	me_kernel },

	{ head,		head,		MF_MSG_HUGE,		me_huge_page },

	{ sc|dirty,	sc|dirty,	MF_MSG_DIRTY_SWAPCACHE,	me_swapcache_dirty },
	{ sc|dirty,	sc,		MF_MSG_CLEAN_SWAPCACHE,	me_swapcache_clean },

	{ mlock|dirty,	mlock|dirty,	MF_MSG_DIRTY_MLOCKED_LRU,	me_pagecache_dirty },
	{ mlock|dirty,	mlock,		MF_MSG_CLEAN_MLOCKED_LRU,	me_pagecache_clean },

	{ unevict|dirty, unevict|dirty,	MF_MSG_DIRTY_UNEVICTABLE_LRU,	me_pagecache_dirty },
	{ unevict|dirty, unevict,	MF_MSG_CLEAN_UNEVICTABLE_LRU,	me_pagecache_clean },

	{ lru|dirty,	lru|dirty,	MF_MSG_DIRTY_LRU,	me_pagecache_dirty },
	{ lru|dirty,	lru,		MF_MSG_CLEAN_LRU,	me_pagecache_clean },

	/*
	 * Catchall entry: must be at end.
	 */
	{ 0,		0,		MF_MSG_UNKNOWN,	me_unknown },
};

#undef dirty
#undef sc
#undef unevict
#undef mlock
#undef lru
#undef head
#undef slab
#undef reserved

/*
 * "Dirty/Clean" indication is not 100% accurate due to the possibility of
 * setting PG_dirty outside page lock. See also comment above set_page_dirty().
 */
static void action_result(unsigned long pfn, enum mf_action_page_type type,
			  enum mf_result result)
{
	trace_memory_failure_event(pfn, type, result);

	num_poisoned_pages_inc();
	pr_err("%#lx: recovery action for %s: %s\n",
		pfn, action_page_types[type], action_name[result]);
}

static int page_action(struct page_state *ps, struct page *p,
			unsigned long pfn)
{
	int result;

	/* page p should be unlocked after returning from ps->action().  */
	result = ps->action(ps, p);

	action_result(pfn, ps->type, result);

	/* Could do more checks here if page looks ok */
	/*
	 * Could adjust zone counters here to correct for the missing page.
	 */

	return (result == MF_RECOVERED || result == MF_DELAYED) ? 0 : -EBUSY;
}

static inline bool PageHWPoisonTakenOff(struct page *page)
{
	return PageHWPoison(page) && page_private(page) == MAGIC_HWPOISON;
}

void SetPageHWPoisonTakenOff(struct page *page)
{
	set_page_private(page, MAGIC_HWPOISON);
}

void ClearPageHWPoisonTakenOff(struct page *page)
{
	if (PageHWPoison(page))
		set_page_private(page, 0);
}

/*
 * Return true if a page type of a given page is supported by hwpoison
 * mechanism (while handling could fail), otherwise false.  This function
 * does not return true for hugetlb or device memory pages, so it's assumed
 * to be called only in the context where we never have such pages.
 */
static inline bool HWPoisonHandlable(struct page *page, unsigned long flags)
{
	/* Soft offline could migrate non-LRU movable pages */
	if ((flags & MF_SOFT_OFFLINE) && __PageMovable(page))
		return true;

	return PageLRU(page) || is_free_buddy_page(page);
}

static int __get_hwpoison_page(struct page *page, unsigned long flags)
{
	struct page *head = compound_head(page);
	int ret = 0;
	bool hugetlb = false;

	ret = get_hwpoison_huge_page(head, &hugetlb);
	if (hugetlb)
		return ret;

	/*
	 * This check prevents from calling get_hwpoison_unless_zero()
	 * for any unsupported type of page in order to reduce the risk of
	 * unexpected races caused by taking a page refcount.
	 */
	if (!HWPoisonHandlable(head, flags))
		return -EBUSY;

	if (get_page_unless_zero(head)) {
		if (head == compound_head(page))
			return 1;

		pr_info("%#lx cannot catch tail\n", page_to_pfn(page));
		put_page(head);
	}

	return 0;
}

static int get_any_page(struct page *p, unsigned long flags)
{
	int ret = 0, pass = 0;
	bool count_increased = false;

	if (flags & MF_COUNT_INCREASED)
		count_increased = true;

try_again:
	if (!count_increased) {
		ret = __get_hwpoison_page(p, flags);
		if (!ret) {
			if (page_count(p)) {
				/* We raced with an allocation, retry. */
				if (pass++ < 3)
					goto try_again;
				ret = -EBUSY;
			} else if (!PageHuge(p) && !is_free_buddy_page(p)) {
				/* We raced with put_page, retry. */
				if (pass++ < 3)
					goto try_again;
				ret = -EIO;
			}
			goto out;
		} else if (ret == -EBUSY) {
			/*
			 * We raced with (possibly temporary) unhandlable
			 * page, retry.
			 */
			if (pass++ < 3) {
				shake_page(p);
				goto try_again;
			}
			ret = -EIO;
			goto out;
		}
	}

	if (PageHuge(p) || HWPoisonHandlable(p, flags)) {
		ret = 1;
	} else {
		/*
		 * A page we cannot handle. Check whether we can turn
		 * it into something we can handle.
		 */
		if (pass++ < 3) {
			put_page(p);
			shake_page(p);
			count_increased = false;
			goto try_again;
		}
		put_page(p);
		ret = -EIO;
	}
out:
	if (ret == -EIO)
		pr_err("%#lx: unhandlable page.\n", page_to_pfn(p));

	return ret;
}

static int __get_unpoison_page(struct page *page)
{
	struct page *head = compound_head(page);
	int ret = 0;
	bool hugetlb = false;

	ret = get_hwpoison_huge_page(head, &hugetlb);
	if (hugetlb)
		return ret;

	/*
	 * PageHWPoisonTakenOff pages are not only marked as PG_hwpoison,
	 * but also isolated from buddy freelist, so need to identify the
	 * state and have to cancel both operations to unpoison.
	 */
	if (PageHWPoisonTakenOff(page))
		return -EHWPOISON;

	return get_page_unless_zero(page) ? 1 : 0;
}

/**
 * get_hwpoison_page() - Get refcount for memory error handling
 * @p:		Raw error page (hit by memory error)
 * @flags:	Flags controlling behavior of error handling
 *
 * get_hwpoison_page() takes a page refcount of an error page to handle memory
 * error on it, after checking that the error page is in a well-defined state
 * (defined as a page-type we can successfully handle the memory error on it,
 * such as LRU page and hugetlb page).
 *
 * Memory error handling could be triggered at any time on any type of page,
 * so it's prone to race with typical memory management lifecycle (like
 * allocation and free).  So to avoid such races, get_hwpoison_page() takes
 * extra care for the error page's state (as done in __get_hwpoison_page()),
 * and has some retry logic in get_any_page().
 *
 * When called from unpoison_memory(), the caller should already ensure that
 * the given page has PG_hwpoison. So it's never reused for other page
 * allocations, and __get_unpoison_page() never races with them.
 *
 * Return: 0 on failure,
 *         1 on success for in-use pages in a well-defined state,
 *         -EIO for pages on which we can not handle memory errors,
 *         -EBUSY when get_hwpoison_page() has raced with page lifecycle
 *         operations like allocation and free,
 *         -EHWPOISON when the page is hwpoisoned and taken off from buddy.
 */
static int get_hwpoison_page(struct page *p, unsigned long flags)
{
	int ret;

	zone_pcp_disable(page_zone(p));
	if (flags & MF_UNPOISON)
		ret = __get_unpoison_page(p);
	else
		ret = get_any_page(p, flags);
	zone_pcp_enable(page_zone(p));

	return ret;
}

/*
 * Do all that is necessary to remove user space mappings. Unmap
 * the pages and send SIGBUS to the processes if the data was dirty.
 */
static bool hwpoison_user_mappings(struct page *p, unsigned long pfn,
				  int flags, struct page *hpage)
{
	struct folio *folio = page_folio(hpage);
	enum ttu_flags ttu = TTU_IGNORE_MLOCK | TTU_SYNC;
	struct address_space *mapping;
	LIST_HEAD(tokill);
	bool unmap_success;
	int kill = 1, forcekill;
	bool mlocked = PageMlocked(hpage);

	/*
	 * Here we are interested only in user-mapped pages, so skip any
	 * other types of pages.
	 */
	if (PageReserved(p) || PageSlab(p))
		return true;
	if (!(PageLRU(hpage) || PageHuge(p)))
		return true;

	/*
	 * This check implies we don't kill processes if their pages
	 * are in the swap cache early. Those are always late kills.
	 */
	if (!page_mapped(hpage))
		return true;

	if (PageKsm(p)) {
		pr_err("%#lx: can't handle KSM pages.\n", pfn);
		return false;
	}

	if (PageSwapCache(p)) {
		pr_err("%#lx: keeping poisoned page in swap cache\n", pfn);
		ttu |= TTU_IGNORE_HWPOISON;
	}

	/*
	 * Propagate the dirty bit from PTEs to struct page first, because we
	 * need this to decide if we should kill or just drop the page.
	 * XXX: the dirty test could be racy: set_page_dirty() may not always
	 * be called inside page lock (it's recommended but not enforced).
	 */
	mapping = page_mapping(hpage);
	if (!(flags & MF_MUST_KILL) && !PageDirty(hpage) && mapping &&
	    mapping_can_writeback(mapping)) {
		if (page_mkclean(hpage)) {
			SetPageDirty(hpage);
		} else {
			kill = 0;
			ttu |= TTU_IGNORE_HWPOISON;
			pr_info("%#lx: corrupted page was clean: dropped without side effects\n",
				pfn);
		}
	}

	/*
	 * First collect all the processes that have the page
	 * mapped in dirty form.  This has to be done before try_to_unmap,
	 * because ttu takes the rmap data structures down.
	 *
	 * Error handling: We ignore errors here because
	 * there's nothing that can be done.
	 */
	if (kill)
		collect_procs(hpage, &tokill, flags & MF_ACTION_REQUIRED);

	if (PageHuge(hpage) && !PageAnon(hpage)) {
		/*
		 * For hugetlb pages in shared mappings, try_to_unmap
		 * could potentially call huge_pmd_unshare.  Because of
		 * this, take semaphore in write mode here and set
		 * TTU_RMAP_LOCKED to indicate we have taken the lock
		 * at this higher level.
		 */
		mapping = hugetlb_page_mapping_lock_write(hpage);
		if (mapping) {
			try_to_unmap(folio, ttu|TTU_RMAP_LOCKED);
			i_mmap_unlock_write(mapping);
		} else
			pr_info("%#lx: could not lock mapping for mapped huge page\n", pfn);
	} else {
		try_to_unmap(folio, ttu);
	}

	unmap_success = !page_mapped(hpage);
	if (!unmap_success)
		pr_err("%#lx: failed to unmap page (mapcount=%d)\n",
		       pfn, page_mapcount(hpage));

	/*
	 * try_to_unmap() might put mlocked page in lru cache, so call
	 * shake_page() again to ensure that it's flushed.
	 */
	if (mlocked)
		shake_page(hpage);

	/*
	 * Now that the dirty bit has been propagated to the
	 * struct page and all unmaps done we can decide if
	 * killing is needed or not.  Only kill when the page
	 * was dirty or the process is not restartable,
	 * otherwise the tokill list is merely
	 * freed.  When there was a problem unmapping earlier
	 * use a more force-full uncatchable kill to prevent
	 * any accesses to the poisoned memory.
	 */
	forcekill = PageDirty(hpage) || (flags & MF_MUST_KILL);
	kill_procs(&tokill, forcekill, !unmap_success, pfn, flags);

	return unmap_success;
}

static int identify_page_state(unsigned long pfn, struct page *p,
				unsigned long page_flags)
{
	struct page_state *ps;

	/*
	 * The first check uses the current page flags which may not have any
	 * relevant information. The second check with the saved page flags is
	 * carried out only if the first check can't determine the page status.
	 */
	for (ps = error_states;; ps++)
		if ((p->flags & ps->mask) == ps->res)
			break;

	page_flags |= (p->flags & (1UL << PG_dirty));

	if (!ps->mask)
		for (ps = error_states;; ps++)
			if ((page_flags & ps->mask) == ps->res)
				break;
	return page_action(ps, p, pfn);
}

static int try_to_split_thp_page(struct page *page, const char *msg)
{
	lock_page(page);
	if (unlikely(split_huge_page(page))) {
		unsigned long pfn = page_to_pfn(page);

		unlock_page(page);
		pr_info("%s: %#lx: thp split failed\n", msg, pfn);
		put_page(page);
		return -EBUSY;
	}
	unlock_page(page);

	return 0;
}

static void unmap_and_kill(struct list_head *to_kill, unsigned long pfn,
		struct address_space *mapping, pgoff_t index, int flags)
{
	struct to_kill *tk;
	unsigned long size = 0;

	list_for_each_entry(tk, to_kill, nd)
		if (tk->size_shift)
			size = max(size, 1UL << tk->size_shift);

	if (size) {
		/*
		 * Unmap the largest mapping to avoid breaking up device-dax
		 * mappings which are constant size. The actual size of the
		 * mapping being torn down is communicated in siginfo, see
		 * kill_proc()
		 */
		loff_t start = (index << PAGE_SHIFT) & ~(size - 1);

		unmap_mapping_range(mapping, start, size, 0);
	}

	kill_procs(to_kill, flags & MF_MUST_KILL, false, pfn, flags);
}

static int mf_generic_kill_procs(unsigned long long pfn, int flags,
		struct dev_pagemap *pgmap)
{
	struct page *page = pfn_to_page(pfn);
	LIST_HEAD(to_kill);
	dax_entry_t cookie;
	int rc = 0;

	/*
	 * Pages instantiated by device-dax (not filesystem-dax)
	 * may be compound pages.
	 */
	page = compound_head(page);

	/*
	 * Prevent the inode from being freed while we are interrogating
	 * the address_space, typically this would be handled by
	 * lock_page(), but dax pages do not use the page lock. This
	 * also prevents changes to the mapping of this pfn until
	 * poison signaling is complete.
	 */
	cookie = dax_lock_page(page);
	if (!cookie)
		return -EBUSY;

	if (hwpoison_filter(page)) {
		rc = -EOPNOTSUPP;
		goto unlock;
	}

	switch (pgmap->type) {
	case MEMORY_DEVICE_PRIVATE:
	case MEMORY_DEVICE_COHERENT:
		/*
		 * TODO: Handle device pages which may need coordination
		 * with device-side memory.
		 */
		rc = -ENXIO;
		goto unlock;
	default:
		break;
	}

	/*
	 * Use this flag as an indication that the dax page has been
	 * remapped UC to prevent speculative consumption of poison.
	 */
	SetPageHWPoison(page);

	/*
	 * Unlike System-RAM there is no possibility to swap in a
	 * different physical page at a given virtual address, so all
	 * userspace consumption of ZONE_DEVICE memory necessitates
	 * SIGBUS (i.e. MF_MUST_KILL)
	 */
	flags |= MF_ACTION_REQUIRED | MF_MUST_KILL;
	collect_procs(page, &to_kill, true);

	unmap_and_kill(&to_kill, pfn, page->mapping, page->index, flags);
unlock:
	dax_unlock_page(page, cookie);
	return rc;
}

#ifdef CONFIG_FS_DAX
/**
 * mf_dax_kill_procs - Collect and kill processes who are using this file range
 * @mapping:	address_space of the file in use
 * @index:	start pgoff of the range within the file
 * @count:	length of the range, in unit of PAGE_SIZE
 * @mf_flags:	memory failure flags
 */
int mf_dax_kill_procs(struct address_space *mapping, pgoff_t index,
		unsigned long count, int mf_flags)
{
	LIST_HEAD(to_kill);
	dax_entry_t cookie;
	struct page *page;
	size_t end = index + count;

	mf_flags |= MF_ACTION_REQUIRED | MF_MUST_KILL;

	for (; index < end; index++) {
		page = NULL;
		cookie = dax_lock_mapping_entry(mapping, index, &page);
		if (!cookie)
			return -EBUSY;
		if (!page)
			goto unlock;

		SetPageHWPoison(page);

		collect_procs_fsdax(page, mapping, index, &to_kill);
		unmap_and_kill(&to_kill, page_to_pfn(page), mapping,
				index, mf_flags);
unlock:
		dax_unlock_mapping_entry(mapping, index, cookie);
	}
	return 0;
}
EXPORT_SYMBOL_GPL(mf_dax_kill_procs);
#endif /* CONFIG_FS_DAX */

<<<<<<< HEAD
=======
#ifdef CONFIG_HUGETLB_PAGE
/*
 * Struct raw_hwp_page represents information about "raw error page",
 * constructing singly linked list originated from ->private field of
 * SUBPAGE_INDEX_HWPOISON-th tail page.
 */
struct raw_hwp_page {
	struct llist_node node;
	struct page *page;
};

static inline struct llist_head *raw_hwp_list_head(struct page *hpage)
{
	return (struct llist_head *)&page_private(hpage + SUBPAGE_INDEX_HWPOISON);
}

static unsigned long __free_raw_hwp_pages(struct page *hpage, bool move_flag)
{
	struct llist_head *head;
	struct llist_node *t, *tnode;
	unsigned long count = 0;

	head = raw_hwp_list_head(hpage);
	llist_for_each_safe(tnode, t, head->first) {
		struct raw_hwp_page *p = container_of(tnode, struct raw_hwp_page, node);

		if (move_flag)
			SetPageHWPoison(p->page);
		kfree(p);
		count++;
	}
	llist_del_all(head);
	return count;
}

static int hugetlb_set_page_hwpoison(struct page *hpage, struct page *page)
{
	struct llist_head *head;
	struct raw_hwp_page *raw_hwp;
	struct llist_node *t, *tnode;
	int ret = TestSetPageHWPoison(hpage) ? -EHWPOISON : 0;

	/*
	 * Once the hwpoison hugepage has lost reliable raw error info,
	 * there is little meaning to keep additional error info precisely,
	 * so skip to add additional raw error info.
	 */
	if (HPageRawHwpUnreliable(hpage))
		return -EHWPOISON;
	head = raw_hwp_list_head(hpage);
	llist_for_each_safe(tnode, t, head->first) {
		struct raw_hwp_page *p = container_of(tnode, struct raw_hwp_page, node);

		if (p->page == page)
			return -EHWPOISON;
	}

	raw_hwp = kmalloc(sizeof(struct raw_hwp_page), GFP_ATOMIC);
	if (raw_hwp) {
		raw_hwp->page = page;
		llist_add(&raw_hwp->node, head);
		/* the first error event will be counted in action_result(). */
		if (ret)
			num_poisoned_pages_inc();
	} else {
		/*
		 * Failed to save raw error info.  We no longer trace all
		 * hwpoisoned subpages, and we need refuse to free/dissolve
		 * this hwpoisoned hugepage.
		 */
		SetHPageRawHwpUnreliable(hpage);
		/*
		 * Once HPageRawHwpUnreliable is set, raw_hwp_page is not
		 * used any more, so free it.
		 */
		__free_raw_hwp_pages(hpage, false);
	}
	return ret;
}

static unsigned long free_raw_hwp_pages(struct page *hpage, bool move_flag)
{
	/*
	 * HPageVmemmapOptimized hugepages can't be freed because struct
	 * pages for tail pages are required but they don't exist.
	 */
	if (move_flag && HPageVmemmapOptimized(hpage))
		return 0;

	/*
	 * HPageRawHwpUnreliable hugepages shouldn't be unpoisoned by
	 * definition.
	 */
	if (HPageRawHwpUnreliable(hpage))
		return 0;

	return __free_raw_hwp_pages(hpage, move_flag);
}

void hugetlb_clear_page_hwpoison(struct page *hpage)
{
	if (HPageRawHwpUnreliable(hpage))
		return;
	ClearPageHWPoison(hpage);
	free_raw_hwp_pages(hpage, true);
}

>>>>>>> 4724a977
/*
 * Called from hugetlb code with hugetlb_lock held.
 *
 * Return values:
 *   0             - free hugepage
 *   1             - in-use hugepage
 *   2             - not a hugepage
 *   -EBUSY        - the hugepage is busy (try to retry)
 *   -EHWPOISON    - the hugepage is already hwpoisoned
 */
int __get_huge_page_for_hwpoison(unsigned long pfn, int flags)
{
	struct page *page = pfn_to_page(pfn);
	struct page *head = compound_head(page);
	int ret = 2;	/* fallback to normal page handling */
	bool count_increased = false;

	if (!PageHeadHuge(head))
		goto out;

	if (flags & MF_COUNT_INCREASED) {
		ret = 1;
		count_increased = true;
	} else if (HPageFreed(head)) {
		ret = 0;
	} else if (HPageMigratable(head)) {
		ret = get_page_unless_zero(head);
		if (ret)
			count_increased = true;
	} else {
		ret = -EBUSY;
		if (!(flags & MF_NO_RETRY))
			goto out;
	}

	if (hugetlb_set_page_hwpoison(head, page)) {
		ret = -EHWPOISON;
		goto out;
	}

	return ret;
out:
	if (count_increased)
		put_page(head);
	return ret;
}

/*
 * Taking refcount of hugetlb pages needs extra care about race conditions
 * with basic operations like hugepage allocation/free/demotion.
 * So some of prechecks for hwpoison (pinning, and testing/setting
 * PageHWPoison) should be done in single hugetlb_lock range.
 */
static int try_memory_failure_hugetlb(unsigned long pfn, int flags, int *hugetlb)
{
	int res;
	struct page *p = pfn_to_page(pfn);
	struct page *head;
	unsigned long page_flags;

	*hugetlb = 1;
retry:
	res = get_huge_page_for_hwpoison(pfn, flags);
	if (res == 2) { /* fallback to normal page handling */
		*hugetlb = 0;
		return 0;
	} else if (res == -EHWPOISON) {
		pr_err("%#lx: already hardware poisoned\n", pfn);
		if (flags & MF_ACTION_REQUIRED) {
			head = compound_head(p);
			res = kill_accessing_process(current, page_to_pfn(head), flags);
		}
		return res;
	} else if (res == -EBUSY) {
		if (!(flags & MF_NO_RETRY)) {
			flags |= MF_NO_RETRY;
			goto retry;
		}
		action_result(pfn, MF_MSG_UNKNOWN, MF_IGNORED);
		return res;
	}

	head = compound_head(p);
	lock_page(head);

	if (hwpoison_filter(p)) {
		hugetlb_clear_page_hwpoison(head);
		res = -EOPNOTSUPP;
		goto out;
	}

	/*
	 * Handling free hugepage.  The possible race with hugepage allocation
	 * or demotion can be prevented by PageHWPoison flag.
	 */
	if (res == 0) {
		unlock_page(head);
		if (__page_handle_poison(p) >= 0) {
			page_ref_inc(p);
			res = MF_RECOVERED;
		} else {
			res = MF_FAILED;
		}
		action_result(pfn, MF_MSG_FREE_HUGE, res);
		return res == MF_RECOVERED ? 0 : -EBUSY;
	}

	page_flags = head->flags;

	if (!hwpoison_user_mappings(p, pfn, flags, head)) {
		action_result(pfn, MF_MSG_UNMAP_FAILED, MF_IGNORED);
		res = -EBUSY;
		goto out;
	}

	return identify_page_state(pfn, p, page_flags);
out:
	unlock_page(head);
	return res;
}

#else
static inline int try_memory_failure_hugetlb(unsigned long pfn, int flags, int *hugetlb)
{
	return 0;
}

<<<<<<< HEAD
=======
static inline unsigned long free_raw_hwp_pages(struct page *hpage, bool flag)
{
	return 0;
}
>>>>>>> 4724a977
#endif	/* CONFIG_HUGETLB_PAGE */

static int memory_failure_dev_pagemap(unsigned long pfn, int flags,
		struct dev_pagemap *pgmap)
{
	struct page *page = pfn_to_page(pfn);
	int rc = -ENXIO;

	if (flags & MF_COUNT_INCREASED)
		/*
		 * Drop the extra refcount in case we come from madvise().
		 */
		put_page(page);

	/* device metadata space is not recoverable */
	if (!pgmap_pfn_valid(pgmap, pfn))
		goto out;

	/*
	 * Call driver's implementation to handle the memory failure, otherwise
	 * fall back to generic handler.
	 */
	if (pgmap->ops->memory_failure) {
		rc = pgmap->ops->memory_failure(pgmap, pfn, 1, flags);
		/*
		 * Fall back to generic handler too if operation is not
		 * supported inside the driver/device/filesystem.
		 */
		if (rc != -EOPNOTSUPP)
			goto out;
	}

	rc = mf_generic_kill_procs(pfn, flags, pgmap);
out:
	/* drop pgmap ref acquired in caller */
	put_dev_pagemap(pgmap);
	action_result(pfn, MF_MSG_DAX, rc ? MF_FAILED : MF_RECOVERED);
	return rc;
}

static DEFINE_MUTEX(mf_mutex);

/**
 * memory_failure - Handle memory failure of a page.
 * @pfn: Page Number of the corrupted page
 * @flags: fine tune action taken
 *
 * This function is called by the low level machine check code
 * of an architecture when it detects hardware memory corruption
 * of a page. It tries its best to recover, which includes
 * dropping pages, killing processes etc.
 *
 * The function is primarily of use for corruptions that
 * happen outside the current execution context (e.g. when
 * detected by a background scrubber)
 *
 * Must run in process context (e.g. a work queue) with interrupts
 * enabled and no spinlocks hold.
 *
 * Return: 0 for successfully handled the memory error,
 *         -EOPNOTSUPP for hwpoison_filter() filtered the error event,
 *         < 0(except -EOPNOTSUPP) on failure.
 */
int memory_failure(unsigned long pfn, int flags)
{
	struct page *p;
	struct page *hpage;
	struct dev_pagemap *pgmap;
	int res = 0;
	unsigned long page_flags;
	bool retry = true;
	int hugetlb = 0;

	if (!sysctl_memory_failure_recovery)
		panic("Memory failure on page %lx", pfn);

	mutex_lock(&mf_mutex);

	if (!(flags & MF_SW_SIMULATED))
		hw_memory_failure = true;

	p = pfn_to_online_page(pfn);
	if (!p) {
		res = arch_memory_failure(pfn, flags);
		if (res == 0)
			goto unlock_mutex;

		if (pfn_valid(pfn)) {
			pgmap = get_dev_pagemap(pfn, NULL);
			if (pgmap) {
				res = memory_failure_dev_pagemap(pfn, flags,
								 pgmap);
				goto unlock_mutex;
			}
		}
		pr_err("%#lx: memory outside kernel control\n", pfn);
		res = -ENXIO;
		goto unlock_mutex;
	}

try_again:
	res = try_memory_failure_hugetlb(pfn, flags, &hugetlb);
	if (hugetlb)
		goto unlock_mutex;

	if (TestSetPageHWPoison(p)) {
		pr_err("%#lx: already hardware poisoned\n", pfn);
		res = -EHWPOISON;
		if (flags & MF_ACTION_REQUIRED)
			res = kill_accessing_process(current, pfn, flags);
		if (flags & MF_COUNT_INCREASED)
			put_page(p);
		goto unlock_mutex;
	}

	hpage = compound_head(p);

	/*
	 * We need/can do nothing about count=0 pages.
	 * 1) it's a free page, and therefore in safe hand:
	 *    prep_new_page() will be the gate keeper.
	 * 2) it's part of a non-compound high order page.
	 *    Implies some kernel user: cannot stop them from
	 *    R/W the page; let's pray that the page has been
	 *    used and will be freed some time later.
	 * In fact it's dangerous to directly bump up page count from 0,
	 * that may make page_ref_freeze()/page_ref_unfreeze() mismatch.
	 */
	if (!(flags & MF_COUNT_INCREASED)) {
		res = get_hwpoison_page(p, flags);
		if (!res) {
			if (is_free_buddy_page(p)) {
				if (take_page_off_buddy(p)) {
					page_ref_inc(p);
					res = MF_RECOVERED;
				} else {
					/* We lost the race, try again */
					if (retry) {
						ClearPageHWPoison(p);
						retry = false;
						goto try_again;
					}
					res = MF_FAILED;
				}
				action_result(pfn, MF_MSG_BUDDY, res);
				res = res == MF_RECOVERED ? 0 : -EBUSY;
			} else {
				action_result(pfn, MF_MSG_KERNEL_HIGH_ORDER, MF_IGNORED);
				res = -EBUSY;
			}
			goto unlock_mutex;
		} else if (res < 0) {
			action_result(pfn, MF_MSG_UNKNOWN, MF_IGNORED);
			res = -EBUSY;
			goto unlock_mutex;
		}
	}

	if (PageTransHuge(hpage)) {
		/*
		 * The flag must be set after the refcount is bumped
		 * otherwise it may race with THP split.
		 * And the flag can't be set in get_hwpoison_page() since
		 * it is called by soft offline too and it is just called
		 * for !MF_COUNT_INCREASE.  So here seems to be the best
		 * place.
		 *
		 * Don't need care about the above error handling paths for
		 * get_hwpoison_page() since they handle either free page
		 * or unhandlable page.  The refcount is bumped iff the
		 * page is a valid handlable page.
		 */
		SetPageHasHWPoisoned(hpage);
		if (try_to_split_thp_page(p, "Memory Failure") < 0) {
			action_result(pfn, MF_MSG_UNSPLIT_THP, MF_IGNORED);
			res = -EBUSY;
			goto unlock_mutex;
		}
		VM_BUG_ON_PAGE(!page_count(p), p);
	}

	/*
	 * We ignore non-LRU pages for good reasons.
	 * - PG_locked is only well defined for LRU pages and a few others
	 * - to avoid races with __SetPageLocked()
	 * - to avoid races with __SetPageSlab*() (and more non-atomic ops)
	 * The check (unnecessarily) ignores LRU pages being isolated and
	 * walked by the page reclaim code, however that's not a big loss.
	 */
	shake_page(p);

	lock_page(p);

	/*
	 * We're only intended to deal with the non-Compound page here.
	 * However, the page could have changed compound pages due to
	 * race window. If this happens, we could try again to hopefully
	 * handle the page next round.
	 */
	if (PageCompound(p)) {
		if (retry) {
			ClearPageHWPoison(p);
			unlock_page(p);
			put_page(p);
			flags &= ~MF_COUNT_INCREASED;
			retry = false;
			goto try_again;
		}
		action_result(pfn, MF_MSG_DIFFERENT_COMPOUND, MF_IGNORED);
		res = -EBUSY;
		goto unlock_page;
	}

	/*
	 * We use page flags to determine what action should be taken, but
	 * the flags can be modified by the error containment action.  One
	 * example is an mlocked page, where PG_mlocked is cleared by
	 * page_remove_rmap() in try_to_unmap_one(). So to determine page status
	 * correctly, we save a copy of the page flags at this time.
	 */
	page_flags = p->flags;

	if (hwpoison_filter(p)) {
		TestClearPageHWPoison(p);
		unlock_page(p);
		put_page(p);
		res = -EOPNOTSUPP;
		goto unlock_mutex;
	}

	/*
	 * __munlock_pagevec may clear a writeback page's LRU flag without
	 * page_lock. We need wait writeback completion for this page or it
	 * may trigger vfs BUG while evict inode.
	 */
	if (!PageLRU(p) && !PageWriteback(p))
		goto identify_page_state;

	/*
	 * It's very difficult to mess with pages currently under IO
	 * and in many cases impossible, so we just avoid it here.
	 */
	wait_on_page_writeback(p);

	/*
	 * Now take care of user space mappings.
	 * Abort on fail: __filemap_remove_folio() assumes unmapped page.
	 */
	if (!hwpoison_user_mappings(p, pfn, flags, p)) {
		action_result(pfn, MF_MSG_UNMAP_FAILED, MF_IGNORED);
		res = -EBUSY;
		goto unlock_page;
	}

	/*
	 * Torn down by someone else?
	 */
	if (PageLRU(p) && !PageSwapCache(p) && p->mapping == NULL) {
		action_result(pfn, MF_MSG_TRUNCATED_LRU, MF_IGNORED);
		res = -EBUSY;
		goto unlock_page;
	}

identify_page_state:
	res = identify_page_state(pfn, p, page_flags);
	mutex_unlock(&mf_mutex);
	return res;
unlock_page:
	unlock_page(p);
unlock_mutex:
	mutex_unlock(&mf_mutex);
	return res;
}
EXPORT_SYMBOL_GPL(memory_failure);

#define MEMORY_FAILURE_FIFO_ORDER	4
#define MEMORY_FAILURE_FIFO_SIZE	(1 << MEMORY_FAILURE_FIFO_ORDER)

struct memory_failure_entry {
	unsigned long pfn;
	int flags;
};

struct memory_failure_cpu {
	DECLARE_KFIFO(fifo, struct memory_failure_entry,
		      MEMORY_FAILURE_FIFO_SIZE);
	spinlock_t lock;
	struct work_struct work;
};

static DEFINE_PER_CPU(struct memory_failure_cpu, memory_failure_cpu);

/**
 * memory_failure_queue - Schedule handling memory failure of a page.
 * @pfn: Page Number of the corrupted page
 * @flags: Flags for memory failure handling
 *
 * This function is called by the low level hardware error handler
 * when it detects hardware memory corruption of a page. It schedules
 * the recovering of error page, including dropping pages, killing
 * processes etc.
 *
 * The function is primarily of use for corruptions that
 * happen outside the current execution context (e.g. when
 * detected by a background scrubber)
 *
 * Can run in IRQ context.
 */
void memory_failure_queue(unsigned long pfn, int flags)
{
	struct memory_failure_cpu *mf_cpu;
	unsigned long proc_flags;
	struct memory_failure_entry entry = {
		.pfn =		pfn,
		.flags =	flags,
	};

	mf_cpu = &get_cpu_var(memory_failure_cpu);
	spin_lock_irqsave(&mf_cpu->lock, proc_flags);
	if (kfifo_put(&mf_cpu->fifo, entry))
		schedule_work_on(smp_processor_id(), &mf_cpu->work);
	else
		pr_err("buffer overflow when queuing memory failure at %#lx\n",
		       pfn);
	spin_unlock_irqrestore(&mf_cpu->lock, proc_flags);
	put_cpu_var(memory_failure_cpu);
}
EXPORT_SYMBOL_GPL(memory_failure_queue);

static void memory_failure_work_func(struct work_struct *work)
{
	struct memory_failure_cpu *mf_cpu;
	struct memory_failure_entry entry = { 0, };
	unsigned long proc_flags;
	int gotten;

	mf_cpu = container_of(work, struct memory_failure_cpu, work);
	for (;;) {
		spin_lock_irqsave(&mf_cpu->lock, proc_flags);
		gotten = kfifo_get(&mf_cpu->fifo, &entry);
		spin_unlock_irqrestore(&mf_cpu->lock, proc_flags);
		if (!gotten)
			break;
		if (entry.flags & MF_SOFT_OFFLINE)
			soft_offline_page(entry.pfn, entry.flags);
		else
			memory_failure(entry.pfn, entry.flags);
	}
}

/*
 * Process memory_failure work queued on the specified CPU.
 * Used to avoid return-to-userspace racing with the memory_failure workqueue.
 */
void memory_failure_queue_kick(int cpu)
{
	struct memory_failure_cpu *mf_cpu;

	mf_cpu = &per_cpu(memory_failure_cpu, cpu);
	cancel_work_sync(&mf_cpu->work);
	memory_failure_work_func(&mf_cpu->work);
}

static int __init memory_failure_init(void)
{
	struct memory_failure_cpu *mf_cpu;
	int cpu;

	for_each_possible_cpu(cpu) {
		mf_cpu = &per_cpu(memory_failure_cpu, cpu);
		spin_lock_init(&mf_cpu->lock);
		INIT_KFIFO(mf_cpu->fifo);
		INIT_WORK(&mf_cpu->work, memory_failure_work_func);
	}

	return 0;
}
core_initcall(memory_failure_init);

#define unpoison_pr_info(fmt, pfn, rs)			\
({							\
	if (__ratelimit(rs))				\
		pr_info(fmt, pfn);			\
})

/**
 * unpoison_memory - Unpoison a previously poisoned page
 * @pfn: Page number of the to be unpoisoned page
 *
 * Software-unpoison a page that has been poisoned by
 * memory_failure() earlier.
 *
 * This is only done on the software-level, so it only works
 * for linux injected failures, not real hardware failures
 *
 * Returns 0 for success, otherwise -errno.
 */
int unpoison_memory(unsigned long pfn)
{
	struct page *page;
	struct page *p;
	int ret = -EBUSY;
	int freeit = 0;
	unsigned long count = 1;
	static DEFINE_RATELIMIT_STATE(unpoison_rs, DEFAULT_RATELIMIT_INTERVAL,
					DEFAULT_RATELIMIT_BURST);

	if (!pfn_valid(pfn))
		return -ENXIO;

	p = pfn_to_page(pfn);
	page = compound_head(p);

	mutex_lock(&mf_mutex);

	if (hw_memory_failure) {
		unpoison_pr_info("Unpoison: Disabled after HW memory failure %#lx\n",
				 pfn, &unpoison_rs);
		ret = -EOPNOTSUPP;
		goto unlock_mutex;
	}

	if (!PageHWPoison(p)) {
		unpoison_pr_info("Unpoison: Page was already unpoisoned %#lx\n",
				 pfn, &unpoison_rs);
		goto unlock_mutex;
	}

	if (page_count(page) > 1) {
		unpoison_pr_info("Unpoison: Someone grabs the hwpoison page %#lx\n",
				 pfn, &unpoison_rs);
		goto unlock_mutex;
	}

	if (page_mapped(page)) {
		unpoison_pr_info("Unpoison: Someone maps the hwpoison page %#lx\n",
				 pfn, &unpoison_rs);
		goto unlock_mutex;
	}

	if (page_mapping(page)) {
		unpoison_pr_info("Unpoison: the hwpoison page has non-NULL mapping %#lx\n",
				 pfn, &unpoison_rs);
		goto unlock_mutex;
	}

	if (PageSlab(page) || PageTable(page))
		goto unlock_mutex;

	ret = get_hwpoison_page(p, MF_UNPOISON);
	if (!ret) {
		if (PageHuge(p)) {
			count = free_raw_hwp_pages(page, false);
			if (count == 0) {
				ret = -EBUSY;
				goto unlock_mutex;
			}
		}
		ret = TestClearPageHWPoison(page) ? 0 : -EBUSY;
	} else if (ret < 0) {
		if (ret == -EHWPOISON) {
			ret = put_page_back_buddy(p) ? 0 : -EBUSY;
		} else
			unpoison_pr_info("Unpoison: failed to grab page %#lx\n",
					 pfn, &unpoison_rs);
	} else {
		if (PageHuge(p)) {
			count = free_raw_hwp_pages(page, false);
			if (count == 0) {
				ret = -EBUSY;
				goto unlock_mutex;
			}
		}
		freeit = !!TestClearPageHWPoison(p);

		put_page(page);
		if (freeit && !(pfn == my_zero_pfn(0) && page_count(p) == 1)) {
			put_page(page);
			ret = 0;
		}
	}

unlock_mutex:
	mutex_unlock(&mf_mutex);
	if (!ret || freeit) {
		num_poisoned_pages_sub(count);
		unpoison_pr_info("Unpoison: Software-unpoisoned page %#lx\n",
				 page_to_pfn(p), &unpoison_rs);
	}
	return ret;
}
EXPORT_SYMBOL(unpoison_memory);

static bool isolate_page(struct page *page, struct list_head *pagelist)
{
	bool isolated = false;
	bool lru = PageLRU(page);

	if (PageHuge(page)) {
		isolated = !isolate_hugetlb(page, pagelist);
	} else {
		if (lru)
			isolated = !isolate_lru_page(page);
		else
			isolated = !isolate_movable_page(page, ISOLATE_UNEVICTABLE);

		if (isolated)
			list_add(&page->lru, pagelist);
	}

	if (isolated && lru)
		inc_node_page_state(page, NR_ISOLATED_ANON +
				    page_is_file_lru(page));

	/*
	 * If we succeed to isolate the page, we grabbed another refcount on
	 * the page, so we can safely drop the one we got from get_any_pages().
	 * If we failed to isolate the page, it means that we cannot go further
	 * and we will return an error, so drop the reference we got from
	 * get_any_pages() as well.
	 */
	put_page(page);
	return isolated;
}

/*
 * __soft_offline_page handles hugetlb-pages and non-hugetlb pages.
 * If the page is a non-dirty unmapped page-cache page, it simply invalidates.
 * If the page is mapped, it migrates the contents over.
 */
static int __soft_offline_page(struct page *page)
{
	long ret = 0;
	unsigned long pfn = page_to_pfn(page);
	struct page *hpage = compound_head(page);
	char const *msg_page[] = {"page", "hugepage"};
	bool huge = PageHuge(page);
	LIST_HEAD(pagelist);
	struct migration_target_control mtc = {
		.nid = NUMA_NO_NODE,
		.gfp_mask = GFP_USER | __GFP_MOVABLE | __GFP_RETRY_MAYFAIL,
	};

	lock_page(page);
	if (!PageHuge(page))
		wait_on_page_writeback(page);
	if (PageHWPoison(page)) {
		unlock_page(page);
		put_page(page);
		pr_info("soft offline: %#lx page already poisoned\n", pfn);
		return 0;
	}

	if (!PageHuge(page) && PageLRU(page) && !PageSwapCache(page))
		/*
		 * Try to invalidate first. This should work for
		 * non dirty unmapped page cache pages.
		 */
		ret = invalidate_inode_page(page);
	unlock_page(page);

	if (ret) {
		pr_info("soft_offline: %#lx: invalidated\n", pfn);
		page_handle_poison(page, false, true);
		return 0;
	}

	if (isolate_page(hpage, &pagelist)) {
		ret = migrate_pages(&pagelist, alloc_migration_target, NULL,
			(unsigned long)&mtc, MIGRATE_SYNC, MR_MEMORY_FAILURE, NULL);
		if (!ret) {
			bool release = !huge;

			if (!page_handle_poison(page, huge, release))
				ret = -EBUSY;
		} else {
			if (!list_empty(&pagelist))
				putback_movable_pages(&pagelist);

			pr_info("soft offline: %#lx: %s migration failed %ld, type %pGp\n",
				pfn, msg_page[huge], ret, &page->flags);
			if (ret > 0)
				ret = -EBUSY;
		}
	} else {
		pr_info("soft offline: %#lx: %s isolation failed, page count %d, type %pGp\n",
			pfn, msg_page[huge], page_count(page), &page->flags);
		ret = -EBUSY;
	}
	return ret;
}

static int soft_offline_in_use_page(struct page *page)
{
	struct page *hpage = compound_head(page);

	if (!PageHuge(page) && PageTransHuge(hpage))
		if (try_to_split_thp_page(page, "soft offline") < 0)
			return -EBUSY;
	return __soft_offline_page(page);
}

static int soft_offline_free_page(struct page *page)
{
	int rc = 0;

	if (!page_handle_poison(page, true, false))
		rc = -EBUSY;

	return rc;
}

static void put_ref_page(struct page *page)
{
	if (page)
		put_page(page);
}

/**
 * soft_offline_page - Soft offline a page.
 * @pfn: pfn to soft-offline
 * @flags: flags. Same as memory_failure().
 *
 * Returns 0 on success
 *         -EOPNOTSUPP for hwpoison_filter() filtered the error event
 *         < 0 otherwise negated errno.
 *
 * Soft offline a page, by migration or invalidation,
 * without killing anything. This is for the case when
 * a page is not corrupted yet (so it's still valid to access),
 * but has had a number of corrected errors and is better taken
 * out.
 *
 * The actual policy on when to do that is maintained by
 * user space.
 *
 * This should never impact any application or cause data loss,
 * however it might take some time.
 *
 * This is not a 100% solution for all memory, but tries to be
 * ``good enough'' for the majority of memory.
 */
int soft_offline_page(unsigned long pfn, int flags)
{
	int ret;
	bool try_again = true;
	struct page *page, *ref_page = NULL;

	WARN_ON_ONCE(!pfn_valid(pfn) && (flags & MF_COUNT_INCREASED));

	if (!pfn_valid(pfn))
		return -ENXIO;
	if (flags & MF_COUNT_INCREASED)
		ref_page = pfn_to_page(pfn);

	/* Only online pages can be soft-offlined (esp., not ZONE_DEVICE). */
	page = pfn_to_online_page(pfn);
	if (!page) {
		put_ref_page(ref_page);
		return -EIO;
	}

	mutex_lock(&mf_mutex);

	if (PageHWPoison(page)) {
		pr_info("%s: %#lx page already poisoned\n", __func__, pfn);
		put_ref_page(ref_page);
		mutex_unlock(&mf_mutex);
		return 0;
	}

retry:
	get_online_mems();
	ret = get_hwpoison_page(page, flags | MF_SOFT_OFFLINE);
	put_online_mems();

	if (hwpoison_filter(page)) {
		if (ret > 0)
			put_page(page);
		else
			put_ref_page(ref_page);

		mutex_unlock(&mf_mutex);
		return -EOPNOTSUPP;
	}

	if (ret > 0) {
		ret = soft_offline_in_use_page(page);
	} else if (ret == 0) {
		if (soft_offline_free_page(page) && try_again) {
			try_again = false;
			flags &= ~MF_COUNT_INCREASED;
			goto retry;
		}
	}

	mutex_unlock(&mf_mutex);

	return ret;
}

void clear_hwpoisoned_pages(struct page *memmap, int nr_pages)
{
	int i;

	/*
	 * A further optimization is to have per section refcounted
	 * num_poisoned_pages.  But that would need more space per memmap, so
	 * for now just do a quick global check to speed up this routine in the
	 * absence of bad pages.
	 */
	if (atomic_long_read(&num_poisoned_pages) == 0)
		return;

	for (i = 0; i < nr_pages; i++) {
		if (PageHWPoison(&memmap[i])) {
			num_poisoned_pages_dec();
			ClearPageHWPoison(&memmap[i]);
		}
	}
}<|MERGE_RESOLUTION|>--- conflicted
+++ resolved
@@ -1668,8 +1668,6 @@
 EXPORT_SYMBOL_GPL(mf_dax_kill_procs);
 #endif /* CONFIG_FS_DAX */
 
-<<<<<<< HEAD
-=======
 #ifdef CONFIG_HUGETLB_PAGE
 /*
  * Struct raw_hwp_page represents information about "raw error page",
@@ -1777,7 +1775,6 @@
 	free_raw_hwp_pages(hpage, true);
 }
 
->>>>>>> 4724a977
 /*
  * Called from hugetlb code with hugetlb_lock held.
  *
@@ -1905,13 +1902,10 @@
 	return 0;
 }
 
-<<<<<<< HEAD
-=======
 static inline unsigned long free_raw_hwp_pages(struct page *hpage, bool flag)
 {
 	return 0;
 }
->>>>>>> 4724a977
 #endif	/* CONFIG_HUGETLB_PAGE */
 
 static int memory_failure_dev_pagemap(unsigned long pfn, int flags,
