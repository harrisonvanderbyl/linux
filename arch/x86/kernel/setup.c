// SPDX-License-Identifier: GPL-2.0-only
/*
 *  Copyright (C) 1995  Linus Torvalds
 *
 * This file contains the setup_arch() code, which handles the architecture-dependent
 * parts of early kernel initialization.
 */
#include <linux/acpi.h>
#include <linux/console.h>
#include <linux/crash_dump.h>
#include <linux/dma-map-ops.h>
#include <linux/dmi.h>
#include <linux/efi.h>
#include <linux/ima.h>
#include <linux/init_ohci1394_dma.h>
#include <linux/initrd.h>
#include <linux/iscsi_ibft.h>
#include <linux/memblock.h>
#include <linux/panic_notifier.h>
#include <linux/pci.h>
#include <linux/root_dev.h>
#include <linux/hugetlb.h>
#include <linux/tboot.h>
#include <linux/usb/xhci-dbgp.h>
#include <linux/static_call.h>
#include <linux/swiotlb.h>
#include <linux/random.h>

#include <uapi/linux/mount.h>

#include <xen/xen.h>

#include <asm/apic.h>
#include <asm/numa.h>
#include <asm/bios_ebda.h>
#include <asm/bugs.h>
#include <asm/cpu.h>
#include <asm/efi.h>
#include <asm/gart.h>
#include <asm/hypervisor.h>
#include <asm/io_apic.h>
#include <asm/kasan.h>
#include <asm/kaslr.h>
#include <asm/mce.h>
#include <asm/memtype.h>
#include <asm/mtrr.h>
#include <asm/realmode.h>
#include <asm/olpc_ofw.h>
#include <asm/pci-direct.h>
#include <asm/prom.h>
#include <asm/proto.h>
#include <asm/thermal.h>
#include <asm/unwind.h>
#include <asm/vsyscall.h>
#include <linux/vmalloc.h>

/*
 * max_low_pfn_mapped: highest directly mapped pfn < 4 GB
 * max_pfn_mapped:     highest directly mapped pfn > 4 GB
 *
 * The direct mapping only covers E820_TYPE_RAM regions, so the ranges and gaps are
 * represented by pfn_mapped[].
 */
unsigned long max_low_pfn_mapped;
unsigned long max_pfn_mapped;

#ifdef CONFIG_DMI
RESERVE_BRK(dmi_alloc, 65536);
#endif


unsigned long _brk_start = (unsigned long)__brk_base;
unsigned long _brk_end   = (unsigned long)__brk_base;

struct boot_params boot_params;

/*
 * These are the four main kernel memory regions, we put them into
 * the resource tree so that kdump tools and other debugging tools
 * recover it:
 */

static struct resource rodata_resource = {
	.name	= "Kernel rodata",
	.start	= 0,
	.end	= 0,
	.flags	= IORESOURCE_BUSY | IORESOURCE_SYSTEM_RAM
};

static struct resource data_resource = {
	.name	= "Kernel data",
	.start	= 0,
	.end	= 0,
	.flags	= IORESOURCE_BUSY | IORESOURCE_SYSTEM_RAM
};

static struct resource code_resource = {
	.name	= "Kernel code",
	.start	= 0,
	.end	= 0,
	.flags	= IORESOURCE_BUSY | IORESOURCE_SYSTEM_RAM
};

static struct resource bss_resource = {
	.name	= "Kernel bss",
	.start	= 0,
	.end	= 0,
	.flags	= IORESOURCE_BUSY | IORESOURCE_SYSTEM_RAM
};


#ifdef CONFIG_X86_32
/* CPU data as detected by the assembly code in head_32.S */
struct cpuinfo_x86 new_cpu_data;

/* Common CPU data for all CPUs */
struct cpuinfo_x86 boot_cpu_data __read_mostly;
EXPORT_SYMBOL(boot_cpu_data);

unsigned int def_to_bigsmp;

struct apm_info apm_info;
EXPORT_SYMBOL(apm_info);

#if defined(CONFIG_X86_SPEEDSTEP_SMI) || \
	defined(CONFIG_X86_SPEEDSTEP_SMI_MODULE)
struct ist_info ist_info;
EXPORT_SYMBOL(ist_info);
#else
struct ist_info ist_info;
#endif

#else
struct cpuinfo_x86 boot_cpu_data __read_mostly;
EXPORT_SYMBOL(boot_cpu_data);
#endif


#if !defined(CONFIG_X86_PAE) || defined(CONFIG_X86_64)
__visible unsigned long mmu_cr4_features __ro_after_init;
#else
__visible unsigned long mmu_cr4_features __ro_after_init = X86_CR4_PAE;
#endif

#ifdef CONFIG_IMA
static phys_addr_t ima_kexec_buffer_phys;
static size_t ima_kexec_buffer_size;
#endif

/* Boot loader ID and version as integers, for the benefit of proc_dointvec */
int bootloader_type, bootloader_version;

/*
 * Setup options
 */
struct screen_info screen_info;
EXPORT_SYMBOL(screen_info);
struct edid_info edid_info;
EXPORT_SYMBOL_GPL(edid_info);

extern int root_mountflags;

unsigned long saved_video_mode;

#define RAMDISK_IMAGE_START_MASK	0x07FF
#define RAMDISK_PROMPT_FLAG		0x8000
#define RAMDISK_LOAD_FLAG		0x4000

static char __initdata command_line[COMMAND_LINE_SIZE];
#ifdef CONFIG_CMDLINE_BOOL
static char __initdata builtin_cmdline[COMMAND_LINE_SIZE] = CONFIG_CMDLINE;
#endif

#if defined(CONFIG_EDD) || defined(CONFIG_EDD_MODULE)
struct edd edd;
#ifdef CONFIG_EDD_MODULE
EXPORT_SYMBOL(edd);
#endif
/**
 * copy_edd() - Copy the BIOS EDD information
 *              from boot_params into a safe place.
 *
 */
static inline void __init copy_edd(void)
{
     memcpy(edd.mbr_signature, boot_params.edd_mbr_sig_buffer,
	    sizeof(edd.mbr_signature));
     memcpy(edd.edd_info, boot_params.eddbuf, sizeof(edd.edd_info));
     edd.mbr_signature_nr = boot_params.edd_mbr_sig_buf_entries;
     edd.edd_info_nr = boot_params.eddbuf_entries;
}
#else
static inline void __init copy_edd(void)
{
}
#endif

void * __init extend_brk(size_t size, size_t align)
{
	size_t mask = align - 1;
	void *ret;

	BUG_ON(_brk_start == 0);
	BUG_ON(align & mask);

	_brk_end = (_brk_end + mask) & ~mask;
	BUG_ON((char *)(_brk_end + size) > __brk_limit);

	ret = (void *)_brk_end;
	_brk_end += size;

	memset(ret, 0, size);

	return ret;
}

#ifdef CONFIG_X86_32
static void __init cleanup_highmap(void)
{
}
#endif

static void __init reserve_brk(void)
{
	if (_brk_end > _brk_start)
		memblock_reserve(__pa_symbol(_brk_start),
				 _brk_end - _brk_start);

	/* Mark brk area as locked down and no longer taking any
	   new allocations */
	_brk_start = 0;
}

u64 relocated_ramdisk;

#ifdef CONFIG_BLK_DEV_INITRD

static u64 __init get_ramdisk_image(void)
{
	u64 ramdisk_image = boot_params.hdr.ramdisk_image;

	ramdisk_image |= (u64)boot_params.ext_ramdisk_image << 32;

	if (ramdisk_image == 0)
		ramdisk_image = phys_initrd_start;

	return ramdisk_image;
}
static u64 __init get_ramdisk_size(void)
{
	u64 ramdisk_size = boot_params.hdr.ramdisk_size;

	ramdisk_size |= (u64)boot_params.ext_ramdisk_size << 32;

	if (ramdisk_size == 0)
		ramdisk_size = phys_initrd_size;

	return ramdisk_size;
}

static void __init relocate_initrd(void)
{
	/* Assume only end is not page aligned */
	u64 ramdisk_image = get_ramdisk_image();
	u64 ramdisk_size  = get_ramdisk_size();
	u64 area_size     = PAGE_ALIGN(ramdisk_size);

	/* We need to move the initrd down into directly mapped mem */
	relocated_ramdisk = memblock_phys_alloc_range(area_size, PAGE_SIZE, 0,
						      PFN_PHYS(max_pfn_mapped));
	if (!relocated_ramdisk)
		panic("Cannot find place for new RAMDISK of size %lld\n",
		      ramdisk_size);

	initrd_start = relocated_ramdisk + PAGE_OFFSET;
	initrd_end   = initrd_start + ramdisk_size;
	printk(KERN_INFO "Allocated new RAMDISK: [mem %#010llx-%#010llx]\n",
	       relocated_ramdisk, relocated_ramdisk + ramdisk_size - 1);

	copy_from_early_mem((void *)initrd_start, ramdisk_image, ramdisk_size);

	printk(KERN_INFO "Move RAMDISK from [mem %#010llx-%#010llx] to"
		" [mem %#010llx-%#010llx]\n",
		ramdisk_image, ramdisk_image + ramdisk_size - 1,
		relocated_ramdisk, relocated_ramdisk + ramdisk_size - 1);
}

static void __init early_reserve_initrd(void)
{
	/* Assume only end is not page aligned */
	u64 ramdisk_image = get_ramdisk_image();
	u64 ramdisk_size  = get_ramdisk_size();
	u64 ramdisk_end   = PAGE_ALIGN(ramdisk_image + ramdisk_size);

	if (!boot_params.hdr.type_of_loader ||
	    !ramdisk_image || !ramdisk_size)
		return;		/* No initrd provided by bootloader */

	memblock_reserve(ramdisk_image, ramdisk_end - ramdisk_image);
}

static void __init reserve_initrd(void)
{
	/* Assume only end is not page aligned */
	u64 ramdisk_image = get_ramdisk_image();
	u64 ramdisk_size  = get_ramdisk_size();
	u64 ramdisk_end   = PAGE_ALIGN(ramdisk_image + ramdisk_size);

	if (!boot_params.hdr.type_of_loader ||
	    !ramdisk_image || !ramdisk_size)
		return;		/* No initrd provided by bootloader */

	initrd_start = 0;

	printk(KERN_INFO "RAMDISK: [mem %#010llx-%#010llx]\n", ramdisk_image,
			ramdisk_end - 1);

	if (pfn_range_is_mapped(PFN_DOWN(ramdisk_image),
				PFN_DOWN(ramdisk_end))) {
		/* All are mapped, easy case */
		initrd_start = ramdisk_image + PAGE_OFFSET;
		initrd_end = initrd_start + ramdisk_size;
		return;
	}

	relocate_initrd();

	memblock_phys_free(ramdisk_image, ramdisk_end - ramdisk_image);
}

#else
static void __init early_reserve_initrd(void)
{
}
static void __init reserve_initrd(void)
{
}
#endif /* CONFIG_BLK_DEV_INITRD */

static void __init add_early_ima_buffer(u64 phys_addr)
{
#ifdef CONFIG_IMA
	struct ima_setup_data *data;

	data = early_memremap(phys_addr + sizeof(struct setup_data), sizeof(*data));
	if (!data) {
		pr_warn("setup: failed to memremap ima_setup_data entry\n");
		return;
	}

	if (data->size) {
		memblock_reserve(data->addr, data->size);
		ima_kexec_buffer_phys = data->addr;
		ima_kexec_buffer_size = data->size;
	}

	early_memunmap(data, sizeof(*data));
#else
	pr_warn("Passed IMA kexec data, but CONFIG_IMA not set. Ignoring.\n");
#endif
}

#if defined(CONFIG_HAVE_IMA_KEXEC) && !defined(CONFIG_OF_FLATTREE)
int __init ima_free_kexec_buffer(void)
{
	int rc;

	if (!ima_kexec_buffer_size)
		return -ENOENT;

	rc = memblock_phys_free(ima_kexec_buffer_phys,
				ima_kexec_buffer_size);
	if (rc)
		return rc;

	ima_kexec_buffer_phys = 0;
	ima_kexec_buffer_size = 0;

	return 0;
}

int __init ima_get_kexec_buffer(void **addr, size_t *size)
{
	if (!ima_kexec_buffer_size)
		return -ENOENT;

	*addr = __va(ima_kexec_buffer_phys);
	*size = ima_kexec_buffer_size;

	return 0;
}
#endif

static void __init parse_setup_data(void)
{
	struct setup_data *data;
	u64 pa_data, pa_next;

	pa_data = boot_params.hdr.setup_data;
	while (pa_data) {
		u32 data_len, data_type;

		data = early_memremap(pa_data, sizeof(*data));
		data_len = data->len + sizeof(struct setup_data);
		data_type = data->type;
		pa_next = data->next;
		early_memunmap(data, sizeof(*data));

		switch (data_type) {
		case SETUP_E820_EXT:
			e820__memory_setup_extended(pa_data, data_len);
			break;
		case SETUP_DTB:
			add_dtb(pa_data);
			break;
		case SETUP_EFI:
			parse_efi_setup(pa_data, data_len);
			break;
<<<<<<< HEAD
		case SETUP_IMA:
			add_early_ima_buffer(pa_data);
=======
		case SETUP_RNG_SEED:
			data = early_memremap(pa_data, data_len);
			add_bootloader_randomness(data->data, data->len);
			/* Zero seed for forward secrecy. */
			memzero_explicit(data->data, data->len);
			/* Zero length in case we find ourselves back here by accident. */
			memzero_explicit(&data->len, sizeof(data->len));
			early_memunmap(data, data_len);
>>>>>>> c337d5c7
			break;
		default:
			break;
		}
		pa_data = pa_next;
	}
}

static void __init memblock_x86_reserve_range_setup_data(void)
{
	struct setup_indirect *indirect;
	struct setup_data *data;
	u64 pa_data, pa_next;
	u32 len;

	pa_data = boot_params.hdr.setup_data;
	while (pa_data) {
		data = early_memremap(pa_data, sizeof(*data));
		if (!data) {
			pr_warn("setup: failed to memremap setup_data entry\n");
			return;
		}

		len = sizeof(*data);
		pa_next = data->next;

		memblock_reserve(pa_data, sizeof(*data) + data->len);

		if (data->type == SETUP_INDIRECT) {
			len += data->len;
			early_memunmap(data, sizeof(*data));
			data = early_memremap(pa_data, len);
			if (!data) {
				pr_warn("setup: failed to memremap indirect setup_data\n");
				return;
			}

			indirect = (struct setup_indirect *)data->data;

			if (indirect->type != SETUP_INDIRECT)
				memblock_reserve(indirect->addr, indirect->len);
		}

		pa_data = pa_next;
		early_memunmap(data, len);
	}
}

/*
 * --------- Crashkernel reservation ------------------------------
 */

/* 16M alignment for crash kernel regions */
#define CRASH_ALIGN		SZ_16M

/*
 * Keep the crash kernel below this limit.
 *
 * Earlier 32-bits kernels would limit the kernel to the low 512 MB range
 * due to mapping restrictions.
 *
 * 64-bit kdump kernels need to be restricted to be under 64 TB, which is
 * the upper limit of system RAM in 4-level paging mode. Since the kdump
 * jump could be from 5-level paging to 4-level paging, the jump will fail if
 * the kernel is put above 64 TB, and during the 1st kernel bootup there's
 * no good way to detect the paging mode of the target kernel which will be
 * loaded for dumping.
 */
#ifdef CONFIG_X86_32
# define CRASH_ADDR_LOW_MAX	SZ_512M
# define CRASH_ADDR_HIGH_MAX	SZ_512M
#else
# define CRASH_ADDR_LOW_MAX	SZ_4G
# define CRASH_ADDR_HIGH_MAX	SZ_64T
#endif

static int __init reserve_crashkernel_low(void)
{
#ifdef CONFIG_X86_64
	unsigned long long base, low_base = 0, low_size = 0;
	unsigned long low_mem_limit;
	int ret;

	low_mem_limit = min(memblock_phys_mem_size(), CRASH_ADDR_LOW_MAX);

	/* crashkernel=Y,low */
	ret = parse_crashkernel_low(boot_command_line, low_mem_limit, &low_size, &base);
	if (ret) {
		/*
		 * two parts from kernel/dma/swiotlb.c:
		 * -swiotlb size: user-specified with swiotlb= or default.
		 *
		 * -swiotlb overflow buffer: now hardcoded to 32k. We round it
		 * to 8M for other buffers that may need to stay low too. Also
		 * make sure we allocate enough extra low memory so that we
		 * don't run out of DMA buffers for 32-bit devices.
		 */
		low_size = max(swiotlb_size_or_default() + (8UL << 20), 256UL << 20);
	} else {
		/* passed with crashkernel=0,low ? */
		if (!low_size)
			return 0;
	}

	low_base = memblock_phys_alloc_range(low_size, CRASH_ALIGN, 0, CRASH_ADDR_LOW_MAX);
	if (!low_base) {
		pr_err("Cannot reserve %ldMB crashkernel low memory, please try smaller size.\n",
		       (unsigned long)(low_size >> 20));
		return -ENOMEM;
	}

	pr_info("Reserving %ldMB of low memory at %ldMB for crashkernel (low RAM limit: %ldMB)\n",
		(unsigned long)(low_size >> 20),
		(unsigned long)(low_base >> 20),
		(unsigned long)(low_mem_limit >> 20));

	crashk_low_res.start = low_base;
	crashk_low_res.end   = low_base + low_size - 1;
	insert_resource(&iomem_resource, &crashk_low_res);
#endif
	return 0;
}

static void __init reserve_crashkernel(void)
{
	unsigned long long crash_size, crash_base, total_mem;
	bool high = false;
	int ret;

	if (!IS_ENABLED(CONFIG_KEXEC_CORE))
		return;

	total_mem = memblock_phys_mem_size();

	/* crashkernel=XM */
	ret = parse_crashkernel(boot_command_line, total_mem, &crash_size, &crash_base);
	if (ret != 0 || crash_size <= 0) {
		/* crashkernel=X,high */
		ret = parse_crashkernel_high(boot_command_line, total_mem,
					     &crash_size, &crash_base);
		if (ret != 0 || crash_size <= 0)
			return;
		high = true;
	}

	if (xen_pv_domain()) {
		pr_info("Ignoring crashkernel for a Xen PV domain\n");
		return;
	}

	/* 0 means: find the address automatically */
	if (!crash_base) {
		/*
		 * Set CRASH_ADDR_LOW_MAX upper bound for crash memory,
		 * crashkernel=x,high reserves memory over 4G, also allocates
		 * 256M extra low memory for DMA buffers and swiotlb.
		 * But the extra memory is not required for all machines.
		 * So try low memory first and fall back to high memory
		 * unless "crashkernel=size[KMG],high" is specified.
		 */
		if (!high)
			crash_base = memblock_phys_alloc_range(crash_size,
						CRASH_ALIGN, CRASH_ALIGN,
						CRASH_ADDR_LOW_MAX);
		if (!crash_base)
			crash_base = memblock_phys_alloc_range(crash_size,
						CRASH_ALIGN, CRASH_ALIGN,
						CRASH_ADDR_HIGH_MAX);
		if (!crash_base) {
			pr_info("crashkernel reservation failed - No suitable area found.\n");
			return;
		}
	} else {
		unsigned long long start;

		start = memblock_phys_alloc_range(crash_size, SZ_1M, crash_base,
						  crash_base + crash_size);
		if (start != crash_base) {
			pr_info("crashkernel reservation failed - memory is in use.\n");
			return;
		}
	}

	if (crash_base >= (1ULL << 32) && reserve_crashkernel_low()) {
		memblock_phys_free(crash_base, crash_size);
		return;
	}

	pr_info("Reserving %ldMB of memory at %ldMB for crashkernel (System RAM: %ldMB)\n",
		(unsigned long)(crash_size >> 20),
		(unsigned long)(crash_base >> 20),
		(unsigned long)(total_mem >> 20));

	crashk_res.start = crash_base;
	crashk_res.end   = crash_base + crash_size - 1;
	insert_resource(&iomem_resource, &crashk_res);
}

static struct resource standard_io_resources[] = {
	{ .name = "dma1", .start = 0x00, .end = 0x1f,
		.flags = IORESOURCE_BUSY | IORESOURCE_IO },
	{ .name = "pic1", .start = 0x20, .end = 0x21,
		.flags = IORESOURCE_BUSY | IORESOURCE_IO },
	{ .name = "timer0", .start = 0x40, .end = 0x43,
		.flags = IORESOURCE_BUSY | IORESOURCE_IO },
	{ .name = "timer1", .start = 0x50, .end = 0x53,
		.flags = IORESOURCE_BUSY | IORESOURCE_IO },
	{ .name = "keyboard", .start = 0x60, .end = 0x60,
		.flags = IORESOURCE_BUSY | IORESOURCE_IO },
	{ .name = "keyboard", .start = 0x64, .end = 0x64,
		.flags = IORESOURCE_BUSY | IORESOURCE_IO },
	{ .name = "dma page reg", .start = 0x80, .end = 0x8f,
		.flags = IORESOURCE_BUSY | IORESOURCE_IO },
	{ .name = "pic2", .start = 0xa0, .end = 0xa1,
		.flags = IORESOURCE_BUSY | IORESOURCE_IO },
	{ .name = "dma2", .start = 0xc0, .end = 0xdf,
		.flags = IORESOURCE_BUSY | IORESOURCE_IO },
	{ .name = "fpu", .start = 0xf0, .end = 0xff,
		.flags = IORESOURCE_BUSY | IORESOURCE_IO }
};

void __init reserve_standard_io_resources(void)
{
	int i;

	/* request I/O space for devices used on all i[345]86 PCs */
	for (i = 0; i < ARRAY_SIZE(standard_io_resources); i++)
		request_resource(&ioport_resource, &standard_io_resources[i]);

}

static bool __init snb_gfx_workaround_needed(void)
{
#ifdef CONFIG_PCI
	int i;
	u16 vendor, devid;
	static const __initconst u16 snb_ids[] = {
		0x0102,
		0x0112,
		0x0122,
		0x0106,
		0x0116,
		0x0126,
		0x010a,
	};

	/* Assume no if something weird is going on with PCI */
	if (!early_pci_allowed())
		return false;

	vendor = read_pci_config_16(0, 2, 0, PCI_VENDOR_ID);
	if (vendor != 0x8086)
		return false;

	devid = read_pci_config_16(0, 2, 0, PCI_DEVICE_ID);
	for (i = 0; i < ARRAY_SIZE(snb_ids); i++)
		if (devid == snb_ids[i])
			return true;
#endif

	return false;
}

/*
 * Sandy Bridge graphics has trouble with certain ranges, exclude
 * them from allocation.
 */
static void __init trim_snb_memory(void)
{
	static const __initconst unsigned long bad_pages[] = {
		0x20050000,
		0x20110000,
		0x20130000,
		0x20138000,
		0x40004000,
	};
	int i;

	if (!snb_gfx_workaround_needed())
		return;

	printk(KERN_DEBUG "reserving inaccessible SNB gfx pages\n");

	/*
	 * SandyBridge integrated graphics devices have a bug that prevents
	 * them from accessing certain memory ranges, namely anything below
	 * 1M and in the pages listed in bad_pages[] above.
	 *
	 * To avoid these pages being ever accessed by SNB gfx devices reserve
	 * bad_pages that have not already been reserved at boot time.
	 * All memory below the 1 MB mark is anyway reserved later during
	 * setup_arch(), so there is no need to reserve it here.
	 */

	for (i = 0; i < ARRAY_SIZE(bad_pages); i++) {
		if (memblock_reserve(bad_pages[i], PAGE_SIZE))
			printk(KERN_WARNING "failed to reserve 0x%08lx\n",
			       bad_pages[i]);
	}
}

static void __init trim_bios_range(void)
{
	/*
	 * A special case is the first 4Kb of memory;
	 * This is a BIOS owned area, not kernel ram, but generally
	 * not listed as such in the E820 table.
	 *
	 * This typically reserves additional memory (64KiB by default)
	 * since some BIOSes are known to corrupt low memory.  See the
	 * Kconfig help text for X86_RESERVE_LOW.
	 */
	e820__range_update(0, PAGE_SIZE, E820_TYPE_RAM, E820_TYPE_RESERVED);

	/*
	 * special case: Some BIOSes report the PC BIOS
	 * area (640Kb -> 1Mb) as RAM even though it is not.
	 * take them out.
	 */
	e820__range_remove(BIOS_BEGIN, BIOS_END - BIOS_BEGIN, E820_TYPE_RAM, 1);

	e820__update_table(e820_table);
}

/* called before trim_bios_range() to spare extra sanitize */
static void __init e820_add_kernel_range(void)
{
	u64 start = __pa_symbol(_text);
	u64 size = __pa_symbol(_end) - start;

	/*
	 * Complain if .text .data and .bss are not marked as E820_TYPE_RAM and
	 * attempt to fix it by adding the range. We may have a confused BIOS,
	 * or the user may have used memmap=exactmap or memmap=xxM$yyM to
	 * exclude kernel range. If we really are running on top non-RAM,
	 * we will crash later anyways.
	 */
	if (e820__mapped_all(start, start + size, E820_TYPE_RAM))
		return;

	pr_warn(".text .data .bss are not marked as E820_TYPE_RAM!\n");
	e820__range_remove(start, size, E820_TYPE_RAM, 0);
	e820__range_add(start, size, E820_TYPE_RAM);
}

static void __init early_reserve_memory(void)
{
	/*
	 * Reserve the memory occupied by the kernel between _text and
	 * __end_of_kernel_reserve symbols. Any kernel sections after the
	 * __end_of_kernel_reserve symbol must be explicitly reserved with a
	 * separate memblock_reserve() or they will be discarded.
	 */
	memblock_reserve(__pa_symbol(_text),
			 (unsigned long)__end_of_kernel_reserve - (unsigned long)_text);

	/*
	 * The first 4Kb of memory is a BIOS owned area, but generally it is
	 * not listed as such in the E820 table.
	 *
	 * Reserve the first 64K of memory since some BIOSes are known to
	 * corrupt low memory. After the real mode trampoline is allocated the
	 * rest of the memory below 640k is reserved.
	 *
	 * In addition, make sure page 0 is always reserved because on
	 * systems with L1TF its contents can be leaked to user processes.
	 */
	memblock_reserve(0, SZ_64K);

	early_reserve_initrd();

	memblock_x86_reserve_range_setup_data();

	reserve_ibft_region();
	reserve_bios_regions();
	trim_snb_memory();
}

/*
 * Dump out kernel offset information on panic.
 */
static int
dump_kernel_offset(struct notifier_block *self, unsigned long v, void *p)
{
	if (kaslr_enabled()) {
		pr_emerg("Kernel Offset: 0x%lx from 0x%lx (relocation range: 0x%lx-0x%lx)\n",
			 kaslr_offset(),
			 __START_KERNEL,
			 __START_KERNEL_map,
			 MODULES_VADDR-1);
	} else {
		pr_emerg("Kernel Offset: disabled\n");
	}

	return 0;
}

void x86_configure_nx(void)
{
	if (boot_cpu_has(X86_FEATURE_NX))
		__supported_pte_mask |= _PAGE_NX;
	else
		__supported_pte_mask &= ~_PAGE_NX;
}

static void __init x86_report_nx(void)
{
	if (!boot_cpu_has(X86_FEATURE_NX)) {
		printk(KERN_NOTICE "Notice: NX (Execute Disable) protection "
		       "missing in CPU!\n");
	} else {
#if defined(CONFIG_X86_64) || defined(CONFIG_X86_PAE)
		printk(KERN_INFO "NX (Execute Disable) protection: active\n");
#else
		/* 32bit non-PAE kernel, NX cannot be used */
		printk(KERN_NOTICE "Notice: NX (Execute Disable) protection "
		       "cannot be enabled: non-PAE kernel!\n");
#endif
	}
}

/*
 * Determine if we were loaded by an EFI loader.  If so, then we have also been
 * passed the efi memmap, systab, etc., so we should use these data structures
 * for initialization.  Note, the efi init code path is determined by the
 * global efi_enabled. This allows the same kernel image to be used on existing
 * systems (with a traditional BIOS) as well as on EFI systems.
 */
/*
 * setup_arch - architecture-specific boot-time initializations
 *
 * Note: On x86_64, fixmaps are ready for use even before this is called.
 */

void __init setup_arch(char **cmdline_p)
{
#ifdef CONFIG_X86_32
	memcpy(&boot_cpu_data, &new_cpu_data, sizeof(new_cpu_data));

	/*
	 * copy kernel address range established so far and switch
	 * to the proper swapper page table
	 */
	clone_pgd_range(swapper_pg_dir     + KERNEL_PGD_BOUNDARY,
			initial_page_table + KERNEL_PGD_BOUNDARY,
			KERNEL_PGD_PTRS);

	load_cr3(swapper_pg_dir);
	/*
	 * Note: Quark X1000 CPUs advertise PGE incorrectly and require
	 * a cr3 based tlb flush, so the following __flush_tlb_all()
	 * will not flush anything because the CPU quirk which clears
	 * X86_FEATURE_PGE has not been invoked yet. Though due to the
	 * load_cr3() above the TLB has been flushed already. The
	 * quirk is invoked before subsequent calls to __flush_tlb_all()
	 * so proper operation is guaranteed.
	 */
	__flush_tlb_all();
#else
	printk(KERN_INFO "Command line: %s\n", boot_command_line);
	boot_cpu_data.x86_phys_bits = MAX_PHYSMEM_BITS;
#endif

	/*
	 * If we have OLPC OFW, we might end up relocating the fixmap due to
	 * reserve_top(), so do this before touching the ioremap area.
	 */
	olpc_ofw_detect();

	idt_setup_early_traps();
	early_cpu_init();
	jump_label_init();
	static_call_init();
	early_ioremap_init();

	setup_olpc_ofw_pgd();

	ROOT_DEV = old_decode_dev(boot_params.hdr.root_dev);
	screen_info = boot_params.screen_info;
	edid_info = boot_params.edid_info;
#ifdef CONFIG_X86_32
	apm_info.bios = boot_params.apm_bios_info;
	ist_info = boot_params.ist_info;
#endif
	saved_video_mode = boot_params.hdr.vid_mode;
	bootloader_type = boot_params.hdr.type_of_loader;
	if ((bootloader_type >> 4) == 0xe) {
		bootloader_type &= 0xf;
		bootloader_type |= (boot_params.hdr.ext_loader_type+0x10) << 4;
	}
	bootloader_version  = bootloader_type & 0xf;
	bootloader_version |= boot_params.hdr.ext_loader_ver << 4;

#ifdef CONFIG_BLK_DEV_RAM
	rd_image_start = boot_params.hdr.ram_size & RAMDISK_IMAGE_START_MASK;
#endif
#ifdef CONFIG_EFI
	if (!strncmp((char *)&boot_params.efi_info.efi_loader_signature,
		     EFI32_LOADER_SIGNATURE, 4)) {
		set_bit(EFI_BOOT, &efi.flags);
	} else if (!strncmp((char *)&boot_params.efi_info.efi_loader_signature,
		     EFI64_LOADER_SIGNATURE, 4)) {
		set_bit(EFI_BOOT, &efi.flags);
		set_bit(EFI_64BIT, &efi.flags);
	}
#endif

	x86_init.oem.arch_setup();

	/*
	 * Do some memory reservations *before* memory is added to memblock, so
	 * memblock allocations won't overwrite it.
	 *
	 * After this point, everything still needed from the boot loader or
	 * firmware or kernel text should be early reserved or marked not RAM in
	 * e820. All other memory is free game.
	 *
	 * This call needs to happen before e820__memory_setup() which calls the
	 * xen_memory_setup() on Xen dom0 which relies on the fact that those
	 * early reservations have happened already.
	 */
	early_reserve_memory();

	iomem_resource.end = (1ULL << boot_cpu_data.x86_phys_bits) - 1;
	e820__memory_setup();
	parse_setup_data();

	copy_edd();

	if (!boot_params.hdr.root_flags)
		root_mountflags &= ~MS_RDONLY;
	setup_initial_init_mm(_text, _etext, _edata, (void *)_brk_end);

	code_resource.start = __pa_symbol(_text);
	code_resource.end = __pa_symbol(_etext)-1;
	rodata_resource.start = __pa_symbol(__start_rodata);
	rodata_resource.end = __pa_symbol(__end_rodata)-1;
	data_resource.start = __pa_symbol(_sdata);
	data_resource.end = __pa_symbol(_edata)-1;
	bss_resource.start = __pa_symbol(__bss_start);
	bss_resource.end = __pa_symbol(__bss_stop)-1;

#ifdef CONFIG_CMDLINE_BOOL
#ifdef CONFIG_CMDLINE_OVERRIDE
	strscpy(boot_command_line, builtin_cmdline, COMMAND_LINE_SIZE);
#else
	if (builtin_cmdline[0]) {
		/* append boot loader cmdline to builtin */
		strlcat(builtin_cmdline, " ", COMMAND_LINE_SIZE);
		strlcat(builtin_cmdline, boot_command_line, COMMAND_LINE_SIZE);
		strscpy(boot_command_line, builtin_cmdline, COMMAND_LINE_SIZE);
	}
#endif
#endif

	strscpy(command_line, boot_command_line, COMMAND_LINE_SIZE);
	*cmdline_p = command_line;

	/*
	 * x86_configure_nx() is called before parse_early_param() to detect
	 * whether hardware doesn't support NX (so that the early EHCI debug
	 * console setup can safely call set_fixmap()).
	 */
	x86_configure_nx();

	parse_early_param();

	if (efi_enabled(EFI_BOOT))
		efi_memblock_x86_reserve_range();

#ifdef CONFIG_MEMORY_HOTPLUG
	/*
	 * Memory used by the kernel cannot be hot-removed because Linux
	 * cannot migrate the kernel pages. When memory hotplug is
	 * enabled, we should prevent memblock from allocating memory
	 * for the kernel.
	 *
	 * ACPI SRAT records all hotpluggable memory ranges. But before
	 * SRAT is parsed, we don't know about it.
	 *
	 * The kernel image is loaded into memory at very early time. We
	 * cannot prevent this anyway. So on NUMA system, we set any
	 * node the kernel resides in as un-hotpluggable.
	 *
	 * Since on modern servers, one node could have double-digit
	 * gigabytes memory, we can assume the memory around the kernel
	 * image is also un-hotpluggable. So before SRAT is parsed, just
	 * allocate memory near the kernel image to try the best to keep
	 * the kernel away from hotpluggable memory.
	 */
	if (movable_node_is_enabled())
		memblock_set_bottom_up(true);
#endif

	x86_report_nx();

	if (acpi_mps_check()) {
#ifdef CONFIG_X86_LOCAL_APIC
		disable_apic = 1;
#endif
		setup_clear_cpu_cap(X86_FEATURE_APIC);
	}

	e820__reserve_setup_data();
	e820__finish_early_params();

	if (efi_enabled(EFI_BOOT))
		efi_init();

	dmi_setup();

	/*
	 * VMware detection requires dmi to be available, so this
	 * needs to be done after dmi_setup(), for the boot CPU.
	 */
	init_hypervisor_platform();

	tsc_early_init();
	x86_init.resources.probe_roms();

	/* after parse_early_param, so could debug it */
	insert_resource(&iomem_resource, &code_resource);
	insert_resource(&iomem_resource, &rodata_resource);
	insert_resource(&iomem_resource, &data_resource);
	insert_resource(&iomem_resource, &bss_resource);

	e820_add_kernel_range();
	trim_bios_range();
#ifdef CONFIG_X86_32
	if (ppro_with_ram_bug()) {
		e820__range_update(0x70000000ULL, 0x40000ULL, E820_TYPE_RAM,
				  E820_TYPE_RESERVED);
		e820__update_table(e820_table);
		printk(KERN_INFO "fixed physical RAM map:\n");
		e820__print_table("bad_ppro");
	}
#else
	early_gart_iommu_check();
#endif

	/*
	 * partially used pages are not usable - thus
	 * we are rounding upwards:
	 */
	max_pfn = e820__end_of_ram_pfn();

	/* update e820 for memory not covered by WB MTRRs */
	if (IS_ENABLED(CONFIG_MTRR))
		mtrr_bp_init();
	else
		pat_disable("PAT support disabled because CONFIG_MTRR is disabled in the kernel.");

	if (mtrr_trim_uncached_memory(max_pfn))
		max_pfn = e820__end_of_ram_pfn();

	max_possible_pfn = max_pfn;

	/*
	 * This call is required when the CPU does not support PAT. If
	 * mtrr_bp_init() invoked it already via pat_init() the call has no
	 * effect.
	 */
	init_cache_modes();

	/*
	 * Define random base addresses for memory sections after max_pfn is
	 * defined and before each memory section base is used.
	 */
	kernel_randomize_memory();

#ifdef CONFIG_X86_32
	/* max_low_pfn get updated here */
	find_low_pfn_range();
#else
	check_x2apic();

	/* How many end-of-memory variables you have, grandma! */
	/* need this before calling reserve_initrd */
	if (max_pfn > (1UL<<(32 - PAGE_SHIFT)))
		max_low_pfn = e820__end_of_low_ram_pfn();
	else
		max_low_pfn = max_pfn;

	high_memory = (void *)__va(max_pfn * PAGE_SIZE - 1) + 1;
#endif

	/*
	 * Find and reserve possible boot-time SMP configuration:
	 */
	find_smp_config();

	early_alloc_pgt_buf();

	/*
	 * Need to conclude brk, before e820__memblock_setup()
	 * it could use memblock_find_in_range, could overlap with
	 * brk area.
	 */
	reserve_brk();

	cleanup_highmap();

	memblock_set_current_limit(ISA_END_ADDRESS);
	e820__memblock_setup();

	/*
	 * Needs to run after memblock setup because it needs the physical
	 * memory size.
	 */
	sev_setup_arch();

	efi_fake_memmap();
	efi_find_mirror();
	efi_esrt_init();
	efi_mokvar_table_init();

	/*
	 * The EFI specification says that boot service code won't be
	 * called after ExitBootServices(). This is, in fact, a lie.
	 */
	efi_reserve_boot_services();

	/* preallocate 4k for mptable mpc */
	e820__memblock_alloc_reserved_mpc_new();

#ifdef CONFIG_X86_CHECK_BIOS_CORRUPTION
	setup_bios_corruption_check();
#endif

#ifdef CONFIG_X86_32
	printk(KERN_DEBUG "initial memory mapped: [mem 0x00000000-%#010lx]\n",
			(max_pfn_mapped<<PAGE_SHIFT) - 1);
#endif

	/*
	 * Find free memory for the real mode trampoline and place it there. If
	 * there is not enough free memory under 1M, on EFI-enabled systems
	 * there will be additional attempt to reclaim the memory for the real
	 * mode trampoline at efi_free_boot_services().
	 *
	 * Unconditionally reserve the entire first 1M of RAM because BIOSes
	 * are known to corrupt low memory and several hundred kilobytes are not
	 * worth complex detection what memory gets clobbered. Windows does the
	 * same thing for very similar reasons.
	 *
	 * Moreover, on machines with SandyBridge graphics or in setups that use
	 * crashkernel the entire 1M is reserved anyway.
	 */
	reserve_real_mode();

	init_mem_mapping();

	idt_setup_early_pf();

	/*
	 * Update mmu_cr4_features (and, indirectly, trampoline_cr4_features)
	 * with the current CR4 value.  This may not be necessary, but
	 * auditing all the early-boot CR4 manipulation would be needed to
	 * rule it out.
	 *
	 * Mask off features that don't work outside long mode (just
	 * PCIDE for now).
	 */
	mmu_cr4_features = __read_cr4() & ~X86_CR4_PCIDE;

	memblock_set_current_limit(get_max_mapped());

	/*
	 * NOTE: On x86-32, only from this point on, fixmaps are ready for use.
	 */

#ifdef CONFIG_PROVIDE_OHCI1394_DMA_INIT
	if (init_ohci1394_dma_early)
		init_ohci1394_dma_on_all_controllers();
#endif
	/* Allocate bigger log buffer */
	setup_log_buf(1);

	if (efi_enabled(EFI_BOOT)) {
		switch (boot_params.secure_boot) {
		case efi_secureboot_mode_disabled:
			pr_info("Secure boot disabled\n");
			break;
		case efi_secureboot_mode_enabled:
			pr_info("Secure boot enabled\n");
			break;
		default:
			pr_info("Secure boot could not be determined\n");
			break;
		}
	}

	reserve_initrd();

	acpi_table_upgrade();
	/* Look for ACPI tables and reserve memory occupied by them. */
	acpi_boot_table_init();

	vsmp_init();

	io_delay_init();

	early_platform_quirks();

	early_acpi_boot_init();

	initmem_init();
	dma_contiguous_reserve(max_pfn_mapped << PAGE_SHIFT);

	if (boot_cpu_has(X86_FEATURE_GBPAGES))
		hugetlb_cma_reserve(PUD_SHIFT - PAGE_SHIFT);

	/*
	 * Reserve memory for crash kernel after SRAT is parsed so that it
	 * won't consume hotpluggable memory.
	 */
	reserve_crashkernel();

	memblock_find_dma_reserve();

	if (!early_xdbc_setup_hardware())
		early_xdbc_register_console();

	x86_init.paging.pagetable_init();

	kasan_init();

	/*
	 * Sync back kernel address range.
	 *
	 * FIXME: Can the later sync in setup_cpu_entry_areas() replace
	 * this call?
	 */
	sync_initial_page_table();

	tboot_probe();

	map_vsyscall();

	generic_apic_probe();

	early_quirks();

	/*
	 * Read APIC and some other early information from ACPI tables.
	 */
	acpi_boot_init();
	x86_dtb_init();

	/*
	 * get boot-time SMP configuration:
	 */
	get_smp_config();

	/*
	 * Systems w/o ACPI and mptables might not have it mapped the local
	 * APIC yet, but prefill_possible_map() might need to access it.
	 */
	init_apic_mappings();

	prefill_possible_map();

	init_cpu_to_node();
	init_gi_nodes();

	io_apic_init_mappings();

	x86_init.hyper.guest_late_init();

	e820__reserve_resources();
	e820__register_nosave_regions(max_pfn);

	x86_init.resources.reserve_resources();

	e820__setup_pci_gap();

#ifdef CONFIG_VT
#if defined(CONFIG_VGA_CONSOLE)
	if (!efi_enabled(EFI_BOOT) || (efi_mem_type(0xa0000) != EFI_CONVENTIONAL_MEMORY))
		conswitchp = &vga_con;
#endif
#endif
	x86_init.oem.banner();

	x86_init.timers.wallclock_init();

	/*
	 * This needs to run before setup_local_APIC() which soft-disables the
	 * local APIC temporarily and that masks the thermal LVT interrupt,
	 * leading to softlockups on machines which have configured SMI
	 * interrupt delivery.
	 */
	therm_lvt_init();

	mcheck_init();

	register_refined_jiffies(CLOCK_TICK_RATE);

#ifdef CONFIG_EFI
	if (efi_enabled(EFI_BOOT))
		efi_apply_memmap_quirks();
#endif

	unwind_init();
}

#ifdef CONFIG_X86_32

static struct resource video_ram_resource = {
	.name	= "Video RAM area",
	.start	= 0xa0000,
	.end	= 0xbffff,
	.flags	= IORESOURCE_BUSY | IORESOURCE_MEM
};

void __init i386_reserve_resources(void)
{
	request_resource(&iomem_resource, &video_ram_resource);
	reserve_standard_io_resources();
}

#endif /* CONFIG_X86_32 */

static struct notifier_block kernel_offset_notifier = {
	.notifier_call = dump_kernel_offset
};

static int __init register_kernel_offset_dumper(void)
{
	atomic_notifier_chain_register(&panic_notifier_list,
					&kernel_offset_notifier);
	return 0;
}
__initcall(register_kernel_offset_dumper);<|MERGE_RESOLUTION|>--- conflicted
+++ resolved
@@ -416,10 +416,9 @@
 		case SETUP_EFI:
 			parse_efi_setup(pa_data, data_len);
 			break;
-<<<<<<< HEAD
 		case SETUP_IMA:
 			add_early_ima_buffer(pa_data);
-=======
+			break;
 		case SETUP_RNG_SEED:
 			data = early_memremap(pa_data, data_len);
 			add_bootloader_randomness(data->data, data->len);
@@ -428,7 +427,6 @@
 			/* Zero length in case we find ourselves back here by accident. */
 			memzero_explicit(&data->len, sizeof(data->len));
 			early_memunmap(data, data_len);
->>>>>>> c337d5c7
 			break;
 		default:
 			break;
