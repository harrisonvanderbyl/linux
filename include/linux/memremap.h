--- conflicted
+++ resolved
@@ -10,65 +10,6 @@
 struct resource;
 struct device;
 
-<<<<<<< HEAD
-/**
- * struct vmem_altmap - pre-allocated storage for vmemmap_populate
- * @base_pfn: base of the entire dev_pagemap mapping
- * @reserve: pages mapped, but reserved for driver use (relative to @base)
- * @free: free pages set aside in the mapping for memmap storage
- * @align: pages reserved to meet allocation alignments
- * @alloc: track pages consumed, private to vmemmap_populate()
- */
-struct vmem_altmap {
-	unsigned long base_pfn;
-	const unsigned long end_pfn;
-	const unsigned long reserve;
-	unsigned long free;
-	unsigned long align;
-	unsigned long alloc;
-};
-
-/*
- * Specialize ZONE_DEVICE memory into multiple types each has a different
- * usage.
- *
- * MEMORY_DEVICE_PRIVATE:
- * Device memory that is not directly addressable by the CPU: CPU can neither
- * read nor write private memory. In this case, we do still have struct pages
- * backing the device memory. Doing so simplifies the implementation, but it is
- * important to remember that there are certain points at which the struct page
- * must be treated as an opaque object, rather than a "normal" struct page.
- *
- * A more complete discussion of unaddressable memory may be found in
- * include/linux/hmm.h and Documentation/mm/hmm.rst.
- *
- * MEMORY_DEVICE_FS_DAX:
- * Host memory that has similar access semantics as System RAM i.e. DMA
- * coherent and supports page pinning. In support of coordinating page
- * pinning vs other operations MEMORY_DEVICE_FS_DAX arranges for a
- * wakeup event whenever a page is unpinned and becomes idle. This
- * wakeup is used to coordinate physical address space management (ex:
- * fs truncate/hole punch) vs pinned pages (ex: device dma).
- *
- * MEMORY_DEVICE_GENERIC:
- * Host memory that has similar access semantics as System RAM i.e. DMA
- * coherent and supports page pinning. This is for example used by DAX devices
- * that expose memory using a character device.
- *
- * MEMORY_DEVICE_PCI_P2PDMA:
- * Device memory residing in a PCI BAR intended for use with Peer-to-Peer
- * transactions.
- */
-enum memory_type {
-	/* 0 is reserved to catch uninitialized type fields */
-	MEMORY_DEVICE_PRIVATE = 1,
-	MEMORY_DEVICE_FS_DAX,
-	MEMORY_DEVICE_GENERIC,
-	MEMORY_DEVICE_PCI_P2PDMA,
-};
-
-=======
->>>>>>> 1c473006
 struct dev_pagemap_ops {
 	/*
 	 * Called once the page refcount reaches 0.  The reference count will be
