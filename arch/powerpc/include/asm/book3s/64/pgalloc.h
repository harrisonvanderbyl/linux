/* SPDX-License-Identifier: GPL-2.0-or-later */
#ifndef _ASM_POWERPC_BOOK3S_64_PGALLOC_H
#define _ASM_POWERPC_BOOK3S_64_PGALLOC_H
/*
 */

#include <linux/slab.h>
#include <linux/cpumask.h>
#include <linux/kmemleak.h>
#include <linux/percpu.h>

struct vmemmap_backing {
	struct vmemmap_backing *list;
	unsigned long phys;
	unsigned long virt_addr;
};
extern struct vmemmap_backing *vmemmap_list;

<<<<<<< HEAD
/*
 * Functions that deal with pagetables that could be at any level of
 * the table need to be passed an "index_size" so they know how to
 * handle allocation.  For PTE pages (which are linked to a struct
 * page for now, and drawn from the main get_free_pages() pool), the
 * allocation size will be (2^index_size * sizeof(pointer)) and
 * allocations are drawn from the kmem_cache in PGT_CACHE(index_size).
 *
 * The maximum index size needs to be big enough to allow any
 * pagetable sizes we need, but small enough to fit in the low bits of
 * any page table pointer.  In other words all pagetables, even tiny
 * ones, must be aligned to allow at least enough low 0 bits to
 * contain this value.  This value is also used as a mask, so it must
 * be one less than a power of two.
 */
#define MAX_PGTABLE_INDEX_SIZE	0xf

extern struct kmem_cache *pgtable_cache[];
#define PGT_CACHE(shift) pgtable_cache[shift]

extern pte_t *pte_fragment_alloc(struct mm_struct *, int);
=======
>>>>>>> 0ecfebd2
extern pmd_t *pmd_fragment_alloc(struct mm_struct *, unsigned long);
extern void pmd_fragment_free(unsigned long *);
extern void pgtable_free_tlb(struct mmu_gather *tlb, void *table, int shift);
#ifdef CONFIG_SMP
extern void __tlb_remove_table(void *_table);
#endif
void pte_frag_destroy(void *pte_frag);

static inline pgd_t *radix__pgd_alloc(struct mm_struct *mm)
{
#ifdef CONFIG_PPC_64K_PAGES
	return (pgd_t *)__get_free_page(pgtable_gfp_flags(mm, PGALLOC_GFP));
#else
	struct page *page;
	page = alloc_pages(pgtable_gfp_flags(mm, PGALLOC_GFP | __GFP_RETRY_MAYFAIL),
				4);
	if (!page)
		return NULL;
	return (pgd_t *) page_address(page);
#endif
}

static inline void radix__pgd_free(struct mm_struct *mm, pgd_t *pgd)
{
#ifdef CONFIG_PPC_64K_PAGES
	free_page((unsigned long)pgd);
#else
	free_pages((unsigned long)pgd, 4);
#endif
}

static inline pgd_t *pgd_alloc(struct mm_struct *mm)
{
	pgd_t *pgd;

	if (radix_enabled())
		return radix__pgd_alloc(mm);

	pgd = kmem_cache_alloc(PGT_CACHE(PGD_INDEX_SIZE),
			       pgtable_gfp_flags(mm, GFP_KERNEL));
	if (unlikely(!pgd))
		return pgd;

	/*
	 * Don't scan the PGD for pointers, it contains references to PUDs but
	 * those references are not full pointers and so can't be recognised by
	 * kmemleak.
	 */
	kmemleak_no_scan(pgd);

	/*
	 * With hugetlb, we don't clear the second half of the page table.
	 * If we share the same slab cache with the pmd or pud level table,
	 * we need to make sure we zero out the full table on alloc.
	 * With 4K we don't store slot in the second half. Hence we don't
	 * need to do this for 4k.
	 */
#if defined(CONFIG_HUGETLB_PAGE) && defined(CONFIG_PPC_64K_PAGES) && \
	(H_PGD_INDEX_SIZE == H_PUD_CACHE_INDEX)
	memset(pgd, 0, PGD_TABLE_SIZE);
#endif
	return pgd;
}

static inline void pgd_free(struct mm_struct *mm, pgd_t *pgd)
{
	if (radix_enabled())
		return radix__pgd_free(mm, pgd);
	kmem_cache_free(PGT_CACHE(PGD_INDEX_SIZE), pgd);
}

static inline void pgd_populate(struct mm_struct *mm, pgd_t *pgd, pud_t *pud)
{
	*pgd =  __pgd(__pgtable_ptr_val(pud) | PGD_VAL_BITS);
}

static inline pud_t *pud_alloc_one(struct mm_struct *mm, unsigned long addr)
{
	pud_t *pud;

	pud = kmem_cache_alloc(PGT_CACHE(PUD_CACHE_INDEX),
			       pgtable_gfp_flags(mm, GFP_KERNEL));
	/*
	 * Tell kmemleak to ignore the PUD, that means don't scan it for
	 * pointers and don't consider it a leak. PUDs are typically only
	 * referred to by their PGD, but kmemleak is not able to recognise those
	 * as pointers, leading to false leak reports.
	 */
	kmemleak_ignore(pud);

	return pud;
}

static inline void pud_free(struct mm_struct *mm, pud_t *pud)
{
	kmem_cache_free(PGT_CACHE(PUD_CACHE_INDEX), pud);
}

static inline void pud_populate(struct mm_struct *mm, pud_t *pud, pmd_t *pmd)
{
	*pud = __pud(__pgtable_ptr_val(pmd) | PUD_VAL_BITS);
}

static inline void __pud_free_tlb(struct mmu_gather *tlb, pud_t *pud,
				  unsigned long address)
{
	/*
	 * By now all the pud entries should be none entries. So go
	 * ahead and flush the page walk cache
	 */
	flush_tlb_pgtable(tlb, address);
	pgtable_free_tlb(tlb, pud, PUD_INDEX);
}

static inline pmd_t *pmd_alloc_one(struct mm_struct *mm, unsigned long addr)
{
	return pmd_fragment_alloc(mm, addr);
}

static inline void pmd_free(struct mm_struct *mm, pmd_t *pmd)
{
	pmd_fragment_free((unsigned long *)pmd);
}

static inline void __pmd_free_tlb(struct mmu_gather *tlb, pmd_t *pmd,
				  unsigned long address)
{
	/*
	 * By now all the pud entries should be none entries. So go
	 * ahead and flush the page walk cache
	 */
	flush_tlb_pgtable(tlb, address);
	return pgtable_free_tlb(tlb, pmd, PMD_INDEX);
}

static inline void pmd_populate_kernel(struct mm_struct *mm, pmd_t *pmd,
				       pte_t *pte)
{
	*pmd = __pmd(__pgtable_ptr_val(pte) | PMD_VAL_BITS);
}

static inline void pmd_populate(struct mm_struct *mm, pmd_t *pmd,
				pgtable_t pte_page)
{
	*pmd = __pmd(__pgtable_ptr_val(pte_page) | PMD_VAL_BITS);
<<<<<<< HEAD
}

static inline pgtable_t pmd_pgtable(pmd_t pmd)
{
	return (pgtable_t)pmd_page_vaddr(pmd);
}

static inline pte_t *pte_alloc_one_kernel(struct mm_struct *mm)
{
	return (pte_t *)pte_fragment_alloc(mm, 1);
}

static inline pgtable_t pte_alloc_one(struct mm_struct *mm)
{
	return (pgtable_t)pte_fragment_alloc(mm, 0);
}

static inline void pte_free_kernel(struct mm_struct *mm, pte_t *pte)
{
	pte_fragment_free((unsigned long *)pte, 1);
}

static inline void pte_free(struct mm_struct *mm, pgtable_t ptepage)
{
	pte_fragment_free((unsigned long *)ptepage, 0);
=======
>>>>>>> 0ecfebd2
}

static inline void __pte_free_tlb(struct mmu_gather *tlb, pgtable_t table,
				  unsigned long address)
{
	/*
	 * By now all the pud entries should be none entries. So go
	 * ahead and flush the page walk cache
	 */
	flush_tlb_pgtable(tlb, address);
	pgtable_free_tlb(tlb, table, PTE_INDEX);
}

extern atomic_long_t direct_pages_count[MMU_PAGE_COUNT];
static inline void update_page_count(int psize, long count)
{
	if (IS_ENABLED(CONFIG_PROC_FS))
		atomic_long_add(count, &direct_pages_count[psize]);
}

#endif /* _ASM_POWERPC_BOOK3S_64_PGALLOC_H */<|MERGE_RESOLUTION|>--- conflicted
+++ resolved
@@ -16,30 +16,6 @@
 };
 extern struct vmemmap_backing *vmemmap_list;
 
-<<<<<<< HEAD
-/*
- * Functions that deal with pagetables that could be at any level of
- * the table need to be passed an "index_size" so they know how to
- * handle allocation.  For PTE pages (which are linked to a struct
- * page for now, and drawn from the main get_free_pages() pool), the
- * allocation size will be (2^index_size * sizeof(pointer)) and
- * allocations are drawn from the kmem_cache in PGT_CACHE(index_size).
- *
- * The maximum index size needs to be big enough to allow any
- * pagetable sizes we need, but small enough to fit in the low bits of
- * any page table pointer.  In other words all pagetables, even tiny
- * ones, must be aligned to allow at least enough low 0 bits to
- * contain this value.  This value is also used as a mask, so it must
- * be one less than a power of two.
- */
-#define MAX_PGTABLE_INDEX_SIZE	0xf
-
-extern struct kmem_cache *pgtable_cache[];
-#define PGT_CACHE(shift) pgtable_cache[shift]
-
-extern pte_t *pte_fragment_alloc(struct mm_struct *, int);
-=======
->>>>>>> 0ecfebd2
 extern pmd_t *pmd_fragment_alloc(struct mm_struct *, unsigned long);
 extern void pmd_fragment_free(unsigned long *);
 extern void pgtable_free_tlb(struct mmu_gather *tlb, void *table, int shift);
@@ -185,34 +161,6 @@
 				pgtable_t pte_page)
 {
 	*pmd = __pmd(__pgtable_ptr_val(pte_page) | PMD_VAL_BITS);
-<<<<<<< HEAD
-}
-
-static inline pgtable_t pmd_pgtable(pmd_t pmd)
-{
-	return (pgtable_t)pmd_page_vaddr(pmd);
-}
-
-static inline pte_t *pte_alloc_one_kernel(struct mm_struct *mm)
-{
-	return (pte_t *)pte_fragment_alloc(mm, 1);
-}
-
-static inline pgtable_t pte_alloc_one(struct mm_struct *mm)
-{
-	return (pgtable_t)pte_fragment_alloc(mm, 0);
-}
-
-static inline void pte_free_kernel(struct mm_struct *mm, pte_t *pte)
-{
-	pte_fragment_free((unsigned long *)pte, 1);
-}
-
-static inline void pte_free(struct mm_struct *mm, pgtable_t ptepage)
-{
-	pte_fragment_free((unsigned long *)ptepage, 0);
-=======
->>>>>>> 0ecfebd2
 }
 
 static inline void __pte_free_tlb(struct mmu_gather *tlb, pgtable_t table,
