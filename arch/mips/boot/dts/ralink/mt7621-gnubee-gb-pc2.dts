// SPDX-License-Identifier: (GPL-2.0-only OR BSD-2-Clause)
/dts-v1/;

#include "mt7621.dtsi"

#include <dt-bindings/gpio/gpio.h>
#include <dt-bindings/input/input.h>

/ {
	compatible = "gnubee,gb-pc2", "mediatek,mt7621-soc";
	model = "GB-PC2";

	memory@0 {
		device_type = "memory";
		reg = <0x00000000 0x1c000000>,
		      <0x20000000 0x04000000>;
	};

	chosen {
		bootargs = "console=ttyS0,57600";
	};

	gpio-keys {
		compatible = "gpio-keys";

		key-reset {
			label = "reset";
			gpios = <&gpio 18 GPIO_ACTIVE_HIGH>;
			linux,code = <KEY_RESTART>;
		};
	};

	gpio-leds {
		compatible = "gpio-leds";

		ethblack-green {
			label = "green:ethblack";
			gpios = <&gpio 3 GPIO_ACTIVE_LOW>;
		};

		ethblue-green {
			label = "green:ethblue";
			gpios = <&gpio 4 GPIO_ACTIVE_LOW>;
		};

		ethyellow-green {
			label = "green:ethyellow";
			gpios = <&gpio 15 GPIO_ACTIVE_LOW>;
		};

		ethyellow-orange {
			label = "orange:ethyellow";
			gpios = <&gpio 13 GPIO_ACTIVE_LOW>;
		};

		power {
			label = "green:power";
			gpios = <&gpio 6 GPIO_ACTIVE_LOW>;
			linux,default-trigger = "default-on";
		};

		system {
			label = "green:system";
			gpios = <&gpio 8 GPIO_ACTIVE_LOW>;
			linux,default-trigger = "disk-activity";
		};
	};
};

&mmc {
	status = "okay";
};

&spi0 {
	status = "okay";

	flash@0 {
		#address-cells = <1>;
		#size-cells = <1>;
		compatible = "jedec,spi-nor";
		reg = <0>;
		spi-max-frequency = <50000000>;
		broken-flash-reset;

		partition@0 {
			label = "u-boot";
			reg = <0x0 0x30000>;
			read-only;
		};

		partition@30000 {
			label = "u-boot-env";
			reg = <0x30000 0x10000>;
			read-only;
		};

		factory: partition@40000 {
			label = "factory";
			reg = <0x40000 0x10000>;
			read-only;
		};

		partition@50000 {
			label = "firmware";
			reg = <0x50000 0x1fb0000>;
		};
	};
};

&pcie {
	status = "okay";
};

&gmac1 {
	status = "okay";
<<<<<<< HEAD
	phy-handle = <&ethphy7>;
};

&mdio {
	ethphy7: ethernet-phy@7 {
		reg = <7>;
=======
	phy-handle = <&ethphy5>;
};

&mdio {
	ethphy5: ethernet-phy@5 {
		reg = <5>;
>>>>>>> 7365df19
		phy-mode = "rgmii-rxid";
	};
};

&switch0 {
	ports {
		port@0 {
			status = "okay";
			label = "ethblack";
		};

		port@4 {
			status = "okay";
			label = "ethblue";
		};
	};
};<|MERGE_RESOLUTION|>--- conflicted
+++ resolved
@@ -113,21 +113,12 @@
 
 &gmac1 {
 	status = "okay";
-<<<<<<< HEAD
-	phy-handle = <&ethphy7>;
-};
-
-&mdio {
-	ethphy7: ethernet-phy@7 {
-		reg = <7>;
-=======
 	phy-handle = <&ethphy5>;
 };
 
 &mdio {
 	ethphy5: ethernet-phy@5 {
 		reg = <5>;
->>>>>>> 7365df19
 		phy-mode = "rgmii-rxid";
 	};
 };
