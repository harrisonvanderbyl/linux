--- conflicted
+++ resolved
@@ -142,14 +142,9 @@
 		next = pmd_addr_end(addr, end);
 		if (pmd_trans_huge(*pmd)) {
 			if (next - addr != HPAGE_PMD_SIZE)
-<<<<<<< HEAD
 				split_huge_page_pmd(vma, addr, pmd);
-			else if (change_huge_pmd(vma, pmd, addr, newprot))
-=======
-				split_huge_page_pmd(vma->vm_mm, pmd);
 			else if (change_huge_pmd(vma, pmd, addr, newprot, prot_numa)) {
 				pages += HPAGE_PMD_NR;
->>>>>>> 4fc3f1d6
 				continue;
 			}
 			/* fall through */
