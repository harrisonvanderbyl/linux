--- conflicted
+++ resolved
@@ -752,14 +752,11 @@
 #endif
 };
 
-<<<<<<< HEAD
-=======
 static inline bool is_smb1(struct TCP_Server_Info *server)
 {
 	return HEADER_PREAMBLE_SIZE(server) != 0;
 }
 
->>>>>>> 7365df19
 static inline void cifs_server_lock(struct TCP_Server_Info *server)
 {
 	unsigned int nofs_flag = memalloc_nofs_save();
@@ -1136,45 +1133,6 @@
 	struct timespec64 cf_mtime;
 	struct timespec64 cf_ctime;
 	u32             cf_cifstag;
-<<<<<<< HEAD
-};
-
-struct cached_dirent {
-	struct list_head entry;
-	char *name;
-	int namelen;
-	loff_t pos;
-
-	struct cifs_fattr fattr;
-};
-
-struct cached_dirents {
-	bool is_valid:1;
-	bool is_failed:1;
-	struct dir_context *ctx; /*
-				  * Only used to make sure we only take entries
-				  * from a single context. Never dereferenced.
-				  */
-	struct mutex de_mutex;
-	int pos;		 /* Expected ctx->pos */
-	struct list_head entries;
-};
-
-struct cached_fid {
-	bool is_valid:1;	/* Do we have a useable root fid */
-	bool file_all_info_is_valid:1;
-	bool has_lease:1;
-	unsigned long time; /* jiffies of when lease was taken */
-	struct kref refcount;
-	struct cifs_fid *fid;
-	struct mutex fid_mutex;
-	struct cifs_tcon *tcon;
-	struct dentry *dentry;
-	struct work_struct lease_break;
-	struct smb2_file_all_info file_all_info;
-	struct cached_dirents dirents;
-=======
->>>>>>> 7365df19
 };
 
 /*
@@ -2145,15 +2103,9 @@
 	return is_tcon_dfs(tcon) || (ref && (ref->flags & DFSREF_REFERRAL_SERVER));
 }
 
-<<<<<<< HEAD
-static inline u64 cifs_flock_len(struct file_lock *fl)
-{
-	return fl->fl_end == OFFSET_MAX ? 0 : fl->fl_end - fl->fl_start + 1;
-=======
 static inline u64 cifs_flock_len(const struct file_lock *fl)
 {
 	return (u64)fl->fl_end - fl->fl_start + 1;
->>>>>>> 7365df19
 }
 
 static inline size_t ntlmssp_workstation_name_size(const struct cifs_ses *ses)
