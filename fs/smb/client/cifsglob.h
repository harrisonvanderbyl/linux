--- conflicted
+++ resolved
@@ -253,10 +253,7 @@
 struct cifs_open_info_data {
 	bool adjust_tz;
 	bool reparse_point;
-<<<<<<< HEAD
-=======
 	bool contains_posix_file_info;
->>>>>>> fe0fb583
 	struct {
 		/* ioctl response buffer */
 		struct {
