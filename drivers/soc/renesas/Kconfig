--- conflicted
+++ resolved
@@ -346,13 +346,8 @@
 	select ARCH_RZG2L
 	select AX45MP_L2_CACHE
 	select DMA_GLOBAL_POOL
-<<<<<<< HEAD
 	select ERRATA_ANDES
 	select ERRATA_ANDES_CMO
-=======
-	select ERRATA_ANDES if RISCV_SBI
-	select ERRATA_ANDES_CMO if ERRATA_ANDES
->>>>>>> dfae9478
 	help
 	  This enables support for the Renesas RZ/Five SoC.
 
