/*
 * Copyright(c) 2011-2016 Intel Corporation. All rights reserved.
 *
 * Permission is hereby granted, free of charge, to any person obtaining a
 * copy of this software and associated documentation files (the "Software"),
 * to deal in the Software without restriction, including without limitation
 * the rights to use, copy, modify, merge, publish, distribute, sublicense,
 * and/or sell copies of the Software, and to permit persons to whom the
 * Software is furnished to do so, subject to the following conditions:
 *
 * The above copyright notice and this permission notice (including the next
 * paragraph) shall be included in all copies or substantial portions of the
 * Software.
 *
 * THE SOFTWARE IS PROVIDED "AS IS", WITHOUT WARRANTY OF ANY KIND, EXPRESS OR
 * IMPLIED, INCLUDING BUT NOT LIMITED TO THE WARRANTIES OF MERCHANTABILITY,
 * FITNESS FOR A PARTICULAR PURPOSE AND NONINFRINGEMENT.  IN NO EVENT SHALL
 * THE AUTHORS OR COPYRIGHT HOLDERS BE LIABLE FOR ANY CLAIM, DAMAGES OR OTHER
 * LIABILITY, WHETHER IN AN ACTION OF CONTRACT, TORT OR OTHERWISE, ARISING FROM,
 * OUT OF OR IN CONNECTION WITH THE SOFTWARE OR THE USE OR OTHER DEALINGS IN THE
 * SOFTWARE.
 *
 * Authors:
 *    Zhi Wang <zhi.a.wang@intel.com>
 *
 * Contributors:
 *    Ping Gao <ping.a.gao@intel.com>
 *    Tina Zhang <tina.zhang@intel.com>
 *    Chanbin Du <changbin.du@intel.com>
 *    Min He <min.he@intel.com>
 *    Bing Niu <bing.niu@intel.com>
 *    Zhenyu Wang <zhenyuw@linux.intel.com>
 *
 */

#include <linux/kthread.h>

#include "i915_drv.h"
#include "gvt.h"

#define RING_CTX_OFF(x) \
	offsetof(struct execlist_ring_context, x)

static void set_context_pdp_root_pointer(
		struct execlist_ring_context *ring_context,
		u32 pdp[8])
{
	struct execlist_mmio_pair *pdp_pair = &ring_context->pdp3_UDW;
	int i;

	for (i = 0; i < 8; i++)
		pdp_pair[i].val = pdp[7 - i];
}

static void update_shadow_pdps(struct intel_vgpu_workload *workload)
{
	struct drm_i915_gem_object *ctx_obj =
		workload->req->hw_context->state->obj;
	struct execlist_ring_context *shadow_ring_context;
	struct page *page;

	if (WARN_ON(!workload->shadow_mm))
		return;

	if (WARN_ON(!atomic_read(&workload->shadow_mm->pincount)))
		return;

	page = i915_gem_object_get_page(ctx_obj, LRC_STATE_PN);
	shadow_ring_context = kmap(page);
	set_context_pdp_root_pointer(shadow_ring_context,
			(void *)workload->shadow_mm->ppgtt_mm.shadow_pdps);
	kunmap(page);
}

/*
 * when populating shadow ctx from guest, we should not overrride oa related
 * registers, so that they will not be overlapped by guest oa configs. Thus
 * made it possible to capture oa data from host for both host and guests.
 */
static void sr_oa_regs(struct intel_vgpu_workload *workload,
		u32 *reg_state, bool save)
{
	struct drm_i915_private *dev_priv = workload->vgpu->gvt->dev_priv;
	u32 ctx_oactxctrl = dev_priv->perf.oa.ctx_oactxctrl_offset;
	u32 ctx_flexeu0 = dev_priv->perf.oa.ctx_flexeu0_offset;
	int i = 0;
	u32 flex_mmio[] = {
		i915_mmio_reg_offset(EU_PERF_CNTL0),
		i915_mmio_reg_offset(EU_PERF_CNTL1),
		i915_mmio_reg_offset(EU_PERF_CNTL2),
		i915_mmio_reg_offset(EU_PERF_CNTL3),
		i915_mmio_reg_offset(EU_PERF_CNTL4),
		i915_mmio_reg_offset(EU_PERF_CNTL5),
		i915_mmio_reg_offset(EU_PERF_CNTL6),
	};

	if (workload->ring_id != RCS)
		return;

	if (save) {
		workload->oactxctrl = reg_state[ctx_oactxctrl + 1];

		for (i = 0; i < ARRAY_SIZE(workload->flex_mmio); i++) {
			u32 state_offset = ctx_flexeu0 + i * 2;

			workload->flex_mmio[i] = reg_state[state_offset + 1];
		}
	} else {
		reg_state[ctx_oactxctrl] =
			i915_mmio_reg_offset(GEN8_OACTXCONTROL);
		reg_state[ctx_oactxctrl + 1] = workload->oactxctrl;

		for (i = 0; i < ARRAY_SIZE(workload->flex_mmio); i++) {
			u32 state_offset = ctx_flexeu0 + i * 2;
			u32 mmio = flex_mmio[i];

			reg_state[state_offset] = mmio;
			reg_state[state_offset + 1] = workload->flex_mmio[i];
		}
	}
}

static int populate_shadow_context(struct intel_vgpu_workload *workload)
{
	struct intel_vgpu *vgpu = workload->vgpu;
	struct intel_gvt *gvt = vgpu->gvt;
	int ring_id = workload->ring_id;
	struct drm_i915_gem_object *ctx_obj =
		workload->req->hw_context->state->obj;
	struct execlist_ring_context *shadow_ring_context;
	struct page *page;
	void *dst;
	unsigned long context_gpa, context_page_num;
	int i;

	gvt_dbg_sched("ring id %d workload lrca %x", ring_id,
			workload->ctx_desc.lrca);

	context_page_num = gvt->dev_priv->engine[ring_id]->context_size;

	context_page_num = context_page_num >> PAGE_SHIFT;

	if (IS_BROADWELL(gvt->dev_priv) && ring_id == RCS)
		context_page_num = 19;

	i = 2;

	while (i < context_page_num) {
		context_gpa = intel_vgpu_gma_to_gpa(vgpu->gtt.ggtt_mm,
				(u32)((workload->ctx_desc.lrca + i) <<
				I915_GTT_PAGE_SHIFT));
		if (context_gpa == INTEL_GVT_INVALID_ADDR) {
			gvt_vgpu_err("Invalid guest context descriptor\n");
			return -EFAULT;
		}

		page = i915_gem_object_get_page(ctx_obj, LRC_HEADER_PAGES + i);
		dst = kmap(page);
		intel_gvt_hypervisor_read_gpa(vgpu, context_gpa, dst,
				I915_GTT_PAGE_SIZE);
		kunmap(page);
		i++;
	}

	page = i915_gem_object_get_page(ctx_obj, LRC_STATE_PN);
	shadow_ring_context = kmap(page);

	sr_oa_regs(workload, (u32 *)shadow_ring_context, true);
#define COPY_REG(name) \
	intel_gvt_hypervisor_read_gpa(vgpu, workload->ring_context_gpa \
		+ RING_CTX_OFF(name.val), &shadow_ring_context->name.val, 4)
#define COPY_REG_MASKED(name) {\
		intel_gvt_hypervisor_read_gpa(vgpu, workload->ring_context_gpa \
					      + RING_CTX_OFF(name.val),\
					      &shadow_ring_context->name.val, 4);\
		shadow_ring_context->name.val |= 0xffff << 16;\
	}

	COPY_REG_MASKED(ctx_ctrl);
	COPY_REG(ctx_timestamp);

	if (ring_id == RCS) {
		COPY_REG(bb_per_ctx_ptr);
		COPY_REG(rcs_indirect_ctx);
		COPY_REG(rcs_indirect_ctx_offset);
	}
#undef COPY_REG
#undef COPY_REG_MASKED

	intel_gvt_hypervisor_read_gpa(vgpu,
			workload->ring_context_gpa +
			sizeof(*shadow_ring_context),
			(void *)shadow_ring_context +
			sizeof(*shadow_ring_context),
			I915_GTT_PAGE_SIZE - sizeof(*shadow_ring_context));

	sr_oa_regs(workload, (u32 *)shadow_ring_context, false);
	kunmap(page);
	return 0;
}

static inline bool is_gvt_request(struct i915_request *req)
{
	return i915_gem_context_force_single_submission(req->gem_context);
}

static void save_ring_hw_state(struct intel_vgpu *vgpu, int ring_id)
{
	struct drm_i915_private *dev_priv = vgpu->gvt->dev_priv;
	u32 ring_base = dev_priv->engine[ring_id]->mmio_base;
	i915_reg_t reg;

	reg = RING_INSTDONE(ring_base);
	vgpu_vreg(vgpu, i915_mmio_reg_offset(reg)) = I915_READ_FW(reg);
	reg = RING_ACTHD(ring_base);
	vgpu_vreg(vgpu, i915_mmio_reg_offset(reg)) = I915_READ_FW(reg);
	reg = RING_ACTHD_UDW(ring_base);
	vgpu_vreg(vgpu, i915_mmio_reg_offset(reg)) = I915_READ_FW(reg);
}

static int shadow_context_status_change(struct notifier_block *nb,
		unsigned long action, void *data)
{
	struct i915_request *req = data;
	struct intel_gvt *gvt = container_of(nb, struct intel_gvt,
				shadow_ctx_notifier_block[req->engine->id]);
	struct intel_gvt_workload_scheduler *scheduler = &gvt->scheduler;
	enum intel_engine_id ring_id = req->engine->id;
	struct intel_vgpu_workload *workload;
	unsigned long flags;

	if (!is_gvt_request(req)) {
		spin_lock_irqsave(&scheduler->mmio_context_lock, flags);
		if (action == INTEL_CONTEXT_SCHEDULE_IN &&
		    scheduler->engine_owner[ring_id]) {
			/* Switch ring from vGPU to host. */
			intel_gvt_switch_mmio(scheduler->engine_owner[ring_id],
					      NULL, ring_id);
			scheduler->engine_owner[ring_id] = NULL;
		}
		spin_unlock_irqrestore(&scheduler->mmio_context_lock, flags);

		return NOTIFY_OK;
	}

	workload = scheduler->current_workload[ring_id];
	if (unlikely(!workload))
		return NOTIFY_OK;

	switch (action) {
	case INTEL_CONTEXT_SCHEDULE_IN:
		spin_lock_irqsave(&scheduler->mmio_context_lock, flags);
		if (workload->vgpu != scheduler->engine_owner[ring_id]) {
			/* Switch ring from host to vGPU or vGPU to vGPU. */
			intel_gvt_switch_mmio(scheduler->engine_owner[ring_id],
					      workload->vgpu, ring_id);
			scheduler->engine_owner[ring_id] = workload->vgpu;
		} else
			gvt_dbg_sched("skip ring %d mmio switch for vgpu%d\n",
				      ring_id, workload->vgpu->id);
		spin_unlock_irqrestore(&scheduler->mmio_context_lock, flags);
		atomic_set(&workload->shadow_ctx_active, 1);
		break;
	case INTEL_CONTEXT_SCHEDULE_OUT:
		save_ring_hw_state(workload->vgpu, ring_id);
		atomic_set(&workload->shadow_ctx_active, 0);
		break;
	case INTEL_CONTEXT_SCHEDULE_PREEMPTED:
		save_ring_hw_state(workload->vgpu, ring_id);
		break;
	default:
		WARN_ON(1);
		return NOTIFY_OK;
	}
	wake_up(&workload->shadow_ctx_status_wq);
	return NOTIFY_OK;
}

static void shadow_context_descriptor_update(struct intel_context *ce)
{
	u64 desc = 0;

	desc = ce->lrc_desc;

	/* Update bits 0-11 of the context descriptor which includes flags
	 * like GEN8_CTX_* cached in desc_template
	 */
	desc &= U64_MAX << 12;
	desc |= ce->gem_context->desc_template & ((1ULL << 12) - 1);

	ce->lrc_desc = desc;
}

static int copy_workload_to_ring_buffer(struct intel_vgpu_workload *workload)
{
	struct intel_vgpu *vgpu = workload->vgpu;
	struct i915_request *req = workload->req;
	void *shadow_ring_buffer_va;
	u32 *cs;

	if (IS_KABYLAKE(req->i915) && is_inhibit_context(req->hw_context))
		intel_vgpu_restore_inhibit_context(vgpu, req);

	/* allocate shadow ring buffer */
	cs = intel_ring_begin(workload->req, workload->rb_len / sizeof(u32));
	if (IS_ERR(cs)) {
		gvt_vgpu_err("fail to alloc size =%ld shadow  ring buffer\n",
			workload->rb_len);
		return PTR_ERR(cs);
	}

	shadow_ring_buffer_va = workload->shadow_ring_buffer_va;

	/* get shadow ring buffer va */
	workload->shadow_ring_buffer_va = cs;

	memcpy(cs, shadow_ring_buffer_va,
			workload->rb_len);

	cs += workload->rb_len / sizeof(u32);
	intel_ring_advance(workload->req, cs);

	return 0;
}

static void release_shadow_wa_ctx(struct intel_shadow_wa_ctx *wa_ctx)
{
	if (!wa_ctx->indirect_ctx.obj)
		return;

	i915_gem_object_unpin_map(wa_ctx->indirect_ctx.obj);
	i915_gem_object_put(wa_ctx->indirect_ctx.obj);
}

/**
 * intel_gvt_scan_and_shadow_workload - audit the workload by scanning and
 * shadow it as well, include ringbuffer,wa_ctx and ctx.
 * @workload: an abstract entity for each execlist submission.
 *
 * This function is called before the workload submitting to i915, to make
 * sure the content of the workload is valid.
 */
int intel_gvt_scan_and_shadow_workload(struct intel_vgpu_workload *workload)
{
	struct intel_vgpu *vgpu = workload->vgpu;
	struct intel_vgpu_submission *s = &vgpu->submission;
	struct i915_gem_context *shadow_ctx = s->shadow_ctx;
	struct drm_i915_private *dev_priv = vgpu->gvt->dev_priv;
	struct intel_engine_cs *engine = dev_priv->engine[workload->ring_id];
	struct intel_context *ce;
	struct i915_request *rq;
	int ret;

	lockdep_assert_held(&dev_priv->drm.struct_mutex);

	if (workload->req)
		return 0;

	/* pin shadow context by gvt even the shadow context will be pinned
	 * when i915 alloc request. That is because gvt will update the guest
	 * context from shadow context when workload is completed, and at that
	 * moment, i915 may already unpined the shadow context to make the
	 * shadow_ctx pages invalid. So gvt need to pin itself. After update
	 * the guest context, gvt can unpin the shadow_ctx safely.
	 */
	ce = intel_context_pin(shadow_ctx, engine);
	if (IS_ERR(ce)) {
		gvt_vgpu_err("fail to pin shadow context\n");
		return PTR_ERR(ce);
	}

	shadow_ctx->desc_template &= ~(0x3 << GEN8_CTX_ADDRESSING_MODE_SHIFT);
	shadow_ctx->desc_template |= workload->ctx_desc.addressing_mode <<
				    GEN8_CTX_ADDRESSING_MODE_SHIFT;

	if (!test_and_set_bit(workload->ring_id, s->shadow_ctx_desc_updated))
		shadow_context_descriptor_update(ce);

	ret = intel_gvt_scan_and_shadow_ringbuffer(workload);
	if (ret)
		goto err_unpin;

	if ((workload->ring_id == RCS) &&
	    (workload->wa_ctx.indirect_ctx.size != 0)) {
		ret = intel_gvt_scan_and_shadow_wa_ctx(&workload->wa_ctx);
		if (ret)
			goto err_shadow;
	}

	rq = i915_request_alloc(engine, shadow_ctx);
	if (IS_ERR(rq)) {
		gvt_vgpu_err("fail to allocate gem request\n");
		ret = PTR_ERR(rq);
		goto err_shadow;
	}
	workload->req = i915_request_get(rq);

	ret = populate_shadow_context(workload);
	if (ret)
		goto err_req;

	return 0;
err_req:
	rq = fetch_and_zero(&workload->req);
	i915_request_put(rq);
err_shadow:
	release_shadow_wa_ctx(&workload->wa_ctx);
err_unpin:
	intel_context_unpin(ce);
	return ret;
}

static void release_shadow_batch_buffer(struct intel_vgpu_workload *workload);

static int prepare_shadow_batch_buffer(struct intel_vgpu_workload *workload)
{
	struct intel_gvt *gvt = workload->vgpu->gvt;
	const int gmadr_bytes = gvt->device_info.gmadr_bytes_in_cmd;
	struct intel_vgpu_shadow_bb *bb;
	int ret;

	list_for_each_entry(bb, &workload->shadow_bb, list) {
		/* For privilge batch buffer and not wa_ctx, the bb_start_cmd_va
		 * is only updated into ring_scan_buffer, not real ring address
		 * allocated in later copy_workload_to_ring_buffer. pls be noted
		 * shadow_ring_buffer_va is now pointed to real ring buffer va
		 * in copy_workload_to_ring_buffer.
		 */

		if (bb->bb_offset)
			bb->bb_start_cmd_va = workload->shadow_ring_buffer_va
				+ bb->bb_offset;

		if (bb->ppgtt) {
			/* for non-priv bb, scan&shadow is only for
			 * debugging purpose, so the content of shadow bb
			 * is the same as original bb. Therefore,
			 * here, rather than switch to shadow bb's gma
			 * address, we directly use original batch buffer's
			 * gma address, and send original bb to hardware
			 * directly
			 */
			if (bb->clflush & CLFLUSH_AFTER) {
				drm_clflush_virt_range(bb->va,
						bb->obj->base.size);
				bb->clflush &= ~CLFLUSH_AFTER;
			}
			i915_gem_obj_finish_shmem_access(bb->obj);
			bb->accessing = false;

		} else {
			bb->vma = i915_gem_object_ggtt_pin(bb->obj,
					NULL, 0, 0, 0);
			if (IS_ERR(bb->vma)) {
				ret = PTR_ERR(bb->vma);
				goto err;
			}

			/* relocate shadow batch buffer */
			bb->bb_start_cmd_va[1] = i915_ggtt_offset(bb->vma);
			if (gmadr_bytes == 8)
				bb->bb_start_cmd_va[2] = 0;

			/* No one is going to touch shadow bb from now on. */
			if (bb->clflush & CLFLUSH_AFTER) {
				drm_clflush_virt_range(bb->va,
						bb->obj->base.size);
				bb->clflush &= ~CLFLUSH_AFTER;
			}

			ret = i915_gem_object_set_to_gtt_domain(bb->obj,
					false);
			if (ret)
				goto err;

			i915_gem_obj_finish_shmem_access(bb->obj);
			bb->accessing = false;

			i915_vma_move_to_active(bb->vma, workload->req, 0);
		}
	}
	return 0;
err:
	release_shadow_batch_buffer(workload);
	return ret;
}

static void update_wa_ctx_2_shadow_ctx(struct intel_shadow_wa_ctx *wa_ctx)
{
	struct intel_vgpu_workload *workload =
		container_of(wa_ctx, struct intel_vgpu_workload, wa_ctx);
	struct i915_request *rq = workload->req;
	struct execlist_ring_context *shadow_ring_context =
		(struct execlist_ring_context *)rq->hw_context->lrc_reg_state;

	shadow_ring_context->bb_per_ctx_ptr.val =
		(shadow_ring_context->bb_per_ctx_ptr.val &
		(~PER_CTX_ADDR_MASK)) | wa_ctx->per_ctx.shadow_gma;
	shadow_ring_context->rcs_indirect_ctx.val =
		(shadow_ring_context->rcs_indirect_ctx.val &
		(~INDIRECT_CTX_ADDR_MASK)) | wa_ctx->indirect_ctx.shadow_gma;
}

static int prepare_shadow_wa_ctx(struct intel_shadow_wa_ctx *wa_ctx)
{
	struct i915_vma *vma;
	unsigned char *per_ctx_va =
		(unsigned char *)wa_ctx->indirect_ctx.shadow_va +
		wa_ctx->indirect_ctx.size;

	if (wa_ctx->indirect_ctx.size == 0)
		return 0;

	vma = i915_gem_object_ggtt_pin(wa_ctx->indirect_ctx.obj, NULL,
				       0, CACHELINE_BYTES, 0);
	if (IS_ERR(vma))
		return PTR_ERR(vma);

	/* FIXME: we are not tracking our pinned VMA leaving it
	 * up to the core to fix up the stray pin_count upon
	 * free.
	 */

	wa_ctx->indirect_ctx.shadow_gma = i915_ggtt_offset(vma);

	wa_ctx->per_ctx.shadow_gma = *((unsigned int *)per_ctx_va + 1);
	memset(per_ctx_va, 0, CACHELINE_BYTES);

	update_wa_ctx_2_shadow_ctx(wa_ctx);
	return 0;
}

static void release_shadow_batch_buffer(struct intel_vgpu_workload *workload)
{
	struct intel_vgpu *vgpu = workload->vgpu;
	struct drm_i915_private *dev_priv = vgpu->gvt->dev_priv;
	struct intel_vgpu_shadow_bb *bb, *pos;

	if (list_empty(&workload->shadow_bb))
		return;

	bb = list_first_entry(&workload->shadow_bb,
			struct intel_vgpu_shadow_bb, list);

	mutex_lock(&dev_priv->drm.struct_mutex);

	list_for_each_entry_safe(bb, pos, &workload->shadow_bb, list) {
		if (bb->obj) {
			if (bb->accessing)
				i915_gem_obj_finish_shmem_access(bb->obj);

			if (bb->va && !IS_ERR(bb->va))
				i915_gem_object_unpin_map(bb->obj);

			if (bb->vma && !IS_ERR(bb->vma)) {
				i915_vma_unpin(bb->vma);
				i915_vma_close(bb->vma);
			}
			__i915_gem_object_release_unless_active(bb->obj);
		}
		list_del(&bb->list);
		kfree(bb);
	}

	mutex_unlock(&dev_priv->drm.struct_mutex);
}

static int prepare_workload(struct intel_vgpu_workload *workload)
{
	struct intel_vgpu *vgpu = workload->vgpu;
	int ret = 0;

	ret = intel_vgpu_pin_mm(workload->shadow_mm);
	if (ret) {
		gvt_vgpu_err("fail to vgpu pin mm\n");
		return ret;
	}

	update_shadow_pdps(workload);

	ret = intel_vgpu_sync_oos_pages(workload->vgpu);
	if (ret) {
		gvt_vgpu_err("fail to vgpu sync oos pages\n");
		goto err_unpin_mm;
	}

	ret = intel_vgpu_flush_post_shadow(workload->vgpu);
	if (ret) {
		gvt_vgpu_err("fail to flush post shadow\n");
		goto err_unpin_mm;
	}

	ret = copy_workload_to_ring_buffer(workload);
	if (ret) {
		gvt_vgpu_err("fail to generate request\n");
		goto err_unpin_mm;
	}

	ret = prepare_shadow_batch_buffer(workload);
	if (ret) {
		gvt_vgpu_err("fail to prepare_shadow_batch_buffer\n");
		goto err_unpin_mm;
	}

	ret = prepare_shadow_wa_ctx(&workload->wa_ctx);
	if (ret) {
		gvt_vgpu_err("fail to prepare_shadow_wa_ctx\n");
		goto err_shadow_batch;
	}

	if (workload->prepare) {
		ret = workload->prepare(workload);
		if (ret)
			goto err_shadow_wa_ctx;
	}

	return 0;
err_shadow_wa_ctx:
	release_shadow_wa_ctx(&workload->wa_ctx);
err_shadow_batch:
	release_shadow_batch_buffer(workload);
err_unpin_mm:
	intel_vgpu_unpin_mm(workload->shadow_mm);
	return ret;
}

static int dispatch_workload(struct intel_vgpu_workload *workload)
{
	struct intel_vgpu *vgpu = workload->vgpu;
	struct drm_i915_private *dev_priv = vgpu->gvt->dev_priv;
	int ring_id = workload->ring_id;
	int ret;

	gvt_dbg_sched("ring id %d prepare to dispatch workload %p\n",
		ring_id, workload);

	mutex_lock(&vgpu->vgpu_lock);
	mutex_lock(&dev_priv->drm.struct_mutex);

	ret = intel_gvt_scan_and_shadow_workload(workload);
	if (ret)
		goto out;

	ret = prepare_workload(workload);

out:
	if (ret)
		workload->status = ret;

	if (!IS_ERR_OR_NULL(workload->req)) {
		gvt_dbg_sched("ring id %d submit workload to i915 %p\n",
				ring_id, workload->req);
		i915_request_add(workload->req);
		workload->dispatched = true;
	}

	mutex_unlock(&dev_priv->drm.struct_mutex);
	mutex_unlock(&vgpu->vgpu_lock);
	return ret;
}

static struct intel_vgpu_workload *pick_next_workload(
		struct intel_gvt *gvt, int ring_id)
{
	struct intel_gvt_workload_scheduler *scheduler = &gvt->scheduler;
	struct intel_vgpu_workload *workload = NULL;

	mutex_lock(&gvt->sched_lock);

	/*
	 * no current vgpu / will be scheduled out / no workload
	 * bail out
	 */
	if (!scheduler->current_vgpu) {
		gvt_dbg_sched("ring id %d stop - no current vgpu\n", ring_id);
		goto out;
	}

	if (scheduler->need_reschedule) {
		gvt_dbg_sched("ring id %d stop - will reschedule\n", ring_id);
		goto out;
	}

	if (list_empty(workload_q_head(scheduler->current_vgpu, ring_id)))
		goto out;

	/*
	 * still have current workload, maybe the workload disptacher
	 * fail to submit it for some reason, resubmit it.
	 */
	if (scheduler->current_workload[ring_id]) {
		workload = scheduler->current_workload[ring_id];
		gvt_dbg_sched("ring id %d still have current workload %p\n",
				ring_id, workload);
		goto out;
	}

	/*
	 * pick a workload as current workload
	 * once current workload is set, schedule policy routines
	 * will wait the current workload is finished when trying to
	 * schedule out a vgpu.
	 */
	scheduler->current_workload[ring_id] = container_of(
			workload_q_head(scheduler->current_vgpu, ring_id)->next,
			struct intel_vgpu_workload, list);

	workload = scheduler->current_workload[ring_id];

	gvt_dbg_sched("ring id %d pick new workload %p\n", ring_id, workload);

	atomic_inc(&workload->vgpu->submission.running_workload_num);
out:
	mutex_unlock(&gvt->sched_lock);
	return workload;
}

static void update_guest_context(struct intel_vgpu_workload *workload)
{
	struct i915_request *rq = workload->req;
	struct intel_vgpu *vgpu = workload->vgpu;
	struct intel_gvt *gvt = vgpu->gvt;
	struct drm_i915_gem_object *ctx_obj = rq->hw_context->state->obj;
	struct execlist_ring_context *shadow_ring_context;
	struct page *page;
	void *src;
	unsigned long context_gpa, context_page_num;
	int i;

	gvt_dbg_sched("ring id %d workload lrca %x\n", rq->engine->id,
		      workload->ctx_desc.lrca);

	context_page_num = rq->engine->context_size;
	context_page_num = context_page_num >> PAGE_SHIFT;

	if (IS_BROADWELL(gvt->dev_priv) && rq->engine->id == RCS)
		context_page_num = 19;

	i = 2;

	while (i < context_page_num) {
		context_gpa = intel_vgpu_gma_to_gpa(vgpu->gtt.ggtt_mm,
				(u32)((workload->ctx_desc.lrca + i) <<
					I915_GTT_PAGE_SHIFT));
		if (context_gpa == INTEL_GVT_INVALID_ADDR) {
			gvt_vgpu_err("invalid guest context descriptor\n");
			return;
		}

		page = i915_gem_object_get_page(ctx_obj, LRC_HEADER_PAGES + i);
		src = kmap(page);
		intel_gvt_hypervisor_write_gpa(vgpu, context_gpa, src,
				I915_GTT_PAGE_SIZE);
		kunmap(page);
		i++;
	}

	intel_gvt_hypervisor_write_gpa(vgpu, workload->ring_context_gpa +
		RING_CTX_OFF(ring_header.val), &workload->rb_tail, 4);

	page = i915_gem_object_get_page(ctx_obj, LRC_STATE_PN);
	shadow_ring_context = kmap(page);

#define COPY_REG(name) \
	intel_gvt_hypervisor_write_gpa(vgpu, workload->ring_context_gpa + \
		RING_CTX_OFF(name.val), &shadow_ring_context->name.val, 4)

	COPY_REG(ctx_ctrl);
	COPY_REG(ctx_timestamp);

#undef COPY_REG

	intel_gvt_hypervisor_write_gpa(vgpu,
			workload->ring_context_gpa +
			sizeof(*shadow_ring_context),
			(void *)shadow_ring_context +
			sizeof(*shadow_ring_context),
			I915_GTT_PAGE_SIZE - sizeof(*shadow_ring_context));

	kunmap(page);
}

static void clean_workloads(struct intel_vgpu *vgpu, unsigned long engine_mask)
{
	struct intel_vgpu_submission *s = &vgpu->submission;
	struct drm_i915_private *dev_priv = vgpu->gvt->dev_priv;
	struct intel_engine_cs *engine;
	struct intel_vgpu_workload *pos, *n;
	unsigned int tmp;

	/* free the unsubmited workloads in the queues. */
	for_each_engine_masked(engine, dev_priv, engine_mask, tmp) {
		list_for_each_entry_safe(pos, n,
			&s->workload_q_head[engine->id], list) {
			list_del_init(&pos->list);
			intel_vgpu_destroy_workload(pos);
		}
		clear_bit(engine->id, s->shadow_ctx_desc_updated);
	}
}

static void complete_current_workload(struct intel_gvt *gvt, int ring_id)
{
	struct intel_gvt_workload_scheduler *scheduler = &gvt->scheduler;
	struct intel_vgpu_workload *workload =
		scheduler->current_workload[ring_id];
	struct intel_vgpu *vgpu = workload->vgpu;
	struct intel_vgpu_submission *s = &vgpu->submission;
	struct i915_request *rq = workload->req;
	int event;

	mutex_lock(&vgpu->vgpu_lock);
	mutex_lock(&gvt->sched_lock);

	/* For the workload w/ request, needs to wait for the context
	 * switch to make sure request is completed.
	 * For the workload w/o request, directly complete the workload.
	 */
<<<<<<< HEAD
	if (workload->req) {
		struct drm_i915_private *dev_priv = vgpu->gvt->dev_priv;
		struct intel_engine_cs *engine =
			dev_priv->engine[workload->ring_id];
=======
	if (rq) {
>>>>>>> 14c3f842
		wait_event(workload->shadow_ctx_status_wq,
			   !atomic_read(&workload->shadow_ctx_active));

		/* If this request caused GPU hang, req->fence.error will
		 * be set to -EIO. Use -EIO to set workload status so
		 * that when this request caused GPU hang, didn't trigger
		 * context switch interrupt to guest.
		 */
		if (likely(workload->status == -EINPROGRESS)) {
			if (workload->req->fence.error == -EIO)
				workload->status = -EIO;
			else
				workload->status = 0;
		}

		if (!workload->status && !(vgpu->resetting_eng &
					   ENGINE_MASK(ring_id))) {
			update_guest_context(workload);

			for_each_set_bit(event, workload->pending_events,
					 INTEL_GVT_EVENT_MAX)
				intel_vgpu_trigger_virtual_event(vgpu, event);
		}

		/* unpin shadow ctx as the shadow_ctx update is done */
		mutex_lock(&rq->i915->drm.struct_mutex);
		intel_context_unpin(rq->hw_context);
		mutex_unlock(&rq->i915->drm.struct_mutex);

		i915_request_put(fetch_and_zero(&workload->req));
	}

	gvt_dbg_sched("ring id %d complete workload %p status %d\n",
			ring_id, workload, workload->status);

	scheduler->current_workload[ring_id] = NULL;

	list_del_init(&workload->list);

	if (!workload->status) {
		release_shadow_batch_buffer(workload);
		release_shadow_wa_ctx(&workload->wa_ctx);
	}

	if (workload->status || (vgpu->resetting_eng & ENGINE_MASK(ring_id))) {
		/* if workload->status is not successful means HW GPU
		 * has occurred GPU hang or something wrong with i915/GVT,
		 * and GVT won't inject context switch interrupt to guest.
		 * So this error is a vGPU hang actually to the guest.
		 * According to this we should emunlate a vGPU hang. If
		 * there are pending workloads which are already submitted
		 * from guest, we should clean them up like HW GPU does.
		 *
		 * if it is in middle of engine resetting, the pending
		 * workloads won't be submitted to HW GPU and will be
		 * cleaned up during the resetting process later, so doing
		 * the workload clean up here doesn't have any impact.
		 **/
		clean_workloads(vgpu, ENGINE_MASK(ring_id));
	}

	workload->complete(workload);

	atomic_dec(&s->running_workload_num);
	wake_up(&scheduler->workload_complete_wq);

	if (gvt->scheduler.need_reschedule)
		intel_gvt_request_service(gvt, INTEL_GVT_REQUEST_EVENT_SCHED);

	mutex_unlock(&gvt->sched_lock);
	mutex_unlock(&vgpu->vgpu_lock);
}

struct workload_thread_param {
	struct intel_gvt *gvt;
	int ring_id;
};

static int workload_thread(void *priv)
{
	struct workload_thread_param *p = (struct workload_thread_param *)priv;
	struct intel_gvt *gvt = p->gvt;
	int ring_id = p->ring_id;
	struct intel_gvt_workload_scheduler *scheduler = &gvt->scheduler;
	struct intel_vgpu_workload *workload = NULL;
	struct intel_vgpu *vgpu = NULL;
	int ret;
	bool need_force_wake = IS_SKYLAKE(gvt->dev_priv)
			|| IS_KABYLAKE(gvt->dev_priv);
	DEFINE_WAIT_FUNC(wait, woken_wake_function);

	kfree(p);

	gvt_dbg_core("workload thread for ring %d started\n", ring_id);

	while (!kthread_should_stop()) {
		add_wait_queue(&scheduler->waitq[ring_id], &wait);
		do {
			workload = pick_next_workload(gvt, ring_id);
			if (workload)
				break;
			wait_woken(&wait, TASK_INTERRUPTIBLE,
				   MAX_SCHEDULE_TIMEOUT);
		} while (!kthread_should_stop());
		remove_wait_queue(&scheduler->waitq[ring_id], &wait);

		if (!workload)
			break;

		gvt_dbg_sched("ring id %d next workload %p vgpu %d\n",
				workload->ring_id, workload,
				workload->vgpu->id);

		intel_runtime_pm_get(gvt->dev_priv);

		gvt_dbg_sched("ring id %d will dispatch workload %p\n",
				workload->ring_id, workload);

		if (need_force_wake)
			intel_uncore_forcewake_get(gvt->dev_priv,
					FORCEWAKE_ALL);

		ret = dispatch_workload(workload);

		if (ret) {
			vgpu = workload->vgpu;
			gvt_vgpu_err("fail to dispatch workload, skip\n");
			goto complete;
		}

		gvt_dbg_sched("ring id %d wait workload %p\n",
				workload->ring_id, workload);
		i915_request_wait(workload->req, 0, MAX_SCHEDULE_TIMEOUT);

complete:
		gvt_dbg_sched("will complete workload %p, status: %d\n",
				workload, workload->status);

		complete_current_workload(gvt, ring_id);

		if (need_force_wake)
			intel_uncore_forcewake_put(gvt->dev_priv,
					FORCEWAKE_ALL);

		intel_runtime_pm_put(gvt->dev_priv);
		if (ret && (vgpu_is_vm_unhealthy(ret)))
			enter_failsafe_mode(vgpu, GVT_FAILSAFE_GUEST_ERR);
	}
	return 0;
}

void intel_gvt_wait_vgpu_idle(struct intel_vgpu *vgpu)
{
	struct intel_vgpu_submission *s = &vgpu->submission;
	struct intel_gvt *gvt = vgpu->gvt;
	struct intel_gvt_workload_scheduler *scheduler = &gvt->scheduler;

	if (atomic_read(&s->running_workload_num)) {
		gvt_dbg_sched("wait vgpu idle\n");

		wait_event(scheduler->workload_complete_wq,
				!atomic_read(&s->running_workload_num));
	}
}

void intel_gvt_clean_workload_scheduler(struct intel_gvt *gvt)
{
	struct intel_gvt_workload_scheduler *scheduler = &gvt->scheduler;
	struct intel_engine_cs *engine;
	enum intel_engine_id i;

	gvt_dbg_core("clean workload scheduler\n");

	for_each_engine(engine, gvt->dev_priv, i) {
		atomic_notifier_chain_unregister(
					&engine->context_status_notifier,
					&gvt->shadow_ctx_notifier_block[i]);
		kthread_stop(scheduler->thread[i]);
	}
}

int intel_gvt_init_workload_scheduler(struct intel_gvt *gvt)
{
	struct intel_gvt_workload_scheduler *scheduler = &gvt->scheduler;
	struct workload_thread_param *param = NULL;
	struct intel_engine_cs *engine;
	enum intel_engine_id i;
	int ret;

	gvt_dbg_core("init workload scheduler\n");

	init_waitqueue_head(&scheduler->workload_complete_wq);

	for_each_engine(engine, gvt->dev_priv, i) {
		init_waitqueue_head(&scheduler->waitq[i]);

		param = kzalloc(sizeof(*param), GFP_KERNEL);
		if (!param) {
			ret = -ENOMEM;
			goto err;
		}

		param->gvt = gvt;
		param->ring_id = i;

		scheduler->thread[i] = kthread_run(workload_thread, param,
			"gvt workload %d", i);
		if (IS_ERR(scheduler->thread[i])) {
			gvt_err("fail to create workload thread\n");
			ret = PTR_ERR(scheduler->thread[i]);
			goto err;
		}

		gvt->shadow_ctx_notifier_block[i].notifier_call =
					shadow_context_status_change;
		atomic_notifier_chain_register(&engine->context_status_notifier,
					&gvt->shadow_ctx_notifier_block[i]);
	}
	return 0;
err:
	intel_gvt_clean_workload_scheduler(gvt);
	kfree(param);
	param = NULL;
	return ret;
}

/**
 * intel_vgpu_clean_submission - free submission-related resource for vGPU
 * @vgpu: a vGPU
 *
 * This function is called when a vGPU is being destroyed.
 *
 */
void intel_vgpu_clean_submission(struct intel_vgpu *vgpu)
{
	struct intel_vgpu_submission *s = &vgpu->submission;

	intel_vgpu_select_submission_ops(vgpu, ALL_ENGINES, 0);
	i915_gem_context_put(s->shadow_ctx);
	kmem_cache_destroy(s->workloads);
}


/**
 * intel_vgpu_reset_submission - reset submission-related resource for vGPU
 * @vgpu: a vGPU
 * @engine_mask: engines expected to be reset
 *
 * This function is called when a vGPU is being destroyed.
 *
 */
void intel_vgpu_reset_submission(struct intel_vgpu *vgpu,
		unsigned long engine_mask)
{
	struct intel_vgpu_submission *s = &vgpu->submission;

	if (!s->active)
		return;

	clean_workloads(vgpu, engine_mask);
	s->ops->reset(vgpu, engine_mask);
}

/**
 * intel_vgpu_setup_submission - setup submission-related resource for vGPU
 * @vgpu: a vGPU
 *
 * This function is called when a vGPU is being created.
 *
 * Returns:
 * Zero on success, negative error code if failed.
 *
 */
int intel_vgpu_setup_submission(struct intel_vgpu *vgpu)
{
	struct intel_vgpu_submission *s = &vgpu->submission;
	enum intel_engine_id i;
	struct intel_engine_cs *engine;
	int ret;

	s->shadow_ctx = i915_gem_context_create_gvt(
			&vgpu->gvt->dev_priv->drm);
	if (IS_ERR(s->shadow_ctx))
		return PTR_ERR(s->shadow_ctx);

	bitmap_zero(s->shadow_ctx_desc_updated, I915_NUM_ENGINES);

	s->workloads = kmem_cache_create_usercopy("gvt-g_vgpu_workload",
						  sizeof(struct intel_vgpu_workload), 0,
						  SLAB_HWCACHE_ALIGN,
						  offsetof(struct intel_vgpu_workload, rb_tail),
						  sizeof_field(struct intel_vgpu_workload, rb_tail),
						  NULL);

	if (!s->workloads) {
		ret = -ENOMEM;
		goto out_shadow_ctx;
	}

	for_each_engine(engine, vgpu->gvt->dev_priv, i)
		INIT_LIST_HEAD(&s->workload_q_head[i]);

	atomic_set(&s->running_workload_num, 0);
	bitmap_zero(s->tlb_handle_pending, I915_NUM_ENGINES);

	return 0;

out_shadow_ctx:
	i915_gem_context_put(s->shadow_ctx);
	return ret;
}

/**
 * intel_vgpu_select_submission_ops - select virtual submission interface
 * @vgpu: a vGPU
 * @interface: expected vGPU virtual submission interface
 *
 * This function is called when guest configures submission interface.
 *
 * Returns:
 * Zero on success, negative error code if failed.
 *
 */
int intel_vgpu_select_submission_ops(struct intel_vgpu *vgpu,
				     unsigned long engine_mask,
				     unsigned int interface)
{
	struct intel_vgpu_submission *s = &vgpu->submission;
	const struct intel_vgpu_submission_ops *ops[] = {
		[INTEL_VGPU_EXECLIST_SUBMISSION] =
			&intel_vgpu_execlist_submission_ops,
	};
	int ret;

	if (WARN_ON(interface >= ARRAY_SIZE(ops)))
		return -EINVAL;

	if (WARN_ON(interface == 0 && engine_mask != ALL_ENGINES))
		return -EINVAL;

	if (s->active)
		s->ops->clean(vgpu, engine_mask);

	if (interface == 0) {
		s->ops = NULL;
		s->virtual_submission_interface = 0;
		s->active = false;
		gvt_dbg_core("vgpu%d: remove submission ops\n", vgpu->id);
		return 0;
	}

	ret = ops[interface]->init(vgpu, engine_mask);
	if (ret)
		return ret;

	s->ops = ops[interface];
	s->virtual_submission_interface = interface;
	s->active = true;

	gvt_dbg_core("vgpu%d: activate ops [ %s ]\n",
			vgpu->id, s->ops->name);

	return 0;
}

/**
 * intel_vgpu_destroy_workload - destroy a vGPU workload
 * @vgpu: a vGPU
 *
 * This function is called when destroy a vGPU workload.
 *
 */
void intel_vgpu_destroy_workload(struct intel_vgpu_workload *workload)
{
	struct intel_vgpu_submission *s = &workload->vgpu->submission;

	if (workload->shadow_mm)
		intel_vgpu_mm_put(workload->shadow_mm);

	kmem_cache_free(s->workloads, workload);
}

static struct intel_vgpu_workload *
alloc_workload(struct intel_vgpu *vgpu)
{
	struct intel_vgpu_submission *s = &vgpu->submission;
	struct intel_vgpu_workload *workload;

	workload = kmem_cache_zalloc(s->workloads, GFP_KERNEL);
	if (!workload)
		return ERR_PTR(-ENOMEM);

	INIT_LIST_HEAD(&workload->list);
	INIT_LIST_HEAD(&workload->shadow_bb);

	init_waitqueue_head(&workload->shadow_ctx_status_wq);
	atomic_set(&workload->shadow_ctx_active, 0);

	workload->status = -EINPROGRESS;
	workload->vgpu = vgpu;

	return workload;
}

#define RING_CTX_OFF(x) \
	offsetof(struct execlist_ring_context, x)

static void read_guest_pdps(struct intel_vgpu *vgpu,
		u64 ring_context_gpa, u32 pdp[8])
{
	u64 gpa;
	int i;

	gpa = ring_context_gpa + RING_CTX_OFF(pdp3_UDW.val);

	for (i = 0; i < 8; i++)
		intel_gvt_hypervisor_read_gpa(vgpu,
				gpa + i * 8, &pdp[7 - i], 4);
}

static int prepare_mm(struct intel_vgpu_workload *workload)
{
	struct execlist_ctx_descriptor_format *desc = &workload->ctx_desc;
	struct intel_vgpu_mm *mm;
	struct intel_vgpu *vgpu = workload->vgpu;
	intel_gvt_gtt_type_t root_entry_type;
	u64 pdps[GVT_RING_CTX_NR_PDPS];

	switch (desc->addressing_mode) {
	case 1: /* legacy 32-bit */
		root_entry_type = GTT_TYPE_PPGTT_ROOT_L3_ENTRY;
		break;
	case 3: /* legacy 64-bit */
		root_entry_type = GTT_TYPE_PPGTT_ROOT_L4_ENTRY;
		break;
	default:
		gvt_vgpu_err("Advanced Context mode(SVM) is not supported!\n");
		return -EINVAL;
	}

	read_guest_pdps(workload->vgpu, workload->ring_context_gpa, (void *)pdps);

	mm = intel_vgpu_get_ppgtt_mm(workload->vgpu, root_entry_type, pdps);
	if (IS_ERR(mm))
		return PTR_ERR(mm);

	workload->shadow_mm = mm;
	return 0;
}

#define same_context(a, b) (((a)->context_id == (b)->context_id) && \
		((a)->lrca == (b)->lrca))

#define get_last_workload(q) \
	(list_empty(q) ? NULL : container_of(q->prev, \
	struct intel_vgpu_workload, list))
/**
 * intel_vgpu_create_workload - create a vGPU workload
 * @vgpu: a vGPU
 * @desc: a guest context descriptor
 *
 * This function is called when creating a vGPU workload.
 *
 * Returns:
 * struct intel_vgpu_workload * on success, negative error code in
 * pointer if failed.
 *
 */
struct intel_vgpu_workload *
intel_vgpu_create_workload(struct intel_vgpu *vgpu, int ring_id,
			   struct execlist_ctx_descriptor_format *desc)
{
	struct intel_vgpu_submission *s = &vgpu->submission;
	struct list_head *q = workload_q_head(vgpu, ring_id);
	struct intel_vgpu_workload *last_workload = get_last_workload(q);
	struct intel_vgpu_workload *workload = NULL;
	struct drm_i915_private *dev_priv = vgpu->gvt->dev_priv;
	u64 ring_context_gpa;
	u32 head, tail, start, ctl, ctx_ctl, per_ctx, indirect_ctx;
	int ret;

	ring_context_gpa = intel_vgpu_gma_to_gpa(vgpu->gtt.ggtt_mm,
			(u32)((desc->lrca + 1) << I915_GTT_PAGE_SHIFT));
	if (ring_context_gpa == INTEL_GVT_INVALID_ADDR) {
		gvt_vgpu_err("invalid guest context LRCA: %x\n", desc->lrca);
		return ERR_PTR(-EINVAL);
	}

	intel_gvt_hypervisor_read_gpa(vgpu, ring_context_gpa +
			RING_CTX_OFF(ring_header.val), &head, 4);

	intel_gvt_hypervisor_read_gpa(vgpu, ring_context_gpa +
			RING_CTX_OFF(ring_tail.val), &tail, 4);

	head &= RB_HEAD_OFF_MASK;
	tail &= RB_TAIL_OFF_MASK;

	if (last_workload && same_context(&last_workload->ctx_desc, desc)) {
		gvt_dbg_el("ring id %d cur workload == last\n", ring_id);
		gvt_dbg_el("ctx head %x real head %lx\n", head,
				last_workload->rb_tail);
		/*
		 * cannot use guest context head pointer here,
		 * as it might not be updated at this time
		 */
		head = last_workload->rb_tail;
	}

	gvt_dbg_el("ring id %d begin a new workload\n", ring_id);

	/* record some ring buffer register values for scan and shadow */
	intel_gvt_hypervisor_read_gpa(vgpu, ring_context_gpa +
			RING_CTX_OFF(rb_start.val), &start, 4);
	intel_gvt_hypervisor_read_gpa(vgpu, ring_context_gpa +
			RING_CTX_OFF(rb_ctrl.val), &ctl, 4);
	intel_gvt_hypervisor_read_gpa(vgpu, ring_context_gpa +
			RING_CTX_OFF(ctx_ctrl.val), &ctx_ctl, 4);

	workload = alloc_workload(vgpu);
	if (IS_ERR(workload))
		return workload;

	workload->ring_id = ring_id;
	workload->ctx_desc = *desc;
	workload->ring_context_gpa = ring_context_gpa;
	workload->rb_head = head;
	workload->rb_tail = tail;
	workload->rb_start = start;
	workload->rb_ctl = ctl;

	if (ring_id == RCS) {
		intel_gvt_hypervisor_read_gpa(vgpu, ring_context_gpa +
			RING_CTX_OFF(bb_per_ctx_ptr.val), &per_ctx, 4);
		intel_gvt_hypervisor_read_gpa(vgpu, ring_context_gpa +
			RING_CTX_OFF(rcs_indirect_ctx.val), &indirect_ctx, 4);

		workload->wa_ctx.indirect_ctx.guest_gma =
			indirect_ctx & INDIRECT_CTX_ADDR_MASK;
		workload->wa_ctx.indirect_ctx.size =
			(indirect_ctx & INDIRECT_CTX_SIZE_MASK) *
			CACHELINE_BYTES;
		workload->wa_ctx.per_ctx.guest_gma =
			per_ctx & PER_CTX_ADDR_MASK;
		workload->wa_ctx.per_ctx.valid = per_ctx & 1;
	}

	gvt_dbg_el("workload %p ring id %d head %x tail %x start %x ctl %x\n",
			workload, ring_id, head, tail, start, ctl);

	ret = prepare_mm(workload);
	if (ret) {
		kmem_cache_free(s->workloads, workload);
		return ERR_PTR(ret);
	}

	/* Only scan and shadow the first workload in the queue
	 * as there is only one pre-allocated buf-obj for shadow.
	 */
	if (list_empty(workload_q_head(vgpu, ring_id))) {
		intel_runtime_pm_get(dev_priv);
		mutex_lock(&dev_priv->drm.struct_mutex);
		ret = intel_gvt_scan_and_shadow_workload(workload);
		mutex_unlock(&dev_priv->drm.struct_mutex);
		intel_runtime_pm_put(dev_priv);
	}

	if (ret && (vgpu_is_vm_unhealthy(ret))) {
		enter_failsafe_mode(vgpu, GVT_FAILSAFE_GUEST_ERR);
		intel_vgpu_destroy_workload(workload);
		return ERR_PTR(ret);
	}

	return workload;
}

/**
 * intel_vgpu_queue_workload - Qeue a vGPU workload
 * @workload: the workload to queue in
 */
void intel_vgpu_queue_workload(struct intel_vgpu_workload *workload)
{
	list_add_tail(&workload->list,
		workload_q_head(workload->vgpu, workload->ring_id));
	intel_gvt_kick_schedule(workload->vgpu->gvt);
	wake_up(&workload->vgpu->gvt->scheduler.waitq[workload->ring_id]);
}<|MERGE_RESOLUTION|>--- conflicted
+++ resolved
@@ -816,14 +816,7 @@
 	 * switch to make sure request is completed.
 	 * For the workload w/o request, directly complete the workload.
 	 */
-<<<<<<< HEAD
-	if (workload->req) {
-		struct drm_i915_private *dev_priv = vgpu->gvt->dev_priv;
-		struct intel_engine_cs *engine =
-			dev_priv->engine[workload->ring_id];
-=======
 	if (rq) {
->>>>>>> 14c3f842
 		wait_event(workload->shadow_ctx_status_wq,
 			   !atomic_read(&workload->shadow_ctx_active));
 
