--- conflicted
+++ resolved
@@ -1027,8 +1027,6 @@
 	if (reg & FXLS8962AF_INT_STATUS_SRC_BUF) {
 		ret = fxls8962af_fifo_flush(indio_dev);
 		if (ret < 0)
-<<<<<<< HEAD
-=======
 			return IRQ_NONE;
 
 		return IRQ_HANDLED;
@@ -1037,7 +1035,6 @@
 	if (reg & FXLS8962AF_INT_STATUS_SRC_SDCD_OT) {
 		ret = fxls8962af_event_interrupt(indio_dev);
 		if (ret < 0)
->>>>>>> 536de747
 			return IRQ_NONE;
 
 		return IRQ_HANDLED;
