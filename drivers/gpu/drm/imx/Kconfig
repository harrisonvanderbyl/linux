--- conflicted
+++ resolved
@@ -4,10 +4,6 @@
 	select DRM_KMS_HELPER
 	select VIDEOMODE_HELPERS
 	select DRM_GEM_DMA_HELPER
-<<<<<<< HEAD
-	select DRM_KMS_HELPER
-=======
->>>>>>> 3cf241c3
 	depends on DRM && (ARCH_MXC || ARCH_MULTIPLATFORM || COMPILE_TEST)
 	depends on IMX_IPUV3_CORE
 	help
