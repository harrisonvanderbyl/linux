--- conflicted
+++ resolved
@@ -141,8 +141,6 @@
  *	Locking: none.
  *	Interrupts: caller dependent.
  *
-<<<<<<< HEAD
-=======
  * @start_rx: ``void ()(struct uart_port *port)``
  *
  *	Start receiving characters.
@@ -151,7 +149,6 @@
  *	Interrupts: locally disabled.
  *	This call must not sleep
  *
->>>>>>> 9fecab24
  * @stop_rx: ``void ()(struct uart_port *port)``
  *
  *	Stop receiving characters; the @port is in the process of being closed.
