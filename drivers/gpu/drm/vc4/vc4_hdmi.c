--- conflicted
+++ resolved
@@ -312,17 +312,10 @@
 	ret = drm_atomic_commit(state);
 out:
 	drm_atomic_state_put(state);
-<<<<<<< HEAD
 
 	return ret;
 }
 
-=======
-
-	return ret;
-}
-
->>>>>>> 3cf241c3
 static int vc4_hdmi_reset_link(struct drm_connector *connector,
 			       struct drm_modeset_acquire_ctx *ctx)
 {
@@ -3390,13 +3383,6 @@
 	put_device(&vc4_hdmi->ddc->dev);
 }
 
-static void vc4_hdmi_put_ddc_device(void *ptr)
-{
-	struct vc4_hdmi *vc4_hdmi = ptr;
-
-	put_device(&vc4_hdmi->ddc->dev);
-}
-
 static int vc4_hdmi_bind(struct device *dev, struct device *master, void *data)
 {
 	const struct vc4_hdmi_variant *variant = of_device_get_match_data(dev);
