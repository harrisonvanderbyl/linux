--- conflicted
+++ resolved
@@ -3316,8 +3316,6 @@
 		return false;
 	}
 
-<<<<<<< HEAD
-=======
 	if (!(~actions &
 	      (MLX5_FLOW_CONTEXT_ACTION_FWD_DEST | MLX5_FLOW_CONTEXT_ACTION_DROP))) {
 		NL_SET_ERR_MSG_MOD(extack, "Rule cannot support forward+drop action");
@@ -3330,7 +3328,6 @@
 		return false;
 	}
 
->>>>>>> 95cd2cdc
 	if (actions & MLX5_FLOW_CONTEXT_ACTION_MOD_HDR &&
 	    !modify_header_match_supported(priv, &parse_attr->spec, flow_action,
 					   actions, ct_flow, ct_clear, extack))
